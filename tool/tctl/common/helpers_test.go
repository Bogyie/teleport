/*
 * Teleport
 * Copyright (C) 2023  Gravitational, Inc.
 *
 * This program is free software: you can redistribute it and/or modify
 * it under the terms of the GNU Affero General Public License as published by
 * the Free Software Foundation, either version 3 of the License, or
 * (at your option) any later version.
 *
 * This program is distributed in the hope that it will be useful,
 * but WITHOUT ANY WARRANTY; without even the implied warranty of
 * MERCHANTABILITY or FITNESS FOR A PARTICULAR PURPOSE.  See the
 * GNU Affero General Public License for more details.
 *
 * You should have received a copy of the GNU Affero General Public License
 * along with this program.  If not, see <http://www.gnu.org/licenses/>.
 */

package common

import (
	"bytes"
	"context"
	"encoding/base64"
	"encoding/json"
	"errors"
	"io"
	"os"
	"path/filepath"
	"strings"
	"testing"
	"time"

	"github.com/alecthomas/kingpin/v2"
	"github.com/jonboulle/clockwork"
	"github.com/stretchr/testify/require"
	"gopkg.in/yaml.v2"

	"github.com/gravitational/teleport/api/breaker"
	apidefaults "github.com/gravitational/teleport/api/defaults"
	"github.com/gravitational/teleport/lib/auth/authclient"
	"github.com/gravitational/teleport/lib/cloud/imds"
	"github.com/gravitational/teleport/lib/config"
	"github.com/gravitational/teleport/lib/service"
	"github.com/gravitational/teleport/lib/service/servicecfg"
	"github.com/gravitational/teleport/lib/utils"
	commonclient "github.com/gravitational/teleport/tool/tctl/common/client"
	tctlcfg "github.com/gravitational/teleport/tool/tctl/common/config"
)

type options struct {
	Editor func(string) error
}

type optionsFunc func(o *options)

func withEditor(editor func(string) error) optionsFunc {
	return func(o *options) {
		o.Editor = editor
	}
}

type cliCommand interface {
	Initialize(app *kingpin.Application, _ *tctlcfg.GlobalCLIFlags, cfg *servicecfg.Config)
	TryRun(ctx context.Context, cmd string, clientFunc commonclient.InitFunc) (bool, error)
}

func runCommand(t *testing.T, client *authclient.Client, cmd cliCommand, args []string) error {
	return runCommandWithContext(t, context.Background(), client, cmd, args)
}

func runCommandWithContext(t *testing.T, ctx context.Context, client *authclient.Client, cmd cliCommand, args []string) error {
	cfg := servicecfg.MakeDefaultConfig()
	cfg.CircuitBreakerConfig = breaker.NoopBreakerConfig()

	app := utils.InitCLIParser("tctl", GlobalHelpString)
	cmd.Initialize(app, &tctlcfg.GlobalCLIFlags{}, cfg)

	selectedCmd, err := app.Parse(args)
	require.NoError(t, err)

<<<<<<< HEAD
	_, err = cmd.TryRun(ctx, selectedCmd, client)
=======
	ctx := context.Background()
	_, err = cmd.TryRun(ctx, selectedCmd, func(ctx context.Context) (*authclient.Client, func(context.Context), error) {
		return client, func(context.Context) {}, nil
	})
>>>>>>> 45f29a83
	return err
}

func runResourceCommand(t *testing.T, client *authclient.Client, args []string) (*bytes.Buffer, error) {
	var stdoutBuff bytes.Buffer
	command := &ResourceCommand{
		stdout: &stdoutBuff,
	}
	return &stdoutBuff, runCommand(t, client, command, args)
}

func runEditCommand(t *testing.T, client *authclient.Client, args []string, opts ...optionsFunc) (*bytes.Buffer, error) {
	var o options
	for _, opt := range opts {
		opt(&o)
	}

	var stdoutBuff bytes.Buffer
	command := &EditCommand{
		Editor: o.Editor,
	}
	return &stdoutBuff, runCommand(t, client, command, args)
}

func runLockCommand(t *testing.T, client *authclient.Client, args []string) error {
	command := &LockCommand{}
	args = append([]string{"lock"}, args...)
	return runCommand(t, client, command, args)
}

func runTokensCommand(t *testing.T, client *authclient.Client, args []string) (*bytes.Buffer, error) {
	var stdoutBuff bytes.Buffer
	command := &TokensCommand{
		stdout: &stdoutBuff,
	}

	args = append([]string{"tokens"}, args...)
	return &stdoutBuff, runCommand(t, client, command, args)
}

func runUserCommand(t *testing.T, client *authclient.Client, args []string) error {
	command := &UserCommand{}
	args = append([]string{"users"}, args...)
	return runCommand(t, client, command, args)
}

func runAuthCommand(t *testing.T, client *authclient.Client, args []string) error {
	command := &AuthCommand{}
	args = append([]string{"auth"}, args...)
	return runCommand(t, client, command, args)
}

func runIdPSAMLCommand(t *testing.T, client *authclient.Client, args []string) error {
	command := &IdPCommand{}
	args = append([]string{"idp"}, args...)
	return runCommand(t, client, command, args)
}

func runNotificationsCommand(t *testing.T, client *authclient.Client, args []string) (*bytes.Buffer, error) {
	var stdoutBuff bytes.Buffer
	command := &NotificationCommand{
		stdout: &stdoutBuff,
	}

	args = append([]string{"notifications"}, args...)
	return &stdoutBuff, runCommand(t, client, command, args)
}

func mustDecodeJSON[T any](t *testing.T, r io.Reader) T {
	var out T
	err := json.NewDecoder(r).Decode(&out)
	require.NoError(t, err)
	return out
}

func mustDecodeYAMLDocuments[T any](t *testing.T, r io.Reader, out *[]T) {
	t.Helper()
	decoder := yaml.NewDecoder(r)
	for {
		var entry T
		if err := decoder.Decode(&entry); err != nil {
			// Break when there are no more documents to decode
			if !errors.Is(err, io.EOF) {
				require.FailNow(t, "error decoding YAML: %v", err)
			}
			break
		}
		*out = append(*out, entry)
	}
}

func mustDecodeYAML[T any](t *testing.T, r io.Reader) T {
	t.Helper()
	var out T
	err := yaml.NewDecoder(r).Decode(&out)
	require.NoError(t, err)
	return out
}

func mustGetBase64EncFileConfig(t *testing.T, fc *config.FileConfig) string {
	configYamlContent, err := yaml.Marshal(fc)
	require.NoError(t, err)
	return base64.StdEncoding.EncodeToString(configYamlContent)
}

func mustWriteFileConfig(t *testing.T, fc *config.FileConfig) string {
	fileConfPath := filepath.Join(t.TempDir(), "teleport.yaml")
	fileConfYAML, err := yaml.Marshal(fc)
	require.NoError(t, err)
	err = os.WriteFile(fileConfPath, fileConfYAML, 0o600)
	require.NoError(t, err)
	return fileConfPath
}

func mustAddUser(t *testing.T, client *authclient.Client, username string, roles ...string) {
	err := runUserCommand(t, client, []string{"add", username, "--roles", strings.Join(roles, ",")})
	require.NoError(t, err)
}

func mustWriteIdentityFile(t *testing.T, client *authclient.Client, username string) string {
	identityFilePath := filepath.Join(t.TempDir(), "identity")
	err := runAuthCommand(t, client, []string{"sign", "--user", username, "--out", identityFilePath})
	require.NoError(t, err)
	return identityFilePath
}

type testServerOptions struct {
	fileConfig      *config.FileConfig
	fileDescriptors []*servicecfg.FileDescriptor
	fakeClock       clockwork.FakeClock
}

type testServerOptionFunc func(options *testServerOptions)

func withFileConfig(fc *config.FileConfig) testServerOptionFunc {
	return func(options *testServerOptions) {
		options.fileConfig = fc
	}
}

func withFileDescriptors(fds []*servicecfg.FileDescriptor) testServerOptionFunc {
	return func(options *testServerOptions) {
		options.fileDescriptors = fds
	}
}

func withFakeClock(fakeClock clockwork.FakeClock) testServerOptionFunc {
	return func(options *testServerOptions) {
		options.fakeClock = fakeClock
	}
}

func makeAndRunTestAuthServer(t *testing.T, opts ...testServerOptionFunc) (auth *service.TeleportProcess) {
	var options testServerOptions
	for _, opt := range opts {
		opt(&options)
	}

	var err error
	cfg := servicecfg.MakeDefaultConfig()
	cfg.CircuitBreakerConfig = breaker.NoopBreakerConfig()
	cfg.FileDescriptors = options.fileDescriptors
	if options.fileConfig != nil {
		err = config.ApplyFileConfig(options.fileConfig, cfg)
		require.NoError(t, err)
	}

	cfg.CachePolicy.Enabled = false
	cfg.Proxy.DisableWebInterface = true
	cfg.InstanceMetadataClient = imds.NewDisabledIMDSClient()
	if options.fakeClock != nil {
		cfg.Clock = options.fakeClock
	}
	auth, err = service.NewTeleport(cfg)

	require.NoError(t, err)
	require.NoError(t, auth.Start())

	t.Cleanup(func() {
		require.NoError(t, auth.Close())
		require.NoError(t, auth.Wait())
	})

	_, err = auth.WaitForEventTimeout(30*time.Second, service.AuthTLSReady)
	// in reality, the auth server should start *much* sooner than this.  we use a very large
	// timeout here because this isn't the kind of problem that this test is meant to catch.
	require.NoError(t, err, "auth server didn't start after 30s")

	// Wait for proxy to start up if it's enabled. Otherwise we may get racy
	// behavior between startup and shutdown.
	if cfg.Proxy.Enabled {
		_, err = auth.WaitForEventTimeout(30*time.Second, service.ProxyWebServerReady)
		require.NoError(t, err, "proxy server didn't start after 30s")
	}

	if cfg.Auth.Enabled && cfg.Databases.Enabled {
		waitForDatabases(t, auth, cfg.Databases.Databases)
	}
	return auth
}

func waitForDatabases(t *testing.T, auth *service.TeleportProcess, dbs []servicecfg.Database) {
	if len(dbs) == 0 {
		return
	}
	ctx, cancel := context.WithTimeout(context.Background(), 10*time.Second)
	defer cancel()
	for {
		select {
		case <-time.After(500 * time.Millisecond):
			all, err := auth.GetAuthServer().GetDatabaseServers(ctx, apidefaults.Namespace)
			require.NoError(t, err)

			// Count how many input "dbs" are registered.
			var registered int
			for _, db := range dbs {
				for _, a := range all {
					if a.GetName() == db.Name {
						registered++
						break
					}
				}
			}

			if registered == len(dbs) {
				return
			}
		case <-ctx.Done():
			t.Fatal("databases not registered after 10s")
		}
	}
}<|MERGE_RESOLUTION|>--- conflicted
+++ resolved
@@ -79,14 +79,10 @@
 	selectedCmd, err := app.Parse(args)
 	require.NoError(t, err)
 
-<<<<<<< HEAD
-	_, err = cmd.TryRun(ctx, selectedCmd, client)
-=======
 	ctx := context.Background()
 	_, err = cmd.TryRun(ctx, selectedCmd, func(ctx context.Context) (*authclient.Client, func(context.Context), error) {
 		return client, func(context.Context) {}, nil
 	})
->>>>>>> 45f29a83
 	return err
 }
 
