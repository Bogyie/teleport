/*
Copyright 2020 Gravitational, Inc.

Licensed under the Apache License, Version 2.0 (the "License");
you may not use this file except in compliance with the License.
You may obtain a copy of the License at

    http://www.apache.org/licenses/LICENSE-2.0

Unless required by applicable law or agreed to in writing, software
distributed under the License is distributed on an "AS IS" BASIS,
WITHOUT WARRANTIES OR CONDITIONS OF ANY KIND, either express or implied.
See the License for the specific language governing permissions and
limitations under the License.
*/

// Package jwt is used to sign and verify JWT tokens used by application access.
package jwt

import (
	"crypto"
	"crypto/rand"
	"crypto/rsa"
	"crypto/sha256"
	"crypto/x509"
	"encoding/base64"
	"fmt"
	"strings"
	"time"

	"github.com/gravitational/trace"
	"github.com/jonboulle/clockwork"
	"gopkg.in/square/go-jose.v2"
	"gopkg.in/square/go-jose.v2/cryptosigner"
	"gopkg.in/square/go-jose.v2/jwt"

	"github.com/gravitational/teleport/api/constants"
	"github.com/gravitational/teleport/api/types/wrappers"
	"github.com/gravitational/teleport/lib/utils"
)

// Config defines the clock and PEM encoded bytes of a public and private
// key that form a *jwt.Key.
type Config struct {
	// Clock is used to control expiry time.
	Clock clockwork.Clock

	// PublicKey is used to verify a signed token.
	PublicKey crypto.PublicKey

	// PrivateKey is used to sign and verify tokens.
	PrivateKey crypto.Signer

	// Algorithm is algorithm used to sign JWT tokens.
	Algorithm jose.SignatureAlgorithm

	// ClusterName is the name of the cluster that will be signing the JWT tokens.
	ClusterName string
}

// CheckAndSetDefaults validates the values of a *Config.
func (c *Config) CheckAndSetDefaults() error {
	if c.Clock == nil {
		c.Clock = clockwork.NewRealClock()
	}
	if c.PrivateKey != nil {
		c.PublicKey = c.PrivateKey.Public()
	}

	if c.PrivateKey == nil && c.PublicKey == nil {
		return trace.BadParameter("public or private key is required")
	}
	if c.Algorithm == "" {
		return trace.BadParameter("algorithm is required")
	}
	if c.ClusterName == "" {
		return trace.BadParameter("cluster name is required")
	}

	return nil
}

// Key is a JWT key that can be used to sign and/or verify a token.
type Key struct {
	config *Config
}

// New creates a JWT key that can be used to sign and verify tokens.
func New(config *Config) (*Key, error) {
	if err := config.CheckAndSetDefaults(); err != nil {
		return nil, trace.Wrap(err)
	}

	return &Key{
		config: config,
	}, nil
}

// SignParams are the claims to be embedded within the JWT token.
type SignParams struct {
	// Username is the Teleport identity.
	Username string

	// Roles are the roles assigned to the user within Teleport.
	Roles []string

	// Traits are the traits assigned to the user within Teleport.
	Traits wrappers.Traits

	// Expiry is time to live for the token.
	Expires time.Time

	// URI is the URI of the recipient application.
	URI string
}

// Check verifies all the values are valid.
func (p *SignParams) Check() error {
	if p.Username == "" {
		return trace.BadParameter("username missing")
	}
	if len(p.Roles) == 0 {
		return trace.BadParameter("roles missing")
	}
	if p.Expires.IsZero() {
		return trace.BadParameter("expires missing")
	}
	if p.URI == "" {
		return trace.BadParameter("uri missing")
	}

	return nil
}

// sign will return a signed JWT with the passed in claims embedded within.
func (k *Key) sign(claims Claims) (string, error) {
	return k.signAny(claims)
}

// signAny will return a signed JWT with the passed in claims embedded within; unlike sign it allows more flexibility in the claim data.
func (k *Key) signAny(claims any) (string, error) {
	if k.config.PrivateKey == nil {
		return "", trace.BadParameter("can not sign token with non-signing key")
	}

	// Create a signer with configured private key and algorithm.
	var signer interface{}
	switch k.config.PrivateKey.(type) {
	case *rsa.PrivateKey:
		signer = k.config.PrivateKey
	default:
		signer = cryptosigner.Opaque(k.config.PrivateKey)
	}
	signingKey := jose.SigningKey{
		Algorithm: k.config.Algorithm,
		Key:       signer,
	}
	sig, err := jose.NewSigner(signingKey, (&jose.SignerOptions{}).WithType("JWT"))
	if err != nil {
		return "", trace.Wrap(err)
	}

	token, err := jwt.Signed(sig).Claims(claims).CompactSerialize()
	if err != nil {
		return "", trace.Wrap(err)
	}
	return token, nil
}

func (k *Key) Sign(p SignParams) (string, error) {
	if err := p.Check(); err != nil {
		return "", trace.Wrap(err)
	}

	// Sign the claims and create a JWT token.
	claims := Claims{
		Claims: jwt.Claims{
			Subject:   p.Username,
			Issuer:    k.config.ClusterName,
			Audience:  jwt.Audience{p.URI},
			NotBefore: jwt.NewNumericDate(k.config.Clock.Now().Add(-10 * time.Second)),
			IssuedAt:  jwt.NewNumericDate(k.config.Clock.Now()),
			Expiry:    jwt.NewNumericDate(p.Expires),
		},
		Username: p.Username,
		Roles:    p.Roles,
		Traits:   p.Traits,
	}

	return k.sign(claims)
}

func (k *Key) SignSnowflake(p SignParams, issuer string) (string, error) {
	// Sign the claims and create a JWT token.
	claims := Claims{
		Claims: jwt.Claims{
			Subject:   p.Username,
			Issuer:    issuer,
			NotBefore: jwt.NewNumericDate(k.config.Clock.Now().Add(-10 * time.Second)),
			Expiry:    jwt.NewNumericDate(p.Expires),
			IssuedAt:  jwt.NewNumericDate(k.config.Clock.Now().Add(-10 * time.Second)),
		},
	}

	return k.sign(claims)
}

<<<<<<< HEAD
type PROXYSignParams struct {
	ClusterName        string
	SourceAddress      string
	DestinationAddress string
}

const expirationPROXY = time.Second * 60

func getPROXYSubjectClaim(sourceAddress, destinationAddress string) string {
	return fmt.Sprintf("%s/%s", sourceAddress, destinationAddress)
}

// SignPROXY will create short lived signed JWT that is used in signed PROXY header
func (k *Key) SignPROXY(p PROXYSignParams) (string, error) {
	claims := Claims{
		Claims: jwt.Claims{
			Subject:   getPROXYSubjectClaim(p.SourceAddress, p.DestinationAddress),
			Issuer:    p.ClusterName,
			NotBefore: jwt.NewNumericDate(k.config.Clock.Now().Add(-10 * time.Second)),
			Expiry:    jwt.NewNumericDate(k.config.Clock.Now().Add(expirationPROXY)),
			IssuedAt:  jwt.NewNumericDate(k.config.Clock.Now()),
		},
	}

	return k.sign(claims)
=======
// AzureTokenClaims represent a minimal set of claims that will be encoded as JWT in Azure access token and passed back to az CLI.
type AzureTokenClaims struct {
	// TenantID represents TenantID; this is read by az CLI.
	TenantID string `json:"tid"`
	// Resource records the resource requested by az CLI. This will be used in backend to request real token with appropriate scope.
	Resource string `json:"resource"`
}

// SignAzureToken signs AzureTokenClaims
func (k *Key) SignAzureToken(claims AzureTokenClaims) (string, error) {
	return k.signAny(claims)
>>>>>>> 9299a56c
}

// VerifyParams are the parameters needed to pass the token and data needed to verify.
type VerifyParams struct {
	// Username is the Teleport identity.
	Username string

	// RawToken is the JWT token.
	RawToken string

	// URI is the URI of the recipient application.
	URI string
}

// Check verifies all the values are valid.
func (p *VerifyParams) Check() error {
	if p.Username == "" {
		return trace.BadParameter("username missing")
	}
	if p.RawToken == "" {
		return trace.BadParameter("raw token missing")
	}
	if p.URI == "" {
		return trace.BadParameter("uri missing")
	}

	return nil
}

type SnowflakeVerifyParams struct {
	AccountName string
	LoginName   string
	RawToken    string
}

func (p *SnowflakeVerifyParams) Check() error {
	if p.AccountName == "" {
		return trace.BadParameter("account name missing")
	}

	if p.LoginName == "" {
		return trace.BadParameter("login name is missing")
	}

	if p.RawToken == "" {
		return trace.BadParameter("raw token missing")
	}

	return nil
}

type PROXYVerifyParams struct {
	ClusterName        string
	SourceAddress      string
	DestinationAddress string
	RawToken           string
}

func (p *PROXYVerifyParams) Check() error {
	if p.ClusterName == "" {
		return trace.BadParameter("cluster name missing")
	}
	if p.SourceAddress == "" {
		return trace.BadParameter("source address missing")
	}

	return nil
}

func (k *Key) verify(rawToken string, expectedClaims jwt.Expected) (*Claims, error) {
	if k.config.PublicKey == nil {
		return nil, trace.BadParameter("can not verify token without public key")
	}
	// Parse the token.
	tok, err := jwt.ParseSigned(rawToken)
	if err != nil {
		return nil, trace.Wrap(err)
	}

	// Validate the signature on the JWT token.
	var out Claims
	if err := tok.Claims(k.config.PublicKey, &out); err != nil {
		return nil, trace.Wrap(err)
	}

	// Validate the claims on the JWT token.
	if err = out.Validate(expectedClaims); err != nil {
		return nil, trace.Wrap(err)
	}

	return &out, nil
}

// Verify will validate the passed in JWT token.
func (k *Key) Verify(p VerifyParams) (*Claims, error) {
	if err := p.Check(); err != nil {
		return nil, trace.Wrap(err)
	}

	expectedClaims := jwt.Expected{
		Issuer:   k.config.ClusterName,
		Subject:  p.Username,
		Audience: jwt.Audience{p.URI},
		Time:     k.config.Clock.Now(),
	}

	return k.verify(p.RawToken, expectedClaims)
}

// VerifyPROXY will validate the passed JWT for signed PROXY header
func (k *Key) VerifyPROXY(p PROXYVerifyParams) (*Claims, error) {
	if err := p.Check(); err != nil {
		return nil, trace.Wrap(err)
	}

	expectedClaims := jwt.Expected{
		Issuer:  p.ClusterName,
		Subject: getPROXYSubjectClaim(p.SourceAddress, p.DestinationAddress),
		Time:    k.config.Clock.Now(),
	}

	return k.verify(p.RawToken, expectedClaims)
}

// VerifySnowflake will validate the passed in JWT token.
func (k *Key) VerifySnowflake(p SnowflakeVerifyParams) (*Claims, error) {
	if err := p.Check(); err != nil {
		return nil, trace.Wrap(err)
	}

	pubKey, err := x509.MarshalPKIXPublicKey(k.config.PublicKey)
	if err != nil {
		return nil, trace.Wrap(err)
	}
	keyFp := sha256.Sum256(pubKey)
	keyFpStr := base64.StdEncoding.EncodeToString(keyFp[:])

	accName := strings.ToUpper(p.AccountName)
	loginName := strings.ToUpper(p.LoginName)

	// Generate issuer name in the Snowflake required format.
	issuer := fmt.Sprintf("%s.%s.SHA256:%s", accName, loginName, keyFpStr)

	// Validate the claims on the JWT token.
	expectedClaims := jwt.Expected{
		Issuer:  issuer,
		Subject: fmt.Sprintf("%s.%s", accName, loginName),
		Time:    k.config.Clock.Now(),
	}
	return k.verify(p.RawToken, expectedClaims)
}

func (k *Key) VerifyAzureToken(rawToken string) (*AzureTokenClaims, error) {
	if k.config.PublicKey == nil {
		return nil, trace.BadParameter("can not verify token without public key")
	}
	// Parse the token.
	tok, err := jwt.ParseSigned(rawToken)
	if err != nil {
		return nil, trace.Wrap(err)
	}

	// Validate the signature on the JWT token.
	var out AzureTokenClaims
	if err := tok.Claims(k.config.PublicKey, &out); err != nil {
		return nil, trace.Wrap(err)
	}

	return &out, nil
}

// Claims represents public and private claims for a JWT token.
type Claims struct {
	// Claims represents public claim values (as specified in RFC 7519).
	jwt.Claims

	// Username returns the Teleport identity of the user.
	Username string `json:"username"`

	// Roles returns the list of roles assigned to the user within Teleport.
	Roles []string `json:"roles"`

	// Traits returns the traits assigned to the user within Teleport.
	Traits wrappers.Traits `json:"traits"`
}

// GenerateKeyPair generates and return a PEM encoded private and public
// key in the format used by this package.
func GenerateKeyPair() ([]byte, []byte, error) {
	privateKey, err := rsa.GenerateKey(rand.Reader, constants.RSAKeySize)
	if err != nil {
		return nil, nil, trace.Wrap(err)
	}

	public, private, err := utils.MarshalPrivateKey(privateKey)
	if err != nil {
		return nil, nil, trace.Wrap(err)
	}

	return public, private, nil
}<|MERGE_RESOLUTION|>--- conflicted
+++ resolved
@@ -205,7 +205,19 @@
 	return k.sign(claims)
 }
 
-<<<<<<< HEAD
+// AzureTokenClaims represent a minimal set of claims that will be encoded as JWT in Azure access token and passed back to az CLI.
+type AzureTokenClaims struct {
+	// TenantID represents TenantID; this is read by az CLI.
+	TenantID string `json:"tid"`
+	// Resource records the resource requested by az CLI. This will be used in backend to request real token with appropriate scope.
+	Resource string `json:"resource"`
+}
+
+// SignAzureToken signs AzureTokenClaims
+func (k *Key) SignAzureToken(claims AzureTokenClaims) (string, error) {
+	return k.signAny(claims)
+}
+
 type PROXYSignParams struct {
 	ClusterName        string
 	SourceAddress      string
@@ -231,19 +243,6 @@
 	}
 
 	return k.sign(claims)
-=======
-// AzureTokenClaims represent a minimal set of claims that will be encoded as JWT in Azure access token and passed back to az CLI.
-type AzureTokenClaims struct {
-	// TenantID represents TenantID; this is read by az CLI.
-	TenantID string `json:"tid"`
-	// Resource records the resource requested by az CLI. This will be used in backend to request real token with appropriate scope.
-	Resource string `json:"resource"`
-}
-
-// SignAzureToken signs AzureTokenClaims
-func (k *Key) SignAzureToken(claims AzureTokenClaims) (string, error) {
-	return k.signAny(claims)
->>>>>>> 9299a56c
 }
 
 // VerifyParams are the parameters needed to pass the token and data needed to verify.
