--- conflicted
+++ resolved
@@ -746,7 +746,15 @@
 				watch: watch,
 			}
 			collections.byKind[resourceKind] = collections.accessGraphSettings
-<<<<<<< HEAD
+		case types.KindSPIFFEFederation:
+			if c.Config.SPIFFEFederations == nil {
+				return nil, trace.BadParameter("missing parameter SPIFFEFederations")
+			}
+			collections.spiffeFederations = &genericCollection[*machineidv1.SPIFFEFederation, SPIFFEFederationReader, spiffeFederationExecutor]{
+				cache: c,
+				watch: watch,
+			}
+			collections.byKind[resourceKind] = collections.spiffeFederations
 		case types.KindProvisioningState:
 			if c.ProvisioningStates == nil {
 				return nil, trace.BadParameter("missing parameter ProvisioningStates")
@@ -756,17 +764,6 @@
 				watch: watch,
 			}
 			collections.byKind[resourceKind] = collections.provisioningStates
-=======
-		case types.KindSPIFFEFederation:
-			if c.Config.SPIFFEFederations == nil {
-				return nil, trace.BadParameter("missing parameter SPIFFEFederations")
-			}
-			collections.spiffeFederations = &genericCollection[*machineidv1.SPIFFEFederation, SPIFFEFederationReader, spiffeFederationExecutor]{
-				cache: c,
-				watch: watch,
-			}
-			collections.byKind[resourceKind] = collections.spiffeFederations
->>>>>>> 95201b8a
 		default:
 			return nil, trace.BadParameter("resource %q is not supported", watch.Kind)
 		}
