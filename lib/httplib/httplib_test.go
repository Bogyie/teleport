--- conflicted
+++ resolved
@@ -426,9 +426,7 @@
 		expectedCspSubString := fmt.Sprintf("%s %s;", k, v)
 		require.Contains(t, actualCsp, expectedCspSubString)
 	}
-<<<<<<< HEAD
-
-=======
+
 }
 
 func TestOriginLocalRedirectURI(t *testing.T) {
@@ -497,5 +495,4 @@
 			tc.errCheck(t, err)
 		})
 	}
->>>>>>> f15dd919
 }