/*
 * Teleport
 * Copyright (C) 2023  Gravitational, Inc.
 *
 * This program is free software: you can redistribute it and/or modify
 * it under the terms of the GNU Affero General Public License as published by
 * the Free Software Foundation, either version 3 of the License, or
 * (at your option) any later version.
 *
 * This program is distributed in the hope that it will be useful,
 * but WITHOUT ANY WARRANTY; without even the implied warranty of
 * MERCHANTABILITY or FITNESS FOR A PARTICULAR PURPOSE.  See the
 * GNU Affero General Public License for more details.
 *
 * You should have received a copy of the GNU Affero General Public License
 * along with this program.  If not, see <http://www.gnu.org/licenses/>.
 */

package awsoidc

import (
	"bytes"
	"context"
	"fmt"
	"net/http/httptest"
	"net/url"
	"slices"
	"strings"
	"testing"

	"github.com/aws/aws-sdk-go-v2/aws"
	"github.com/aws/aws-sdk-go-v2/service/iam"
	iamtypes "github.com/aws/aws-sdk-go-v2/service/iam/types"
	"github.com/gravitational/trace"
	"github.com/stretchr/testify/require"

	"github.com/gravitational/teleport/lib"
	awslib "github.com/gravitational/teleport/lib/cloud/aws"
	"github.com/gravitational/teleport/lib/integrations/awsoidc/tags"
	"github.com/gravitational/teleport/lib/utils/golden"
)

func TestIdPIAMConfigReqDefaults(t *testing.T) {
	baseIdPIAMConfigReq := func() IdPIAMConfigureRequest {
		return IdPIAMConfigureRequest{
<<<<<<< HEAD
			Cluster:                 "mycluster",
			IntegrationName:         "myintegration",
			IntegrationRole:         "integrationrole",
			ProxyPublicAddress:      "https://proxy.example.com",
			IntegrationPolicyPreset: "",
=======
			Cluster:            "mycluster",
			IntegrationName:    "myintegration",
			IntegrationRole:    "integrationrole",
			ProxyPublicAddress: "https://proxy.example.com",
			AutoConfirm:        true,
>>>>>>> 29c5331a
		}
	}

	for _, tt := range []struct {
		name     string
		req      func() IdPIAMConfigureRequest
		errCheck require.ErrorAssertionFunc
		expected IdPIAMConfigureRequest
	}{
		{
			name:     "set defaults",
			req:      baseIdPIAMConfigReq,
			errCheck: require.NoError,
			expected: IdPIAMConfigureRequest{
				Cluster:            "mycluster",
				IntegrationName:    "myintegration",
				IntegrationRole:    "integrationrole",
				ProxyPublicAddress: "https://proxy.example.com",
				issuer:             "proxy.example.com",
				issuerURL:          "https://proxy.example.com",
				ownershipTags: tags.AWSTags{
					"teleport.dev/cluster":     "mycluster",
					"teleport.dev/integration": "myintegration",
					"teleport.dev/origin":      "integration_awsoidc",
				},
<<<<<<< HEAD
				IntegrationPolicyPreset: PolicyPresetUnspecified,
=======
				AutoConfirm: true,
>>>>>>> 29c5331a
			},
		},
		{
			name: "missing proxy public address",
			req: func() IdPIAMConfigureRequest {
				req := baseIdPIAMConfigReq()
				req.ProxyPublicAddress = ""
				return req
			},
			errCheck: badParameterCheck,
		},
		{
			name: "missing cluster",
			req: func() IdPIAMConfigureRequest {
				req := baseIdPIAMConfigReq()
				req.Cluster = ""
				return req
			},
			errCheck: badParameterCheck,
		},
		{
			name: "missing integration name",
			req: func() IdPIAMConfigureRequest {
				req := baseIdPIAMConfigReq()
				req.IntegrationName = ""
				return req
			},
			errCheck: badParameterCheck,
		},
		{
			name: "missing integration role",
			req: func() IdPIAMConfigureRequest {
				req := baseIdPIAMConfigReq()
				req.IntegrationRole = ""
				return req
			},
			errCheck: badParameterCheck,
		},
		{
			name: "invalid preset type",
			req: func() IdPIAMConfigureRequest {
				req := baseIdPIAMConfigReq()
				req.IntegrationPolicyPreset = "invalid_preset"
				return req
			},
			errCheck: badParameterCheck,
		},
	} {
		t.Run(tt.name, func(t *testing.T) {
			req := tt.req()
			err := req.CheckAndSetDefaults()
			tt.errCheck(t, err)
			if err != nil {
				return
			}

			require.Equal(t, tt.expected, req)
		})
	}
}

func policyDocWithStatementsJSON(statement ...string) *string {
	statements := strings.Join(statement, ",")
	ret := fmt.Sprintf(`{
        "Version": "2012-10-17",
        "Statement": [
            %s
        ]
    }`, statements)
	return &ret
}

func assumeRoleStatementJSON(issuer string) string {
	return fmt.Sprintf(`{
    "Effect": "Allow",
    "Action": "sts:AssumeRoleWithWebIdentity",
    "Principal": {
        "Federated": "arn:aws:iam::123456789012:oidc-provider/%s"
    },
    "Condition": {
        "StringEquals": {
            "%s:aud": "discover.teleport"
        }
    }
}`, issuer, issuer)
}

func TestConfigureIdPIAM(t *testing.T) {
	ctx := context.Background()

	tlsServer := httptest.NewTLSServer(nil)
	tlsServerURL, err := url.Parse(tlsServer.URL)
	require.NoError(t, err)

	tlsServerIssuer := tlsServerURL.Host
	// TLS Server starts with self-signed certificates.

	lib.SetInsecureDevMode(true)
	defer lib.SetInsecureDevMode(false)

	baseIdPIAMConfigReqWithTLServer := func() IdPIAMConfigureRequest {
		return IdPIAMConfigureRequest{
			Cluster:            "mycluster",
			IntegrationName:    "myintegration",
			IntegrationRole:    "integrationrole",
			ProxyPublicAddress: tlsServer.URL,
			AutoConfirm:        true,
		}
	}

	for _, tt := range []struct {
		name               string
		mockAccountID      string
		mockExistingRoles  map[string]mockRole
		mockExistingIdPUrl []string
		req                func() IdPIAMConfigureRequest
		errCheck           require.ErrorAssertionFunc
		externalStateCheck func(*testing.T, mockIdPIAMConfigClient)
	}{
		{
			name:               "valid",
			mockAccountID:      "123456789012",
			req:                baseIdPIAMConfigReqWithTLServer,
			mockExistingIdPUrl: []string{},
			mockExistingRoles:  map[string]mockRole{},
			errCheck:           require.NoError,
		},
		{
			name:               "idp url already exists",
			mockAccountID:      "123456789012",
			mockExistingIdPUrl: []string{tlsServer.URL},
			mockExistingRoles:  map[string]mockRole{},
			req:                baseIdPIAMConfigReqWithTLServer,
			errCheck:           require.NoError,
		},
		{
			name:               "role exists with empty trust policy",
			mockAccountID:      "123456789012",
			mockExistingIdPUrl: []string{},
			mockExistingRoles: map[string]mockRole{"integrationrole": {
				tags: []iamtypes.Tag{
					{Key: aws.String("teleport.dev/origin"), Value: aws.String("integration_awsoidc")},
					{Key: aws.String("teleport.dev/cluster"), Value: aws.String("mycluster")},
					{Key: aws.String("teleport.dev/integration"), Value: aws.String("myintegration")},
				},
				assumeRolePolicyDoc: aws.String(`{"Version":"2012-10-17", "Statements":[]}`),
			}},
			req:      baseIdPIAMConfigReqWithTLServer,
			errCheck: require.NoError,
			externalStateCheck: func(t *testing.T, mipc mockIdPIAMConfigClient) {
				role := mipc.existingRoles["integrationrole"]
				expectedAssumeRolePolicyDoc := policyDocWithStatementsJSON(
					assumeRoleStatementJSON(tlsServerIssuer),
				)
				require.JSONEq(t, *expectedAssumeRolePolicyDoc, aws.ToString(role.assumeRolePolicyDoc))
			},
		},
		{
			name:               "role exists with existing trust policy and without matching tags",
			mockAccountID:      "123456789012",
			mockExistingIdPUrl: []string{},
			mockExistingRoles: map[string]mockRole{"integrationrole": {
				tags: []iamtypes.Tag{
					{Key: aws.String("teleport.dev/origin"), Value: aws.String("should be overwritten")},
				},
				assumeRolePolicyDoc: policyDocWithStatementsJSON(
					assumeRoleStatementJSON("some-other-issuer"),
				),
			}},
			req:      baseIdPIAMConfigReqWithTLServer,
			errCheck: require.NoError,
			externalStateCheck: func(t *testing.T, mipc mockIdPIAMConfigClient) {
				role := mipc.existingRoles["integrationrole"]
				expectedAssumeRolePolicyDoc := policyDocWithStatementsJSON(
					assumeRoleStatementJSON("some-other-issuer"),
					assumeRoleStatementJSON(tlsServerIssuer),
				)
				require.JSONEq(t, *expectedAssumeRolePolicyDoc, aws.ToString(role.assumeRolePolicyDoc))
				gotTags := map[string]string{}
				for _, tag := range role.tags {
					gotTags[aws.ToString(tag.Key)] = aws.ToString(tag.Value)
				}
				wantTags := map[string]string{
					"teleport.dev/origin":      "integration_awsoidc",
					"teleport.dev/cluster":     "mycluster",
					"teleport.dev/integration": "myintegration",
				}
				require.Equal(t, wantTags, gotTags)
			},
		},
		{
			name:               "role exists with matching trust policy",
			mockAccountID:      "123456789012",
			mockExistingIdPUrl: []string{},
			mockExistingRoles: map[string]mockRole{"integrationrole": {
				tags: []iamtypes.Tag{
					{Key: aws.String("teleport.dev/origin"), Value: aws.String("integration_awsoidc")},
					{Key: aws.String("teleport.dev/cluster"), Value: aws.String("mycluster")},
					{Key: aws.String("teleport.dev/integration"), Value: aws.String("myintegration")},
				},
				assumeRolePolicyDoc: policyDocWithStatementsJSON(
					assumeRoleStatementJSON(tlsServerIssuer),
				),
			}},
			req:      baseIdPIAMConfigReqWithTLServer,
			errCheck: require.NoError,
			externalStateCheck: func(t *testing.T, mipc mockIdPIAMConfigClient) {
				role := mipc.existingRoles["integrationrole"]
				expectedAssumeRolePolicyDoc := policyDocWithStatementsJSON(
					assumeRoleStatementJSON(tlsServerIssuer),
				)
				require.JSONEq(t, *expectedAssumeRolePolicyDoc, aws.ToString(role.assumeRolePolicyDoc))
			},
		},
		{
			name:               "role exists, ownership tags, assume role already exists",
			mockAccountID:      "123456789012",
			mockExistingIdPUrl: []string{},
			mockExistingRoles: map[string]mockRole{"integrationrole": {
				tags: []iamtypes.Tag{
					{Key: aws.String("teleport.dev/origin"), Value: aws.String("integration_awsoidc")},
					{Key: aws.String("teleport.dev/cluster"), Value: aws.String("mycluster")},
					{Key: aws.String("teleport.dev/integration"), Value: aws.String("myintegration")},
				},
				assumeRolePolicyDoc: policyDocWithStatementsJSON(
					assumeRoleStatementJSON(tlsServerIssuer),
				),
			}},
			req:      baseIdPIAMConfigReqWithTLServer,
			errCheck: require.NoError,
			externalStateCheck: func(t *testing.T, mipc mockIdPIAMConfigClient) {
				role := mipc.existingRoles["integrationrole"]
				expectedAssumeRolePolicyDoc := policyDocWithStatementsJSON(
					assumeRoleStatementJSON(tlsServerIssuer),
				)
				require.JSONEq(t, *expectedAssumeRolePolicyDoc, aws.ToString(role.assumeRolePolicyDoc))
			},
		},
	} {
		t.Run(tt.name, func(t *testing.T) {
			clt := mockIdPIAMConfigClient{
				CallerIdentityGetter: mockSTSClient{accountID: tt.mockAccountID},
				existingRoles:        tt.mockExistingRoles,
				existingIDPUrl:       tt.mockExistingIdPUrl,
			}

			err := ConfigureIdPIAM(ctx, &clt, tt.req())
			tt.errCheck(t, err)

			if tt.externalStateCheck != nil {
				tt.externalStateCheck(t, clt)
			}
		})
	}
}

<<<<<<< HEAD
func TestConfigureIdPIAMWithPresetPolicy(t *testing.T) {
	ctx := context.Background()

	tlsServer := httptest.NewTLSServer(nil)
	// tlsServerURL, err := url.Parse(tlsServer.URL)
	// require.NoError(t, err)

	// tlsServerIssuer := tlsServerURL.Host
	// TLS Server starts with self-signed certificates.

	lib.SetInsecureDevMode(true)
	defer lib.SetInsecureDevMode(false)

	const mockAccountID string = "123456789012"

	baseIdPIAMConfigReqWithTLServer := func() IdPIAMConfigureRequest {
		return IdPIAMConfigureRequest{
			Cluster:            "mycluster",
			IntegrationName:    "myintegration",
			IntegrationRole:    "integrationrole",
			ProxyPublicAddress: tlsServer.URL,
		}
	}

	for _, tt := range []struct {
		name               string
		mockExistingRoles  map[string]mockRole
		mockExistingIdPUrl []string
		req                func() IdPIAMConfigureRequest
		errCheck           require.ErrorAssertionFunc
		policyStatement    *awslib.Statement
		externalStateCheck func(*testing.T, mockIdPIAMConfigClient)
	}{
		{
			name: "without policy-preset",
			req: func() IdPIAMConfigureRequest {
				req := baseIdPIAMConfigReqWithTLServer()
				req.IntegrationPolicyPreset = ""
				return req
			},
			mockExistingIdPUrl: []string{},
			mockExistingRoles:  map[string]mockRole{},
			errCheck:           require.NoError,
		},
		{
			name: "with PolicyPresetUnspecified",
			req: func() IdPIAMConfigureRequest {
				req := baseIdPIAMConfigReqWithTLServer()
				req.IntegrationPolicyPreset = PolicyPresetUnspecified
				return req
			},
			mockExistingIdPUrl: []string{},
			mockExistingRoles:  map[string]mockRole{},
			errCheck:           require.NoError,
		},
		{
			name: "with PolicyPresetAWSIdentityCenter",
			req: func() IdPIAMConfigureRequest {
				req := baseIdPIAMConfigReqWithTLServer()
				req.IntegrationPolicyPreset = PolicyPresetAWSIdentityCenter
				return req
			},
			mockExistingIdPUrl: []string{},
			mockExistingRoles:  map[string]mockRole{},
			policyStatement:    awslib.StatementForAWSIdentityCenterAccess(),
			errCheck:           require.NoError,
		},
	} {
		t.Run(tt.name, func(t *testing.T) {
			clt := mockIdPIAMConfigClient{
				callerIdentityGetter: mockSTSClient{accountID: mockAccountID},
				existingRoles:        tt.mockExistingRoles,
				existingIDPUrl:       tt.mockExistingIdPUrl,
			}

			err := ConfigureIdPIAM(ctx, &clt, tt.req())
			tt.errCheck(t, err)

			role, ok := clt.existingRoles[(tt.req().IntegrationRole)]
			require.True(t, ok)

			if tt.req().IntegrationPolicyPreset == "" || tt.req().IntegrationPolicyPreset == PolicyPresetUnspecified {
				require.Nil(t, role.presetPolicyDoc)
			} else {
				policyDocument, err := awslib.NewPolicyDocument(
					tt.policyStatement,
				).Marshal()
				require.NoError(t, err)
				require.NotEmpty(t, role.presetPolicyDoc)
				require.Equal(t, &policyDocument, role.presetPolicyDoc)
			}

		})
	}
=======
func TestConfigureIdPIAMOutput(t *testing.T) {
	ctx := context.Background()
	var buf bytes.Buffer
	req := IdPIAMConfigureRequest{
		Cluster:            "mycluster",
		IntegrationName:    "myintegration",
		IntegrationRole:    "integrationrole",
		ProxyPublicAddress: "https://example.com",
		AutoConfirm:        true,
		stdout:             &buf,
		fakeThumbprint:     "15dbd260c7465ecca6de2c0b2181187f66ee0d1a",
	}

	clt := mockIdPIAMConfigClient{
		CallerIdentityGetter: mockSTSClient{accountID: "123456789012"},
		existingRoles:        map[string]mockRole{},
		existingIDPUrl:       []string{},
	}

	require.NoError(t, ConfigureIdPIAM(ctx, &clt, req))
	if golden.ShouldSet() {
		golden.Set(t, buf.Bytes())
	}
	require.Equal(t, string(golden.Get(t)), buf.String())
>>>>>>> 29c5331a
}

type mockRole struct {
	assumeRolePolicyDoc *string
	tags                []iamtypes.Tag
	presetPolicyDoc     *string
}

type mockIdPIAMConfigClient struct {
	CallerIdentityGetter
	existingIDPUrl []string
	existingRoles  map[string]mockRole
}

// CreateRole creates a new IAM Role.
func (m *mockIdPIAMConfigClient) CreateRole(ctx context.Context, params *iam.CreateRoleInput, optFns ...func(*iam.Options)) (*iam.CreateRoleOutput, error) {
	alreadyExistsMessage := fmt.Sprintf("Role %q already exists.", *params.RoleName)
	_, found := m.existingRoles[aws.ToString(params.RoleName)]
	if found {
		return nil, &iamtypes.EntityAlreadyExistsException{
			Message: &alreadyExistsMessage,
		}
	}
	m.existingRoles[*params.RoleName] = mockRole{
		tags:                params.Tags,
		assumeRolePolicyDoc: params.AssumeRolePolicyDocument,
	}

	return &iam.CreateRoleOutput{
		Role: &iamtypes.Role{
			Arn: aws.String("arn:something"),
		},
	}, nil
}

// PutRolePolicy assigns policy to an existing IAM Role.
func (m *mockIdPIAMConfigClient) PutRolePolicy(ctx context.Context, params *iam.PutRolePolicyInput, optFns ...func(*iam.Options)) (*iam.PutRolePolicyOutput, error) {
	doesNotExistMessage := fmt.Sprintf("Role %q does not exist.", *params.RoleName)
	_, found := m.existingRoles[aws.ToString(params.RoleName)]
	if !found {
		return nil, &iamtypes.EntityAlreadyExistsException{
			Message: &doesNotExistMessage,
		}
	}

	m.existingRoles[*params.RoleName] = mockRole{
		tags:                m.existingRoles[*params.RoleName].tags,
		assumeRolePolicyDoc: m.existingRoles[*params.RoleName].assumeRolePolicyDoc,
		presetPolicyDoc:     params.PolicyDocument,
	}

	return &iam.PutRolePolicyOutput{}, nil
}

// CreateOpenIDConnectProvider creates an IAM OpenID Connect Provider.
func (m *mockIdPIAMConfigClient) CreateOpenIDConnectProvider(ctx context.Context, params *iam.CreateOpenIDConnectProviderInput, optFns ...func(*iam.Options)) (*iam.CreateOpenIDConnectProviderOutput, error) {
	alreadyExistsMessage := fmt.Sprintf("IdP with URL %q already exists.", *params.Url)
	if slices.Contains(m.existingIDPUrl, *params.Url) {
		return nil, &iamtypes.EntityAlreadyExistsException{
			Message: &alreadyExistsMessage,
		}
	}
	m.existingIDPUrl = append(m.existingIDPUrl, *params.Url)

	return &iam.CreateOpenIDConnectProviderOutput{}, nil
}

// GetRole retrieves information about the specified role, including the role's path,
// GUID, ARN, and the role's trust policy that grants permission to assume the
// role.
func (m *mockIdPIAMConfigClient) GetRole(ctx context.Context, params *iam.GetRoleInput, optFns ...func(*iam.Options)) (*iam.GetRoleOutput, error) {
	role, found := m.existingRoles[aws.ToString(params.RoleName)]
	if !found {
		return nil, trace.NotFound("role not found")
	}
	return &iam.GetRoleOutput{
		Role: &iamtypes.Role{
			Tags:                     role.tags,
			AssumeRolePolicyDocument: role.assumeRolePolicyDoc,
		},
	}, nil
}

// UpdateAssumeRolePolicy updates the policy that grants an IAM entity permission to assume a role.
// This is typically referred to as the "role trust policy".
func (m *mockIdPIAMConfigClient) UpdateAssumeRolePolicy(ctx context.Context, params *iam.UpdateAssumeRolePolicyInput, optFns ...func(*iam.Options)) (*iam.UpdateAssumeRolePolicyOutput, error) {
	role, found := m.existingRoles[aws.ToString(params.RoleName)]
	if !found {
		return nil, trace.NotFound("role not found")
	}

	role.assumeRolePolicyDoc = params.PolicyDocument
	m.existingRoles[aws.ToString(params.RoleName)] = role

	return &iam.UpdateAssumeRolePolicyOutput{}, nil
}

func (m *mockIdPIAMConfigClient) TagRole(ctx context.Context, params *iam.TagRoleInput, _ ...func(*iam.Options)) (*iam.TagRoleOutput, error) {
	roleName := aws.ToString(params.RoleName)
	role, found := m.existingRoles[roleName]
	if !found {
		return nil, trace.NotFound("role not found")
	}

	tags := tags.AWSTags{}
	for _, existingTag := range role.tags {
		tags[*existingTag.Key] = *existingTag.Value
	}
	for _, newTag := range params.Tags {
		tags[*newTag.Key] = *newTag.Value
	}
	role.tags = tags.ToIAMTags()
	m.existingRoles[roleName] = role
	return &iam.TagRoleOutput{}, nil
}

func TestNewIdPIAMConfigureClient(t *testing.T) {
	t.Run("no aws_region env var, returns an error", func(t *testing.T) {
		_, err := NewIdPIAMConfigureClient(context.Background())
		require.ErrorContains(t, err, "please set the AWS_REGION environment variable")
	})

	t.Run("aws_region env var was set, success", func(t *testing.T) {
		t.Setenv("AWS_REGION", "some-region")
		idpClient, err := NewIdPIAMConfigureClient(context.Background())
		require.NoError(t, err)
		require.NotNil(t, idpClient)
	})
}<|MERGE_RESOLUTION|>--- conflicted
+++ resolved
@@ -43,19 +43,12 @@
 func TestIdPIAMConfigReqDefaults(t *testing.T) {
 	baseIdPIAMConfigReq := func() IdPIAMConfigureRequest {
 		return IdPIAMConfigureRequest{
-<<<<<<< HEAD
 			Cluster:                 "mycluster",
 			IntegrationName:         "myintegration",
 			IntegrationRole:         "integrationrole",
 			ProxyPublicAddress:      "https://proxy.example.com",
 			IntegrationPolicyPreset: "",
-=======
-			Cluster:            "mycluster",
-			IntegrationName:    "myintegration",
-			IntegrationRole:    "integrationrole",
-			ProxyPublicAddress: "https://proxy.example.com",
-			AutoConfirm:        true,
->>>>>>> 29c5331a
+			AutoConfirm:             true,
 		}
 	}
 
@@ -81,11 +74,8 @@
 					"teleport.dev/integration": "myintegration",
 					"teleport.dev/origin":      "integration_awsoidc",
 				},
-<<<<<<< HEAD
 				IntegrationPolicyPreset: PolicyPresetUnspecified,
-=======
-				AutoConfirm: true,
->>>>>>> 29c5331a
+				AutoConfirm:             true,
 			},
 		},
 		{
@@ -342,16 +332,9 @@
 	}
 }
 
-<<<<<<< HEAD
 func TestConfigureIdPIAMWithPresetPolicy(t *testing.T) {
 	ctx := context.Background()
-
 	tlsServer := httptest.NewTLSServer(nil)
-	// tlsServerURL, err := url.Parse(tlsServer.URL)
-	// require.NoError(t, err)
-
-	// tlsServerIssuer := tlsServerURL.Host
-	// TLS Server starts with self-signed certificates.
 
 	lib.SetInsecureDevMode(true)
 	defer lib.SetInsecureDevMode(false)
@@ -437,7 +420,8 @@
 
 		})
 	}
-=======
+}
+
 func TestConfigureIdPIAMOutput(t *testing.T) {
 	ctx := context.Background()
 	var buf bytes.Buffer
@@ -462,7 +446,6 @@
 		golden.Set(t, buf.Bytes())
 	}
 	require.Equal(t, string(golden.Get(t)), buf.String())
->>>>>>> 29c5331a
 }
 
 type mockRole struct {
