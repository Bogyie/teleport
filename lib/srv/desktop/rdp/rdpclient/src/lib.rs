--- conflicted
+++ resolved
@@ -926,18 +926,16 @@
     fn handle_bitmap(client_ref: usize, b: *mut CGOBitmap) -> CGOErrCode;
     fn handle_remote_copy(client_ref: usize, data: *mut u8, len: u32) -> CGOErrCode;
 
-<<<<<<< HEAD
-    fn tdp_sd_acknowledge(client_ref: usize, ack: *mut CGOSharedDirectoryAcknowledge) -> CGOError;
-    fn tdp_sd_info_request(client_ref: usize, req: *mut CGOSharedDirectoryInfoRequest) -> CGOError;
+    fn tdp_sd_acknowledge(client_ref: usize, ack: *mut CGOSharedDirectoryAcknowledge)
+        -> CGOErrCode;
+    fn tdp_sd_info_request(
+        client_ref: usize,
+        req: *mut CGOSharedDirectoryInfoRequest,
+    ) -> CGOErrCode;
     fn tdp_sd_create_request(
         client_ref: usize,
         req: *mut CGOSharedDirectoryCreateRequest,
-    ) -> CGOError;
-=======
-    /// Shared Directory Acknowledge
-    fn tdp_sd_acknowledge(client_ref: usize, ack: *mut CGOSharedDirectoryAcknowledge)
-        -> CGOErrCode;
->>>>>>> 79752094
+    ) -> CGOErrCode;
 }
 
 /// Payload is a generic type used to represent raw incoming RDP messages for parsing.
