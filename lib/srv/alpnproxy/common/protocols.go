--- conflicted
+++ resolved
@@ -47,13 +47,11 @@
 	// ProtocolSnowflake is TLS ALPN protocol value used to indicate Snowflake protocol.
 	ProtocolSnowflake Protocol = "teleport-snowflake"
 
-<<<<<<< HEAD
 	// ProtocolCassandra is the TLS ALPN protocol value used to indicate Cassandra protocol.
 	ProtocolCassandra Protocol = "teleport-cassandra"
-=======
+
 	// ProtocolElasticsearch is TLS ALPN protocol value used to indicate Elasticsearch protocol.
 	ProtocolElasticsearch Protocol = "teleport-elasticsearch"
->>>>>>> 245e67ad
 
 	// ProtocolProxySSH is TLS ALPN protocol value used to indicate Proxy SSH protocol.
 	ProtocolProxySSH Protocol = "teleport-proxy-ssh"
@@ -133,13 +131,10 @@
 		return ProtocolSQLServer, nil
 	case defaults.ProtocolSnowflake:
 		return ProtocolSnowflake, nil
-<<<<<<< HEAD
 	case defaults.ProtocolCassandra:
 		return ProtocolCassandra, nil
-=======
 	case defaults.ProtocolElasticsearch:
 		return ProtocolElasticsearch, nil
->>>>>>> 245e67ad
 	default:
 		return "", trace.NotImplemented("%q protocol is not supported", dbProtocol)
 	}
@@ -156,11 +151,8 @@
 		ProtocolRedisDB,
 		ProtocolSQLServer,
 		ProtocolSnowflake,
-<<<<<<< HEAD
 		ProtocolCassandra,
-=======
 		ProtocolElasticsearch,
->>>>>>> 245e67ad
 	}
 
 	return slices.Contains(
@@ -177,11 +169,8 @@
 	ProtocolRedisDB,
 	ProtocolSQLServer,
 	ProtocolSnowflake,
-<<<<<<< HEAD
 	ProtocolCassandra,
-=======
 	ProtocolElasticsearch,
->>>>>>> 245e67ad
 }
 
 // ProtocolsWithPingSupport is the list of protocols that Ping connection is
@@ -205,7 +194,7 @@
 	return Protocol(string(protocol) + string(ProtocolPingSuffix))
 }
 
-// IsPingProcotol checks if the provided protocol is suffixed with Ping.
+// IsPingProtocol checks if the provided protocol is suffixed with Ping.
 func IsPingProtocol(protocol Protocol) bool {
 	return strings.HasSuffix(string(protocol), string(ProtocolPingSuffix))
 }
