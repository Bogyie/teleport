--- conflicted
+++ resolved
@@ -615,7 +615,9 @@
 	// SessionRecordingConfigUpdateCode is the session recording config updated event code.
 	SessionRecordingConfigUpdateCode = "TCREC003I"
 
-<<<<<<< HEAD
+	// AccessGraphAccessPathChangedCode is the access graph access path changed event code.
+	AccessGraphAccessPathChangedCode = "TAG001I"
+
 	// SCIMResourceProvisionSuccessCode indicates a resource was successfully
 	// provisioned via SCIM
 	SCIMResourceProvisionSuccessCode = "TSCIM001I"
@@ -639,10 +641,6 @@
 	// SCIMResourceDeleteFailureCode indicates a indicates a failed attempt to
 	// update a resource via SCIM
 	SCIMResourceDeleteFailureCode = "TSCIM003E"
-=======
-	// AccessGraphAccessPathChangedCode is the access graph access path changed event code.
-	AccessGraphAccessPathChangedCode = "TAG001I"
->>>>>>> 4d3b141a
 
 	// UnknownCode is used when an event of unknown type is encountered.
 	UnknownCode = apievents.UnknownCode
