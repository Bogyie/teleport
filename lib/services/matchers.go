--- conflicted
+++ resolved
@@ -19,7 +19,6 @@
 package services
 
 import (
-	"log/slog"
 	"slices"
 
 	"github.com/gravitational/trace"
@@ -160,13 +159,8 @@
 		types.KindWindowsDesktop, types.KindWindowsDesktopService,
 		types.KindUserGroup,
 		types.KindIdentityCenterAccount,
-<<<<<<< HEAD
-		types.KindIdentityCenterAccountAssignment:
-=======
 		types.KindGitServer:
->>>>>>> de8e27f6
 		specResource = resource
-
 	case types.KindKubeServer:
 		if seenMap != nil {
 			return false, trace.BadParameter("checking for duplicate matches for resource kind %q is not supported", filter.ResourceKind)
@@ -193,7 +187,6 @@
 		default:
 			return false, trace.BadParameter("expected types.SAMLIdPServiceProvider or types.AppServer, got %T", resource)
 		}
-
 	default:
 		// We check if the resource kind is a Kubernetes resource kind to reduce the amount of
 		// of cases we need to handle. If the resource type didn't match any arm before
@@ -207,7 +200,6 @@
 	var match bool
 
 	if filter.IsSimple() {
-		slog.Info("Is simple filter")
 		match = true
 	}
 
@@ -231,33 +223,17 @@
 }
 
 func matchResourceByFilters(resource types.ResourceWithLabels, filter MatchResourceFilter) (bool, error) {
-	slog.Info("matching resource by filters")
-
-	slog.Info("Checking kinds",
-		"resource_kind", resource.GetKind(),
-		"filter_kinds", filter.Kinds)
-
 	if !types.MatchKinds(resource, filter.Kinds) {
 		return false, nil
 	}
 
-	slog.Info("Checking labels",
-		"resource_labels", resource.GetAllLabels(),
-		"filter_labels", filter.Labels)
-
 	if !types.MatchLabels(resource, filter.Labels) {
 		return false, nil
 	}
 
-	slog.Info("Checking search keyword",
-		"search_keywords", filter.SearchKeywords)
-
 	if len(filter.SearchKeywords) > 0 && !resource.MatchSearch(filter.SearchKeywords) {
 		return false, nil
 	}
-
-	slog.Info("Checking predicate",
-		"expression", filter.PredicateExpression)
 
 	if filter.PredicateExpression != nil {
 		match, err := filter.PredicateExpression.Evaluate(resource)
