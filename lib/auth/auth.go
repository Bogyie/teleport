/*
 * Teleport
 * Copyright (C) 2023  Gravitational, Inc.
 *
 * This program is free software: you can redistribute it and/or modify
 * it under the terms of the GNU Affero General Public License as published by
 * the Free Software Foundation, either version 3 of the License, or
 * (at your option) any later version.
 *
 * This program is distributed in the hope that it will be useful,
 * but WITHOUT ANY WARRANTY; without even the implied warranty of
 * MERCHANTABILITY or FITNESS FOR A PARTICULAR PURPOSE.  See the
 * GNU Affero General Public License for more details.
 *
 * You should have received a copy of the GNU Affero General Public License
 * along with this program.  If not, see <http://www.gnu.org/licenses/>.
 */

// Package auth implements certificate signing authority and access control server
// Authority server is composed of several parts:
//
// * Authority server itself that implements signing and acl logic
// * HTTP server wrapper for authority server
// * HTTP client wrapper
package auth

import (
	"bytes"
	"cmp"
	"context"
	"crypto"
	"crypto/rand"
	"crypto/subtle"
	"crypto/x509"
	"encoding/pem"
	"errors"
	"fmt"
	"io"
	"log/slog"
	"math/big"
	insecurerand "math/rand"
	"os"
	"slices"
	"sort"
	"strconv"
	"strings"
	"sync"
	"time"

	"github.com/coreos/go-oidc/oauth2"
	"github.com/google/uuid"
	liblicense "github.com/gravitational/license"
	"github.com/gravitational/trace"
	"github.com/jonboulle/clockwork"
	"github.com/prometheus/client_golang/prometheus"
	"go.opentelemetry.io/otel/exporters/otlp/otlptrace"
	"golang.org/x/crypto/bcrypt"
	"golang.org/x/crypto/ssh"
	"golang.org/x/exp/maps"
	"golang.org/x/time/rate"
	"google.golang.org/protobuf/types/known/durationpb"
	"google.golang.org/protobuf/types/known/timestamppb"

	"github.com/gravitational/teleport"
	"github.com/gravitational/teleport/api/client"
	"github.com/gravitational/teleport/api/client/proto"
	"github.com/gravitational/teleport/api/constants"
	apidefaults "github.com/gravitational/teleport/api/defaults"
	devicepb "github.com/gravitational/teleport/api/gen/proto/go/teleport/devicetrust/v1"
	headerv1 "github.com/gravitational/teleport/api/gen/proto/go/teleport/header/v1"
	mfav1 "github.com/gravitational/teleport/api/gen/proto/go/teleport/mfa/v1"
	notificationsv1 "github.com/gravitational/teleport/api/gen/proto/go/teleport/notifications/v1"
	"github.com/gravitational/teleport/api/internalutils/stream"
	"github.com/gravitational/teleport/api/metadata"
	"github.com/gravitational/teleport/api/types"
	apievents "github.com/gravitational/teleport/api/types/events"
	"github.com/gravitational/teleport/api/types/wrappers"
	apiutils "github.com/gravitational/teleport/api/utils"
	"github.com/gravitational/teleport/api/utils/keys"
	"github.com/gravitational/teleport/api/utils/retryutils"
	apisshutils "github.com/gravitational/teleport/api/utils/sshutils"
	"github.com/gravitational/teleport/entitlements"
	"github.com/gravitational/teleport/lib/auth/authclient"
	"github.com/gravitational/teleport/lib/auth/keystore"
	"github.com/gravitational/teleport/lib/auth/native"
	"github.com/gravitational/teleport/lib/auth/userloginstate"
	wanlib "github.com/gravitational/teleport/lib/auth/webauthn"
	wantypes "github.com/gravitational/teleport/lib/auth/webauthntypes"
	"github.com/gravitational/teleport/lib/authz"
	"github.com/gravitational/teleport/lib/backend"
	"github.com/gravitational/teleport/lib/cache"
	"github.com/gravitational/teleport/lib/circleci"
	"github.com/gravitational/teleport/lib/cloud"
	"github.com/gravitational/teleport/lib/cryptosuites"
	"github.com/gravitational/teleport/lib/defaults"
	"github.com/gravitational/teleport/lib/devicetrust/assertserver"
	"github.com/gravitational/teleport/lib/events"
	"github.com/gravitational/teleport/lib/gcp"
	"github.com/gravitational/teleport/lib/githubactions"
	"github.com/gravitational/teleport/lib/gitlab"
	"github.com/gravitational/teleport/lib/inventory"
	kubeutils "github.com/gravitational/teleport/lib/kube/utils"
	"github.com/gravitational/teleport/lib/kubernetestoken"
	"github.com/gravitational/teleport/lib/limiter"
	"github.com/gravitational/teleport/lib/loginrule"
	"github.com/gravitational/teleport/lib/modules"
	"github.com/gravitational/teleport/lib/observability/metrics"
	"github.com/gravitational/teleport/lib/observability/tracing"
	"github.com/gravitational/teleport/lib/release"
	"github.com/gravitational/teleport/lib/resourceusage"
	"github.com/gravitational/teleport/lib/service/servicecfg"
	"github.com/gravitational/teleport/lib/services"
	"github.com/gravitational/teleport/lib/services/local"
	"github.com/gravitational/teleport/lib/services/readonly"
	"github.com/gravitational/teleport/lib/spacelift"
	"github.com/gravitational/teleport/lib/srv/db/common/role"
	"github.com/gravitational/teleport/lib/sshca"
	"github.com/gravitational/teleport/lib/sshutils"
	"github.com/gravitational/teleport/lib/tlsca"
	"github.com/gravitational/teleport/lib/tpm"
	usagereporter "github.com/gravitational/teleport/lib/usagereporter/teleport"
	"github.com/gravitational/teleport/lib/utils"
	"github.com/gravitational/teleport/lib/utils/interval"
	vc "github.com/gravitational/teleport/lib/versioncontrol"
	"github.com/gravitational/teleport/lib/versioncontrol/github"
	uw "github.com/gravitational/teleport/lib/versioncontrol/upgradewindow"
)

const (
	ErrFieldKeyUserMaxedAttempts = "maxed-attempts"

	// MaxFailedAttemptsErrMsg is a user friendly error message that tells a user that they are locked.
	MaxFailedAttemptsErrMsg = "too many incorrect attempts, please try again later"
)

const (
	// githubCacheTimeout is how long Github org entries are cached.
	githubCacheTimeout = time.Hour

	// mfaDeviceNameMaxLen is the maximum length of a device name.
	mfaDeviceNameMaxLen = 30
)

const (
	OSSDesktopsCheckPeriod  = 5 * time.Minute
	OSSDesktopsAlertID      = "oss-desktops"
	OSSDesktopsAlertMessage = "Your cluster is beyond its allocation of 5 non-Active Directory Windows desktops. " +
		"Reach out for unlimited desktops with Teleport Enterprise."

	OSSDesktopAlertLink = "https://goteleport.com/r/upgrade-community?utm_campaign=CTA_windows_local"
	OSSDesktopsLimit    = 5
)

const (
	dynamicLabelCheckPeriod  = time.Hour
	dynamicLabelAlertID      = "dynamic-labels-in-deny-rules"
	dynamicLabelAlertMessage = "One or more roles has deny rules that include dynamic/ labels. " +
		"This is not recommended due to the volatitily of dynamic/ labels and is not allowed for new roles. " +
		"(hint: use 'tctl get roles' to find roles that need updating)"
)

var ErrRequiresEnterprise = services.ErrRequiresEnterprise

// ServerOption allows setting options as functional arguments to Server
type ServerOption func(*Server) error

// NewServer creates and configures a new Server instance
func NewServer(cfg *InitConfig, opts ...ServerOption) (*Server, error) {
	err := metrics.RegisterPrometheusCollectors(prometheusCollectors...)
	if err != nil {
		return nil, trace.Wrap(err)
	}

	if cfg.VersionStorage == nil {
		return nil, trace.BadParameter("version storage is not set")
	}
	if cfg.Trust == nil {
		cfg.Trust = local.NewCAService(cfg.Backend)
	}
	if cfg.Presence == nil {
		cfg.Presence = local.NewPresenceService(cfg.Backend)
	}
	if cfg.Provisioner == nil {
		cfg.Provisioner = local.NewProvisioningService(cfg.Backend)
	}
	if cfg.Identity == nil {
		cfg.Identity = local.NewIdentityService(cfg.Backend)
	}
	if cfg.Access == nil {
		cfg.Access = local.NewAccessService(cfg.Backend)
	}
	if cfg.DynamicAccessExt == nil {
		cfg.DynamicAccessExt = local.NewDynamicAccessService(cfg.Backend)
	}
	if cfg.ClusterConfiguration == nil {
		clusterConfig, err := local.NewClusterConfigurationService(cfg.Backend)
		if err != nil {
			return nil, trace.Wrap(err)
		}
		cfg.ClusterConfiguration = clusterConfig
	}
	if cfg.Restrictions == nil {
		cfg.Restrictions = local.NewRestrictionsService(cfg.Backend)
	}
	if cfg.Apps == nil {
		cfg.Apps = local.NewAppService(cfg.Backend)
	}
	if cfg.Databases == nil {
		cfg.Databases = local.NewDatabasesService(cfg.Backend)
	}
	if cfg.DatabaseServices == nil {
		cfg.DatabaseServices = local.NewDatabaseServicesService(cfg.Backend)
	}
	if cfg.Kubernetes == nil {
		cfg.Kubernetes = local.NewKubernetesService(cfg.Backend)
	}
	if cfg.Status == nil {
		cfg.Status = local.NewStatusService(cfg.Backend)
	}
	if cfg.Events == nil {
		cfg.Events = local.NewEventsService(cfg.Backend)
	}
	if cfg.AuditLog == nil {
		cfg.AuditLog = events.NewDiscardAuditLog()
	}
	if cfg.Emitter == nil {
		cfg.Emitter = events.NewDiscardEmitter()
	}
	if cfg.Streamer == nil {
		cfg.Streamer = events.NewDiscardStreamer()
	}
	if cfg.WindowsDesktops == nil {
		cfg.WindowsDesktops = local.NewWindowsDesktopService(cfg.Backend)
	}
	if cfg.SAMLIdPServiceProviders == nil {
		cfg.SAMLIdPServiceProviders, err = local.NewSAMLIdPServiceProviderService(cfg.Backend)
		if err != nil {
			return nil, trace.Wrap(err)
		}
	}
	if cfg.UserGroups == nil {
		cfg.UserGroups, err = local.NewUserGroupService(cfg.Backend)
		if err != nil {
			return nil, trace.Wrap(err)
		}
	}

	if cfg.CrownJewels == nil {
		cfg.CrownJewels, err = local.NewCrownJewelsService(cfg.Backend)
		if err != nil {
			return nil, trace.Wrap(err)
		}
	}
	if cfg.ConnectionsDiagnostic == nil {
		cfg.ConnectionsDiagnostic = local.NewConnectionsDiagnosticService(cfg.Backend)
	}
	if cfg.SessionTrackerService == nil {
		cfg.SessionTrackerService, err = local.NewSessionTrackerService(cfg.Backend)
		if err != nil {
			return nil, trace.Wrap(err)
		}
	}
	if cfg.AssertionReplayService == nil {
		cfg.AssertionReplayService = local.NewAssertionReplayService(cfg.Backend)
	}
	if cfg.TraceClient == nil {
		cfg.TraceClient = tracing.NewNoopClient()
	}
	if cfg.UsageReporter == nil {
		cfg.UsageReporter = usagereporter.DiscardUsageReporter{}
	}
	if cfg.Okta == nil {
		cfg.Okta, err = local.NewOktaService(cfg.Backend, cfg.Clock)
		if err != nil {
			return nil, trace.Wrap(err)
		}
	}
	if cfg.SecReports == nil {
		cfg.SecReports, err = local.NewSecReportsService(cfg.Backend, cfg.Clock)
		if err != nil {
			return nil, trace.Wrap(err)
		}
	}
	if cfg.AccessLists == nil {
		cfg.AccessLists, err = local.NewAccessListService(cfg.Backend, cfg.Clock)
		if err != nil {
			return nil, trace.Wrap(err)
		}
	}
	if cfg.DatabaseObjectImportRules == nil {
		cfg.DatabaseObjectImportRules, err = local.NewDatabaseObjectImportRuleService(cfg.Backend)
		if err != nil {
			return nil, trace.Wrap(err)
		}
	}
	if cfg.DatabaseObjects == nil {
		cfg.DatabaseObjects, err = local.NewDatabaseObjectService(cfg.Backend)
		if err != nil {
			return nil, trace.Wrap(err)
		}
	}
	if cfg.PluginData == nil {
		cfg.PluginData = local.NewPluginData(cfg.Backend, cfg.DynamicAccessExt)
	}
	if cfg.Integrations == nil {
		cfg.Integrations, err = local.NewIntegrationsService(cfg.Backend)
		if err != nil {
			return nil, trace.Wrap(err)
		}
	}
	if cfg.DiscoveryConfigs == nil {
		cfg.DiscoveryConfigs, err = local.NewDiscoveryConfigService(cfg.Backend)
		if err != nil {
			return nil, trace.Wrap(err)
		}
	}
	if cfg.UserPreferences == nil {
		cfg.UserPreferences = local.NewUserPreferencesService(cfg.Backend)
	}
	if cfg.UserLoginState == nil {
		cfg.UserLoginState, err = local.NewUserLoginStateService(cfg.Backend)
		if err != nil {
			return nil, trace.Wrap(err)
		}
	}
	if cfg.ProvisioningStates == nil {
		cfg.ProvisioningStates, err = local.NewProvisioningStateService(
			cfg.Backend,
			local.ProvisioningStateServiceModeStrict)
		if err != nil {
			return nil, trace.Wrap(err, "Creating provisioning state service")
		}
	}

	if cfg.IdentityCenter == nil {
		svcCfg := local.IdentityCenterServiceConfig{
			Backend: cfg.Backend,
			Mode:    local.IdentityCenterServiceModeStrict,
			Logger:  slog.Default().With(),
		}
		cfg.IdentityCenter, err = local.NewIdentityCenterService(svcCfg)
		if err != nil {
			return nil, trace.Wrap(err, "Creating identity center service")
		}
	}

	if cfg.CloudClients == nil {
		cfg.CloudClients, err = cloud.NewClients()
		if err != nil {
			return nil, trace.Wrap(err)
		}
	}
	if cfg.Notifications == nil {
		cfg.Notifications, err = local.NewNotificationsService(cfg.Backend, cfg.Clock)
		if err != nil {
			return nil, trace.Wrap(err)
		}
	}
	if cfg.BotInstance == nil {
		cfg.BotInstance, err = local.NewBotInstanceService(cfg.Backend, cfg.Clock)
		if err != nil {
			return nil, trace.Wrap(err)
		}
	}
	if cfg.SPIFFEFederations == nil {
		cfg.SPIFFEFederations, err = local.NewSPIFFEFederationService(cfg.Backend)
		if err != nil {
			return nil, trace.Wrap(err, "creating SPIFFEFederation service")
		}
	}

	limiter, err := limiter.NewConnectionsLimiter(limiter.Config{
		MaxConnections: defaults.LimiterMaxConcurrentSignatures,
	})
	if err != nil {
		return nil, trace.Wrap(err)
	}

	keystoreOpts := &keystore.Options{
		HostUUID:             cfg.HostUUID,
		ClusterName:          cfg.ClusterName,
		CloudClients:         cfg.CloudClients,
		AuthPreferenceGetter: cfg.ClusterConfiguration,
	}
	if cfg.KeyStoreConfig.PKCS11 != (servicecfg.PKCS11Config{}) {
		if !modules.GetModules().Features().GetEntitlement(entitlements.HSM).Enabled {
			return nil, fmt.Errorf("PKCS11 HSM support requires a license with the HSM feature enabled: %w", ErrRequiresEnterprise)
		}
	} else if cfg.KeyStoreConfig.GCPKMS != (servicecfg.GCPKMSConfig{}) {
		if !modules.GetModules().Features().GetEntitlement(entitlements.HSM).Enabled {
			return nil, fmt.Errorf("Google Cloud KMS support requires a license with the HSM feature enabled: %w", ErrRequiresEnterprise)
		}
	} else if cfg.KeyStoreConfig.AWSKMS != (servicecfg.AWSKMSConfig{}) {
		if !modules.GetModules().Features().GetEntitlement(entitlements.HSM).Enabled {
			return nil, fmt.Errorf("AWS KMS support requires a license with the HSM feature enabled: %w", ErrRequiresEnterprise)
		}
	} else {
		native.PrecomputeKeys()
	}
	keyStore, err := keystore.NewManager(context.Background(), &cfg.KeyStoreConfig, keystoreOpts)
	if err != nil {
		return nil, trace.Wrap(err)
	}

	if cfg.KubeWaitingContainers == nil {
		cfg.KubeWaitingContainers, err = local.NewKubeWaitingContainerService(cfg.Backend)
		if err != nil {
			return nil, trace.Wrap(err)
		}
	}

	if cfg.AccessMonitoringRules == nil {
		cfg.AccessMonitoringRules, err = local.NewAccessMonitoringRulesService(cfg.Backend)
		if err != nil {
			return nil, trace.Wrap(err)
		}
	}

	if cfg.StaticHostUsers == nil {
		cfg.StaticHostUsers, err = local.NewStaticHostUserService(cfg.Backend)
		if err != nil {
			return nil, trace.Wrap(err)
		}
	}

	closeCtx, cancelFunc := context.WithCancel(context.TODO())
	services := &Services{
		TrustInternal:             cfg.Trust,
		PresenceInternal:          cfg.Presence,
		Provisioner:               cfg.Provisioner,
		Identity:                  cfg.Identity,
		Access:                    cfg.Access,
		DynamicAccessExt:          cfg.DynamicAccessExt,
		ClusterConfiguration:      cfg.ClusterConfiguration,
		Restrictions:              cfg.Restrictions,
		Apps:                      cfg.Apps,
		Kubernetes:                cfg.Kubernetes,
		Databases:                 cfg.Databases,
		DatabaseServices:          cfg.DatabaseServices,
		AuditLogSessionStreamer:   cfg.AuditLog,
		Events:                    cfg.Events,
		WindowsDesktops:           cfg.WindowsDesktops,
		SAMLIdPServiceProviders:   cfg.SAMLIdPServiceProviders,
		UserGroups:                cfg.UserGroups,
		SessionTrackerService:     cfg.SessionTrackerService,
		ConnectionsDiagnostic:     cfg.ConnectionsDiagnostic,
		Integrations:              cfg.Integrations,
		DiscoveryConfigs:          cfg.DiscoveryConfigs,
		Okta:                      cfg.Okta,
		AccessLists:               cfg.AccessLists,
		DatabaseObjectImportRules: cfg.DatabaseObjectImportRules,
		DatabaseObjects:           cfg.DatabaseObjects,
		SecReports:                cfg.SecReports,
		UserLoginStates:           cfg.UserLoginState,
		StatusInternal:            cfg.Status,
		UsageReporter:             cfg.UsageReporter,
		UserPreferences:           cfg.UserPreferences,
		PluginData:                cfg.PluginData,
		KubeWaitingContainer:      cfg.KubeWaitingContainers,
		Notifications:             cfg.Notifications,
		AccessMonitoringRules:     cfg.AccessMonitoringRules,
		CrownJewels:               cfg.CrownJewels,
		BotInstance:               cfg.BotInstance,
		SPIFFEFederations:         cfg.SPIFFEFederations,
<<<<<<< HEAD
		ProvisioningStates:        cfg.ProvisioningStates,
		IdentityCenter:            cfg.IdentityCenter,
=======
		StaticHostUser:            cfg.StaticHostUsers,
>>>>>>> a47041bd
	}

	as := Server{
		bk:                      cfg.Backend,
		clock:                   cfg.Clock,
		limiter:                 limiter,
		Authority:               cfg.Authority,
		AuthServiceName:         cfg.AuthServiceName,
		ServerID:                cfg.HostUUID,
		githubClients:           make(map[string]*githubClient),
		cancelFunc:              cancelFunc,
		closeCtx:                closeCtx,
		emitter:                 cfg.Emitter,
		Streamer:                cfg.Streamer,
		Unstable:                local.NewUnstableService(cfg.Backend, cfg.AssertionReplayService),
		Services:                services,
		Cache:                   services,
		keyStore:                keyStore,
		traceClient:             cfg.TraceClient,
		fips:                    cfg.FIPS,
		loadAllCAs:              cfg.LoadAllCAs,
		httpClientForAWSSTS:     cfg.HTTPClientForAWSSTS,
		accessMonitoringEnabled: cfg.AccessMonitoringEnabled,
	}
	as.inventory = inventory.NewController(&as, services,
		inventory.WithAuthServerID(cfg.HostUUID),
		inventory.WithOnConnect(func(s string) {
			if g, ok := connectedResourceGauges[s]; ok {
				g.Inc()
			} else {
				log.Warnf("missing connected resources gauge for keep alive %s (this is a bug)", s)
			}
		}),
		inventory.WithOnDisconnect(func(s string) {
			if g, ok := connectedResourceGauges[s]; ok {
				g.Dec()
			} else {
				log.Warnf("missing connected resources gauge for keep alive %s (this is a bug)", s)
			}
		}),
	)
	for _, o := range opts {
		if err := o(&as); err != nil {
			return nil, trace.Wrap(err)
		}
	}
	if as.clock == nil {
		as.clock = clockwork.NewRealClock()
	}
	as.githubOrgSSOCache, err = utils.NewFnCache(utils.FnCacheConfig{
		TTL: githubCacheTimeout,
	})
	if err != nil {
		return nil, trace.Wrap(err)
	}

	as.ttlCache, err = utils.NewFnCache(utils.FnCacheConfig{
		TTL: time.Second * 3,
	})
	if err != nil {
		return nil, trace.Wrap(err)
	}

	_, cacheEnabled := as.getCache()

	// cluster config ttl cache *must* be set up after `opts` has been applied to the server because
	// the Cache field starts off as a pointer to the local backend services and is only switched
	// over to being a proper cache during option processing.
	as.ReadOnlyCache, err = readonly.NewCache(readonly.CacheConfig{
		Upstream:    as.Cache,
		Disabled:    !cacheEnabled,
		ReloadOnErr: true,
	})
	if err != nil {
		return nil, trace.Wrap(err)
	}

	if as.ghaIDTokenValidator == nil {
		as.ghaIDTokenValidator = githubactions.NewIDTokenValidator(
			githubactions.IDTokenValidatorConfig{
				Clock: as.clock,
			},
		)
	}
	if as.spaceliftIDTokenValidator == nil {
		as.spaceliftIDTokenValidator = spacelift.NewIDTokenValidator(
			spacelift.IDTokenValidatorConfig{
				Clock: as.clock,
			},
		)
	}
	if as.gitlabIDTokenValidator == nil {
		as.gitlabIDTokenValidator, err = gitlab.NewIDTokenValidator(
			gitlab.IDTokenValidatorConfig{
				Clock:             as.clock,
				ClusterNameGetter: services,
			},
		)
		if err != nil {
			return nil, trace.Wrap(err)
		}
	}
	if as.circleCITokenValidate == nil {
		as.circleCITokenValidate = func(
			ctx context.Context, organizationID, token string,
		) (*circleci.IDTokenClaims, error) {
			return circleci.ValidateToken(
				ctx, as.clock, circleci.IssuerURLTemplate, organizationID, token,
			)
		}
	}
	if as.tpmValidator == nil {
		as.tpmValidator = tpm.Validate
	}
	if as.k8sTokenReviewValidator == nil {
		as.k8sTokenReviewValidator = &kubernetestoken.TokenReviewValidator{}
	}
	if as.k8sJWKSValidator == nil {
		as.k8sJWKSValidator = kubernetestoken.ValidateTokenWithJWKS
	}

	if as.gcpIDTokenValidator == nil {
		as.gcpIDTokenValidator = gcp.NewIDTokenValidator(
			gcp.IDTokenValidatorConfig{
				Clock: as.clock,
			},
		)
	}

	// Add in a login hook for generating state during user login.
	as.ulsGenerator, err = userloginstate.NewGenerator(userloginstate.GeneratorConfig{
		Log:         log,
		AccessLists: &as,
		Access:      &as,
		UsageEvents: &as,
		Clock:       cfg.Clock,
	})
	if err != nil {
		return nil, trace.Wrap(err)
	}

	as.RegisterLoginHook(as.ulsGenerator.LoginHook(services.UserLoginStates))

	if _, ok := as.getCache(); !ok {
		log.Warn("Auth server starting without cache (may have negative performance implications).")
	}

	return &as, nil
}

// Services is a collection of services that are used by the auth server.
// Avoid using this type as a dependency and instead depend on the actual
// methods/services you need. It should really only be necessary to directly
// reference this type on auth.Server itself and on code that manages
// the lifecycle of the auth server.
type Services struct {
	services.TrustInternal
	services.PresenceInternal
	services.Provisioner
	services.Identity
	services.Access
	services.DynamicAccessExt
	services.ClusterConfiguration
	services.Restrictions
	services.Apps
	services.Kubernetes
	services.Databases
	services.DatabaseServices
	services.WindowsDesktops
	services.SAMLIdPServiceProviders
	services.UserGroups
	services.SessionTrackerService
	services.ConnectionsDiagnostic
	services.StatusInternal
	services.Integrations
	services.IntegrationsTokenGenerator
	services.DiscoveryConfigs
	services.Okta
	services.AccessLists
	services.DatabaseObjectImportRules
	services.DatabaseObjects
	services.UserLoginStates
	services.UserPreferences
	services.PluginData
	services.SCIM
	services.Notifications
	usagereporter.UsageReporter
	types.Events
	events.AuditLogSessionStreamer
	services.SecReports
	services.KubeWaitingContainer
	services.AccessMonitoringRules
	services.CrownJewels
	services.BotInstance
	services.AccessGraphSecretsGetter
	services.DevicesGetter
	services.SPIFFEFederations
<<<<<<< HEAD
	services.ProvisioningStates
	services.IdentityCenter
=======
	services.StaticHostUser
>>>>>>> a47041bd
}

// GetWebSession returns existing web session described by req.
// Implements ReadAccessPoint
func (r *Services) GetWebSession(ctx context.Context, req types.GetWebSessionRequest) (types.WebSession, error) {
	return r.Identity.WebSessions().Get(ctx, req)
}

// GetWebToken returns existing web token described by req.
// Implements ReadAccessPoint
func (r *Services) GetWebToken(ctx context.Context, req types.GetWebTokenRequest) (types.WebToken, error) {
	return r.Identity.WebTokens().Get(ctx, req)
}

// GenerateAWSOIDCToken generates a token to be used to execute an AWS OIDC Integration action.
func (r *Services) GenerateAWSOIDCToken(ctx context.Context, integration string) (string, error) {
	return r.IntegrationsTokenGenerator.GenerateAWSOIDCToken(ctx, integration)
}

var (
	generateRequestsCount = prometheus.NewCounter(
		prometheus.CounterOpts{
			Name: teleport.MetricGenerateRequests,
			Help: "Number of requests to generate new server keys",
		},
	)
	generateThrottledRequestsCount = prometheus.NewCounter(
		prometheus.CounterOpts{
			Name: teleport.MetricGenerateRequestsThrottled,
			Help: "Number of throttled requests to generate new server keys",
		},
	)
	generateRequestsCurrent = prometheus.NewGauge(
		prometheus.GaugeOpts{
			Name: teleport.MetricGenerateRequestsCurrent,
			Help: "Number of current generate requests for server keys",
		},
	)
	generateRequestsLatencies = prometheus.NewHistogram(
		prometheus.HistogramOpts{
			Name: teleport.MetricGenerateRequestsHistogram,
			Help: "Latency for generate requests for server keys",
			// lowest bucket start of upper bound 0.001 sec (1 ms) with factor 2
			// highest bucket start of 0.001 sec * 2^15 == 32.768 sec
			Buckets: prometheus.ExponentialBuckets(0.001, 2, 16),
		},
	)
	// UserLoginCount counts user logins
	UserLoginCount = prometheus.NewCounter(
		prometheus.CounterOpts{
			Name: teleport.MetricUserLoginCount,
			Help: "Number of times there was a user login",
		},
	)

	heartbeatsMissedByAuth = prometheus.NewGauge(
		prometheus.GaugeOpts{
			Name: teleport.MetricHeartbeatsMissed,
			Help: "Number of heartbeats missed by auth server",
		},
	)

	registeredAgents = prometheus.NewGaugeVec(
		prometheus.GaugeOpts{
			Namespace: teleport.MetricNamespace,
			Name:      teleport.MetricRegisteredServers,
			Help:      "The number of Teleport services that are connected to an auth server.",
		},
		[]string{
			teleport.TagVersion,
			teleport.TagAutomaticUpdates,
		},
	)

	registeredAgentsInstallMethod = prometheus.NewGaugeVec(
		prometheus.GaugeOpts{
			Namespace: teleport.MetricNamespace,
			Name:      teleport.MetricRegisteredServersByInstallMethods,
			Help:      "The number of Teleport services that are connected to an auth server by install method.",
		},
		[]string{teleport.TagInstallMethods},
	)

	migrations = prometheus.NewGaugeVec(
		prometheus.GaugeOpts{
			Namespace: teleport.MetricNamespace,
			Name:      teleport.MetricMigrations,
			Help:      "Migrations tracks for each migration if it is active (1) or not (0).",
		},
		[]string{teleport.TagMigration},
	)

	totalInstancesMetric = prometheus.NewGauge(
		prometheus.GaugeOpts{
			Namespace: teleport.MetricNamespace,
			Name:      teleport.MetricTotalInstances,
			Help:      "Total teleport instances",
		},
	)

	enrolledInUpgradesMetric = prometheus.NewGauge(
		prometheus.GaugeOpts{
			Namespace: teleport.MetricNamespace,
			Name:      teleport.MetricEnrolledInUpgrades,
			Help:      "Number of instances enrolled in automatic upgrades",
		},
	)

	upgraderCountsMetric = prometheus.NewGaugeVec(
		prometheus.GaugeOpts{
			Namespace: teleport.MetricNamespace,
			Name:      teleport.MetricUpgraderCounts,
			Help:      "Tracks the number of instances advertising each upgrader",
		},
		[]string{
			teleport.TagUpgrader,
			teleport.TagVersion,
		},
	)

	accessRequestsCreatedMetric = prometheus.NewCounterVec(
		prometheus.CounterOpts{
			Namespace: teleport.MetricNamespace,
			Name:      teleport.MetricAccessRequestsCreated,
			Help:      "Tracks the number of created access requests",
		},
		[]string{teleport.TagRoles, teleport.TagResources},
	)

	userCertificatesGeneratedMetric = prometheus.NewCounterVec(
		prometheus.CounterOpts{
			Namespace: teleport.MetricNamespace,
			Name:      teleport.MetricUserCertificatesGenerated,
			Help:      "Tracks the number of user certificates generated",
		},
		[]string{teleport.TagPrivateKeyPolicy},
	)

	prometheusCollectors = []prometheus.Collector{
		generateRequestsCount, generateThrottledRequestsCount,
		generateRequestsCurrent, generateRequestsLatencies, UserLoginCount, heartbeatsMissedByAuth,
		registeredAgents, migrations,
		totalInstancesMetric, enrolledInUpgradesMetric, upgraderCountsMetric,
		accessRequestsCreatedMetric,
		registeredAgentsInstallMethod,
		userCertificatesGeneratedMetric,
	}
)

// LoginHook is a function that will be called on a successful login. This will likely be used
// for enterprise services that need to add in feature specific operations after a user has been
// successfully authenticated. An example would be creating objects based on the user.
type LoginHook func(context.Context, types.User) error

// CreateDeviceWebTokenFunc creates a new DeviceWebToken for the logged in user.
//
// Used during a successful Web login, after the user was verified and the
// WebSession created.
//
// May return `nil, nil` if device trust isn't supported (OSS), disabled, or if
// the user has no suitable trusted device.
type CreateDeviceWebTokenFunc func(context.Context, *devicepb.DeviceWebToken) (*devicepb.DeviceWebToken, error)

// CreateDeviceAssertionFunc creates a new device assertion ceremony to authenticate
// a trusted device.
type CreateDeviceAssertionFunc func() (assertserver.Ceremony, error)

// ReadOnlyCache is a type alias used to assist with embedding [readonly.Cache] in places
// where it would have a naming conflict with other types named Cache.
type ReadOnlyCache = readonly.Cache

// Server keeps the cluster together. It acts as a certificate authority (CA) for
// a cluster and:
//   - generates the keypair for the node it's running on
//   - invites other SSH nodes to a cluster, by issuing invite tokens
//   - adds other SSH nodes to a cluster, by checking their token and signing their keys
//   - same for users and their sessions
//   - checks public keys to see if they're signed by it (can be trusted or not)
type Server struct {
	lock          sync.RWMutex
	githubClients map[string]*githubClient
	clock         clockwork.Clock
	bk            backend.Backend

	closeCtx   context.Context
	cancelFunc context.CancelFunc

	samlAuthService SAMLService
	oidcAuthService OIDCService

	releaseService release.Client

	loginRuleEvaluator loginrule.Evaluator

	sshca.Authority

	upgradeWindowStartHourGetter func(context.Context) (int64, error)

	// AuthServiceName is a human-readable name of this CA. If several Auth services are running
	// (managing multiple teleport clusters) this field is used to tell them apart in UIs
	// It usually defaults to the hostname of the machine the Auth service runs on.
	AuthServiceName string

	// ServerID is the server ID of this auth server.
	ServerID string

	// Unstable implements Unstable backend methods not suitable
	// for inclusion in Services.
	Unstable local.UnstableService

	// Services encapsulate services - provisioner, trust, etc. used by the auth
	// server in a separate structure. Reads through Services hit the backend.
	*Services

	// Cache should either be the same as Services, or a caching layer over it.
	// As it's an interface (and thus directly implementing all of its methods)
	// its embedding takes priority over Services (which only indirectly
	// implements its methods), thus any implemented GetFoo method on both Cache
	// and Services will call the one from Cache. To bypass the cache, call the
	// method on Services instead.
	authclient.Cache

	// ReadOnlyCache is a specialized cache that provides read-only shared references
	// in certain performance-critical paths where deserialization/cloning may be too
	// expensive at scale.
	*ReadOnlyCache

	// privateKey is used in tests to use pre-generated private keys
	privateKey []byte

	// cipherSuites is a list of ciphersuites that the auth server supports.
	cipherSuites []uint16

	// limiter limits the number of active connections per client IP.
	limiter *limiter.ConnectionsLimiter

	// Emitter is events emitter, used to submit discrete events
	emitter apievents.Emitter

	// Streamer is an events session streamer, used to create continuous
	// session related streams
	events.Streamer

	// keyStore manages all CA private keys, which  may or may not be backed by
	// HSMs
	keyStore *keystore.Manager

	// lockWatcher is a lock watcher, used to verify cert generation requests.
	lockWatcher *services.LockWatcher

	// UnifiedResourceCache is a cache of multiple resource kinds to be presented
	// in a unified manner in the web UI.
	UnifiedResourceCache *services.UnifiedResourceCache

	// AccessRequestCache is a cache of access requests that specifically provides
	// custom sorting options not available via the standard backend.
	AccessRequestCache *services.AccessRequestCache

	// UserNotificationCache is a cache of user-specific notifications.
	UserNotificationCache *services.UserNotificationCache

	// GlobalNotificationCache is a cache of global notifications.
	GlobalNotificationCache *services.GlobalNotificationCache

	inventory *inventory.Controller

	// githubOrgSSOCache is used to cache whether Github organizations use
	// external SSO or not.
	githubOrgSSOCache *utils.FnCache

	// ttlCache is a generic ttl cache. typed keys must be used.
	ttlCache *utils.FnCache

	// traceClient is used to forward spans to the upstream collector for components
	// within the cluster that don't have a direct connection to said collector
	traceClient otlptrace.Client

	// fips means FedRAMP/FIPS 140-2 compliant configuration was requested.
	fips bool

	// ghaIDTokenValidator allows ID tokens from GitHub Actions to be validated
	// by the auth server. It can be overridden for the purpose of tests.
	ghaIDTokenValidator ghaIDTokenValidator

	// spaceliftIDTokenValidator allows ID tokens from Spacelift to be validated
	// by the auth server. It can be overridden for the purpose of tests.
	spaceliftIDTokenValidator spaceliftIDTokenValidator

	// gitlabIDTokenValidator allows ID tokens from GitLab CI to be validated by
	// the auth server. It can be overridden for the purpose of tests.
	gitlabIDTokenValidator gitlabIDTokenValidator

	// tpmValidator allows TPMs to be validated by the auth server. It can be
	// overridden for the purpose of tests.
	tpmValidator func(
		ctx context.Context, log *slog.Logger, params tpm.ValidateParams,
	) (*tpm.ValidatedTPM, error)

	// circleCITokenValidate allows ID tokens from CircleCI to be validated by
	// the auth server. It can be overridden for the purpose of tests.
	circleCITokenValidate func(ctx context.Context, organizationID, token string) (*circleci.IDTokenClaims, error)

	// k8sTokenReviewValidator allows tokens from Kubernetes to be validated
	// by the auth server using k8s Token Review API. It can be overridden for
	// the purpose of tests.
	k8sTokenReviewValidator k8sTokenReviewValidator
	// k8sJWKSValidator allows tokens from Kubernetes to be validated
	// by the auth server using a known JWKS. It can be overridden for the
	// purpose of tests.
	k8sJWKSValidator k8sJWKSValidator

	// gcpIDTokenValidator allows ID tokens from GCP to be validated by the auth
	// server. It can be overridden for the purpose of tests.
	gcpIDTokenValidator gcpIDTokenValidator

	// loadAllCAs tells tsh to load the host CAs for all clusters when trying to ssh into a node.
	loadAllCAs bool

	// license is the Teleport Enterprise license used to start the auth server
	license *liblicense.License

	// headlessAuthenticationWatcher is a headless authentication watcher,
	// used to catch and propagate headless authentication request changes.
	headlessAuthenticationWatcher *local.HeadlessAuthenticationWatcher

	loginHooksMu sync.RWMutex
	// loginHooks are a list of hooks that will be called on login.
	loginHooks []LoginHook

	// httpClientForAWSSTS overwrites the default HTTP client used for making
	// STS requests.
	httpClientForAWSSTS utils.HTTPDoClient

	// accessMonitoringEnabled is a flag that indicates whether access monitoring is enabled.
	accessMonitoringEnabled bool

	// ulsGenerator is the user login state generator.
	ulsGenerator *userloginstate.Generator

	// createDeviceWebTokenFunc is the CreateDeviceWebToken implementation.
	// Is nil on OSS clusters.
	createDeviceWebTokenFunc CreateDeviceWebTokenFunc

	// deviceAssertionServer holds the server-side implementation of device assertions.
	//
	// It is used to authenticate devices previously enrolled in the cluster. The goal
	// is to provide an API for devices to authenticate with the cluster without the need
	// for valid user credentials, e.g. when running `tsh scan keys`.
	//
	// The value is nil on OSS clusters.
	deviceAssertionServer CreateDeviceAssertionFunc

	// bcryptCostOverride overrides the bcrypt cost for operations executed
	// directly by [Server].
	// Used for testing.
	bcryptCostOverride *int
}

// SetSAMLService registers svc as the SAMLService that provides the SAML
// connector implementation. If a SAMLService has already been registered, this
// will override the previous registration.
func (a *Server) SetSAMLService(svc SAMLService) {
	a.samlAuthService = svc
}

// SetOIDCService registers svc as the OIDCService that provides the OIDC
// connector implementation. If a OIDCService has already been registered, this
// will override the previous registration.
func (a *Server) SetOIDCService(svc OIDCService) {
	a.oidcAuthService = svc
}

// SetLicense sets the license
func (a *Server) SetLicense(license *liblicense.License) {
	a.license = license
}

// SetReleaseService sets the release service
func (a *Server) SetReleaseService(svc release.Client) {
	a.releaseService = svc
}

// SetUpgradeWindowStartHourGetter sets the getter used to sync the ClusterMaintenanceConfig resource
// with the cloud UpgradeWindowStartHour value.
func (a *Server) SetUpgradeWindowStartHourGetter(fn func(context.Context) (int64, error)) {
	a.lock.Lock()
	defer a.lock.Unlock()
	a.upgradeWindowStartHourGetter = fn
}

func (a *Server) getUpgradeWindowStartHourGetter() func(context.Context) (int64, error) {
	a.lock.Lock()
	defer a.lock.Unlock()
	return a.upgradeWindowStartHourGetter
}

// SetLoginRuleEvaluator sets the login rule evaluator.
func (a *Server) SetLoginRuleEvaluator(l loginrule.Evaluator) {
	a.loginRuleEvaluator = l
}

// GetLoginRuleEvaluator returns the login rule evaluator. It is guaranteed not
// to return nil, if no evaluator has been installed it will return
// [loginrule.NullEvaluator].
func (a *Server) GetLoginRuleEvaluator() loginrule.Evaluator {
	if a.loginRuleEvaluator == nil {
		return loginrule.NullEvaluator{}
	}
	return a.loginRuleEvaluator
}

// RegisterLoginHook will register a login hook with the auth server.
func (a *Server) RegisterLoginHook(hook LoginHook) {
	a.loginHooksMu.Lock()
	defer a.loginHooksMu.Unlock()

	a.loginHooks = append(a.loginHooks, hook)
}

// CallLoginHooks will call the registered login hooks.
func (a *Server) CallLoginHooks(ctx context.Context, user types.User) error {
	// Make a copy of the login hooks to operate on.
	a.loginHooksMu.RLock()
	loginHooks := make([]LoginHook, len(a.loginHooks))
	copy(loginHooks, a.loginHooks)
	a.loginHooksMu.RUnlock()

	if len(loginHooks) == 0 {
		return nil
	}

	var errs []error
	for _, hook := range loginHooks {
		errs = append(errs, hook(ctx, user))
	}

	return trace.NewAggregate(errs...)
}

// ResetLoginHooks will clear out the login hooks.
func (a *Server) ResetLoginHooks() {
	a.loginHooksMu.Lock()
	a.loginHooks = nil
	a.loginHooksMu.Unlock()
}

// CloseContext returns the close context
func (a *Server) CloseContext() context.Context {
	return a.closeCtx
}

// SetUnifiedResourcesCache sets the unified resource cache.
func (a *Server) SetUnifiedResourcesCache(unifiedResourcesCache *services.UnifiedResourceCache) {
	a.lock.Lock()
	defer a.lock.Unlock()
	a.UnifiedResourceCache = unifiedResourcesCache
}

// SetAccessRequestCache sets the access request cache.
func (a *Server) SetAccessRequestCache(accessRequestCache *services.AccessRequestCache) {
	a.lock.Lock()
	defer a.lock.Unlock()
	a.AccessRequestCache = accessRequestCache
}

// SetUserNotificationsCache sets the user notification cache.
func (a *Server) SetUserNotificationCache(userNotificationCache *services.UserNotificationCache) {
	a.lock.Lock()
	defer a.lock.Unlock()
	a.UserNotificationCache = userNotificationCache
}

// SetGlobalNotificationsCache sets the global notification cache.
func (a *Server) SetGlobalNotificationCache(globalNotificationCache *services.GlobalNotificationCache) {
	a.lock.Lock()
	defer a.lock.Unlock()
	a.GlobalNotificationCache = globalNotificationCache
}

func (a *Server) SetLockWatcher(lockWatcher *services.LockWatcher) {
	a.lock.Lock()
	defer a.lock.Unlock()
	a.lockWatcher = lockWatcher
}

func (a *Server) checkLockInForce(mode constants.LockingMode, targets []types.LockTarget) error {
	a.lock.RLock()
	defer a.lock.RUnlock()
	if a.lockWatcher == nil {
		return trace.BadParameter("lockWatcher is not set")
	}
	return a.lockWatcher.CheckLockInForce(mode, targets...)
}

func (a *Server) SetHeadlessAuthenticationWatcher(headlessAuthenticationWatcher *local.HeadlessAuthenticationWatcher) {
	a.lock.Lock()
	defer a.lock.Unlock()
	a.headlessAuthenticationWatcher = headlessAuthenticationWatcher
}

// SetDeviceAssertionServer sets the device assertion implementation.
func (a *Server) SetDeviceAssertionServer(f CreateDeviceAssertionFunc) {
	a.lock.Lock()
	a.deviceAssertionServer = f
	a.lock.Unlock()
}

// GetDeviceAssertionServer returns the device assertion implementation.
// On OSS clusters, this will return a non nil function that returns an error.
func (a *Server) GetDeviceAssertionServer() CreateDeviceAssertionFunc {
	a.lock.RLock()
	defer a.lock.RUnlock()
	if a.deviceAssertionServer == nil {
		return func() (assertserver.Ceremony, error) {
			return nil, trace.NotImplemented("device assertions are not supported on OSS clusters")
		}
	}
	return a.deviceAssertionServer
}

func (a *Server) SetCreateDeviceWebTokenFunc(f CreateDeviceWebTokenFunc) {
	a.lock.Lock()
	a.createDeviceWebTokenFunc = f
	a.lock.Unlock()
}

// createDeviceWebToken safely calls the underlying [CreateDeviceWebTokenFunc].
func (a *Server) createDeviceWebToken(ctx context.Context, webToken *devicepb.DeviceWebToken) (*devicepb.DeviceWebToken, error) {
	a.lock.RLock()
	defer a.lock.RUnlock()
	if a.createDeviceWebTokenFunc == nil {
		return nil, nil
	}
	token, err := a.createDeviceWebTokenFunc(ctx, webToken)
	return token, trace.Wrap(err)
}

func (a *Server) bcryptCost() int {
	if cost := a.bcryptCostOverride; cost != nil {
		return *cost
	}
	return bcrypt.DefaultCost
}

// syncUpgradeWindowStartHour attempts to load the cloud UpgradeWindowStartHour value and set
// the ClusterMaintenanceConfig resource's AgentUpgrade.UTCStartHour field to match it.
func (a *Server) syncUpgradeWindowStartHour(ctx context.Context) error {
	getter := a.getUpgradeWindowStartHourGetter()
	if getter == nil {
		return trace.Errorf("getter has not been registered")
	}

	startHour, err := getter(ctx)
	if err != nil {
		return trace.Wrap(err)
	}

	cmc, err := a.GetClusterMaintenanceConfig(ctx)
	if err != nil {
		if !trace.IsNotFound(err) {
			return trace.Wrap(err)
		}

		// create an empty maintenance config resource on NotFound
		cmc = types.NewClusterMaintenanceConfig()
	}

	agentWindow, _ := cmc.GetAgentUpgradeWindow()

	agentWindow.UTCStartHour = uint32(startHour)

	cmc.SetAgentUpgradeWindow(agentWindow)

	if err := a.UpdateClusterMaintenanceConfig(ctx, cmc); err != nil {
		return trace.Wrap(err)
	}

	return nil
}

func (a *Server) periodicSyncUpgradeWindowStartHour() {
	checkInterval := interval.New(interval.Config{
		Duration:      time.Minute * 3,
		FirstDuration: utils.FullJitter(time.Second * 30),
		Jitter:        retryutils.NewSeventhJitter(),
	})
	defer checkInterval.Stop()

	for {
		select {
		case <-checkInterval.Next():
			if err := a.syncUpgradeWindowStartHour(a.closeCtx); err != nil {
				if a.closeCtx.Err() == nil {
					// we run this periodic at a fairly high frequency, so errors are just
					// logged but otherwise ignored.
					log.Warnf("Failed to sync upgrade window start hour: %v", err)
				}
			}
		case <-a.closeCtx.Done():
			return
		}
	}
}

// runPeriodicOperations runs some periodic bookkeeping operations
// performed by auth server
func (a *Server) runPeriodicOperations() {
	ctx := context.TODO()
	// run periodic functions with a semi-random period
	// to avoid contention on the database in case if there are multiple
	// auth servers running - so they don't compete trying
	// to update the same resources.
	r := insecurerand.New(insecurerand.NewSource(a.GetClock().Now().UnixNano()))
	period := defaults.HighResPollingPeriod + time.Duration(r.Intn(int(defaults.HighResPollingPeriod/time.Second)))*time.Second
	log.Debugf("Ticking with period: %v.", period)
	a.lock.RLock()
	ticker := a.clock.NewTicker(period)
	a.lock.RUnlock()
	// Create a ticker with jitter
	heartbeatCheckTicker := interval.New(interval.Config{
		Duration: apidefaults.ServerKeepAliveTTL() * 2,
		Jitter:   retryutils.NewSeventhJitter(),
	})
	promTicker := interval.New(interval.Config{
		FirstDuration: 5 * time.Second,
		Duration:      defaults.PrometheusScrapeInterval,
		Jitter:        retryutils.NewSeventhJitter(),
	})
	missedKeepAliveCount := 0
	defer ticker.Stop()
	defer heartbeatCheckTicker.Stop()
	defer promTicker.Stop()

	firstReleaseCheck := utils.FullJitter(time.Hour * 6)

	// this environment variable is "unstable" since it will be deprecated
	// by an upcoming tctl command. currently exists for testing purposes only.
	if os.Getenv("TELEPORT_UNSTABLE_VC_SYNC_ON_START") == "yes" {
		firstReleaseCheck = utils.HalfJitter(time.Second * 10)
	}

	// note the use of FullJitter for the releases check interval. this lets us ensure
	// that frequent restarts don't prevent checks from happening despite the infrequent
	// effective check rate.
	releaseCheck := interval.New(interval.Config{
		Duration:      time.Hour * 24,
		FirstDuration: firstReleaseCheck,
		Jitter:        retryutils.NewFullJitter(),
	})
	defer releaseCheck.Stop()

	// more frequent release check that just re-calculates alerts based on previously
	// pulled versioning info.
	localReleaseCheck := interval.New(interval.Config{
		Duration:      time.Minute * 10,
		FirstDuration: utils.HalfJitter(time.Second * 10),
		Jitter:        retryutils.NewHalfJitter(),
	})
	defer localReleaseCheck.Stop()

	instancePeriodics := interval.New(interval.Config{
		Duration:      time.Minute * 9,
		FirstDuration: utils.HalfJitter(time.Minute),
		Jitter:        retryutils.NewSeventhJitter(),
	})
	defer instancePeriodics.Stop()

	var ossDesktopsCheck <-chan time.Time
	if modules.GetModules().IsOSSBuild() {
		ossDesktopsCheck = interval.New(interval.Config{
			Duration:      OSSDesktopsCheckPeriod,
			FirstDuration: utils.HalfJitter(time.Second * 10),
			Jitter:        retryutils.NewHalfJitter(),
		}).Next()
	} else if err := a.DeleteClusterAlert(ctx, OSSDesktopsAlertID); err != nil && !trace.IsNotFound(err) {
		log.Warnf("Can't delete OSS non-AD desktops limit alert: %v", err)
	}

	dynamicLabelsCheck := interval.New(interval.Config{
		Duration:      dynamicLabelCheckPeriod,
		FirstDuration: utils.HalfJitter(time.Second * 10),
		Jitter:        retryutils.NewSeventhJitter(),
	})
	defer dynamicLabelsCheck.Stop()

	// isolate the schedule of potentially long-running refreshRemoteClusters() from other tasks
	go func() {
		// reasonably small interval to ensure that users observe clusters as online within 1 minute of adding them.
		remoteClustersRefresh := interval.New(interval.Config{
			Duration: time.Second * 40,
			Jitter:   retryutils.NewSeventhJitter(),
		})
		defer remoteClustersRefresh.Stop()

		for {
			select {
			case <-a.closeCtx.Done():
				return
			case <-remoteClustersRefresh.Next():
				a.refreshRemoteClusters(ctx, r)
			}
		}
	}()

	// cloud auth servers need to periodically sync the upgrade window
	// from the cloud db.
	if modules.GetModules().Features().Cloud {
		go a.periodicSyncUpgradeWindowStartHour()
	}

	for {
		select {
		case <-a.closeCtx.Done():
			return
		case <-ticker.Chan():
			err := a.autoRotateCertAuthorities(ctx)
			if err != nil {
				if trace.IsCompareFailed(err) {
					log.Debugf("Cert authority has been updated concurrently: %v.", err)
				} else {
					log.Errorf("Failed to perform cert rotation check: %v.", err)
				}
			}
		case <-heartbeatCheckTicker.Next():
			nodes, err := a.GetNodes(ctx, apidefaults.Namespace)
			if err != nil {
				log.Errorf("Failed to load nodes for heartbeat metric calculation: %v", err)
			}
			for _, node := range nodes {
				if services.NodeHasMissedKeepAlives(node) {
					missedKeepAliveCount++
				}
			}
			// Update prometheus gauge
			heartbeatsMissedByAuth.Set(float64(missedKeepAliveCount))
		case <-promTicker.Next():
			a.updateAgentMetrics()
		case <-releaseCheck.Next():
			a.syncReleaseAlerts(ctx, true)
		case <-localReleaseCheck.Next():
			a.syncReleaseAlerts(ctx, false)
		case <-instancePeriodics.Next():
			// instance periodics are rate-limited and may be time-consuming in large
			// clusters, so launch them in the background.
			go a.doInstancePeriodics(ctx)
		case <-ossDesktopsCheck:
			a.syncDesktopsLimitAlert(ctx)
		case <-dynamicLabelsCheck.Next():
			a.syncDynamicLabelsAlert(ctx)
		}
	}
}

func (a *Server) doInstancePeriodics(ctx context.Context) {
	const slowRate = time.Millisecond * 200 // 5 reads per second
	const fastRate = time.Millisecond * 5   // 200 reads per second
	const dynamicPeriod = time.Minute * 3

	instances := a.GetInstances(ctx, types.InstanceFilter{})

	// dynamically scale the rate-limiting we apply to reading instances
	// s.t. we read at a progressively faster rate as we observe larger
	// connected instance counts. this isn't a perfect metric, but it errs
	// on the side of slowness, which is preferable for this kind of periodic.
	instanceRate := slowRate
	if ci := a.inventory.ConnectedInstances(); ci > 0 {
		localDynamicRate := dynamicPeriod / time.Duration(ci)
		if localDynamicRate < fastRate {
			localDynamicRate = fastRate
		}

		if localDynamicRate < instanceRate {
			instanceRate = localDynamicRate
		}
	}

	limiter := rate.NewLimiter(rate.Every(instanceRate), 100)
	instances = stream.RateLimit(instances, func() error {
		return limiter.Wait(ctx)
	})

	// cloud deployments shouldn't include control-plane elements in
	// metrics since information about them is not actionable and may
	// produce misleading/confusing results.
	skipControlPlane := modules.GetModules().Features().Cloud

	// set up aggregators for our periodics
	uep := newUpgradeEnrollPeriodic()

	// stream all instances to all aggregators
	for instances.Next() {
		if skipControlPlane {
			for _, service := range instances.Item().GetServices() {
				if service.IsControlPlane() {
					continue
				}
			}
		}

		uep.VisitInstance(instances.Item())
	}

	if err := instances.Done(); err != nil {
		log.Warnf("Failed stream instances for periodics: %v", err)
		return
	}

	// create/delete upgrade enroll prompt as appropriate
	enrollMsg, shouldPrompt := uep.GenerateEnrollPrompt()
	a.handleUpgradeEnrollPrompt(ctx, enrollMsg, shouldPrompt)
}

const (
	upgradeEnrollAlertID = "auto-upgrade-enroll"
)

func (a *Server) handleUpgradeEnrollPrompt(ctx context.Context, msg string, shouldPrompt bool) {
	const alertTTL = time.Minute * 30

	if !shouldPrompt {
		if err := a.DeleteClusterAlert(ctx, upgradeEnrollAlertID); err != nil && !trace.IsNotFound(err) {
			log.Warnf("Failed to delete %s alert: %v", upgradeEnrollAlertID, err)
		}
		return
	}
	alert, err := types.NewClusterAlert(
		upgradeEnrollAlertID,
		msg,
		// Defaulting to "low" severity level. We may want to make this dynamic
		// in the future depending on the distance from up-to-date.
		types.WithAlertSeverity(types.AlertSeverity_LOW),
		types.WithAlertLabel(types.AlertVerbPermit, fmt.Sprintf("%s:%s", types.KindInstance, types.VerbRead)),
		// hide the normal upgrade alert for users who can see this alert as it is
		// generally more actionable/specific.
		types.WithAlertLabel(types.AlertSupersedes, releaseAlertID),
		types.WithAlertLabel(types.AlertOnLogin, "yes"),
		types.WithAlertExpires(a.clock.Now().Add(alertTTL)),
	)
	if err != nil {
		log.Warnf("Failed to build %s alert: %v (this is a bug)", upgradeEnrollAlertID, err)
		return
	}
	if err := a.UpsertClusterAlert(ctx, alert); err != nil {
		log.Warnf("Failed to set %s alert: %v", upgradeEnrollAlertID, err)
		return
	}
}

const (
	releaseAlertID = "upgrade-suggestion"
	secAlertID     = "security-patch-available"
	verInUseLabel  = "teleport.internal/ver-in-use"
)

// syncReleaseAlerts calculates alerts related to new teleport releases. When checkRemote
// is true it pulls the latest release info from github.  Otherwise, it loads the versions used
// for the most recent alerts and re-syncs with latest cluster state.
func (a *Server) syncReleaseAlerts(ctx context.Context, checkRemote bool) {
	log.Debug("Checking for new teleport releases via github api.")

	// NOTE: essentially everything in this function is going to be
	// scrapped/replaced once the inventory and version-control systems
	// are a bit further along.

	current := vc.NewTarget(vc.Normalize(teleport.Version))

	// this environment variable is "unstable" since it will be deprecated
	// by an upcoming tctl command. currently exists for testing purposes only.
	if t := vc.NewTarget(os.Getenv("TELEPORT_UNSTABLE_VC_VERSION")); t.Ok() {
		current = t
	}

	visitor := vc.Visitor{
		Current: current,
	}

	// users cannot upgrade their own auth instances in cloud, so it isn't helpful
	// to generate alerts for releases newer than the current auth server version.
	if modules.GetModules().Features().Cloud {
		visitor.NotNewerThan = current
	}

	var loadFailed bool

	if checkRemote {
		// scrape the github releases API with our visitor
		if err := github.Visit(&visitor); err != nil {
			log.Warnf("Failed to load github releases: %v (this will not impact teleport functionality)", err)
			loadFailed = true
		}
	} else {
		if err := a.visitCachedAlertVersions(ctx, &visitor); err != nil {
			log.Warnf("Failed to load release alert into: %v (this will not impact teleport functionality)", err)
			loadFailed = true
		}
	}

	a.doReleaseAlertSync(ctx, current, visitor, !loadFailed)
}

// visitCachedAlertVersions updates the visitor with targets reconstructed from the metadata
// of existing alerts. This lets us "reevaluate" the alerts based on newer cluster state without
// re-pulling the releases page. Future version of teleport will cache actual full release
// descriptions, rending this unnecessary.
func (a *Server) visitCachedAlertVersions(ctx context.Context, visitor *vc.Visitor) error {
	// reconstruct the target for the "latest stable" alert if it exists.
	alert, err := a.getClusterAlert(ctx, releaseAlertID)
	if err != nil && !trace.IsNotFound(err) {
		return trace.Wrap(err)
	}
	if err == nil {
		if t := vc.NewTarget(alert.Metadata.Labels[verInUseLabel]); t.Ok() {
			visitor.Visit(t)
		}
	}

	// reconstruct the target for the "latest sec patch" alert if it exists.
	alert, err = a.getClusterAlert(ctx, secAlertID)
	if err != nil && !trace.IsNotFound(err) {
		return trace.Wrap(err)
	}
	if err == nil {
		if t := vc.NewTarget(alert.Metadata.Labels[verInUseLabel], vc.SecurityPatch(true)); t.Ok() {
			visitor.Visit(t)
		}
	}
	return nil
}

func (a *Server) getClusterAlert(ctx context.Context, id string) (types.ClusterAlert, error) {
	alerts, err := a.GetClusterAlerts(ctx, types.GetClusterAlertsRequest{
		AlertID: id,
	})
	if err != nil {
		return types.ClusterAlert{}, trace.Wrap(err)
	}
	if len(alerts) == 0 {
		return types.ClusterAlert{}, trace.NotFound("cluster alert %q not found", id)
	}
	return alerts[0], nil
}

func (a *Server) doReleaseAlertSync(ctx context.Context, current vc.Target, visitor vc.Visitor, cleanup bool) {
	const alertTTL = time.Minute * 30
	// use visitor to find the oldest version among connected instances.
	// TODO(fspmarshall): replace this check as soon as we have a backend inventory repr. using
	// connected instances is a poor approximation and may lead to missed notifications if auth
	// server is up to date, but instances not connected to this auth need update.
	var instanceVisitor vc.Visitor
	a.inventory.Iter(func(handle inventory.UpstreamHandle) {
		v := vc.Normalize(handle.Hello().Version)
		instanceVisitor.Visit(vc.NewTarget(v))
	})

	if sp := visitor.NewestSecurityPatch(); sp.Ok() && sp.NewerThan(current) && !sp.SecurityPatchAltOf(current) {
		// explicit security patch alerts have a more limited audience, so we generate
		// them as their own separate alert.
		log.Warnf("A newer security patch has been detected. current=%s, patch=%s", current.Version(), sp.Version())
		secMsg := fmt.Sprintf("A security patch is available for Teleport. Please upgrade your Cluster to %s or newer.", sp.Version())

		alert, err := types.NewClusterAlert(
			secAlertID,
			secMsg,
			types.WithAlertLabel(types.AlertOnLogin, "yes"),
			// TODO(fspmarshall): permit alert to be shown to those with inventory management
			// permissions once we have RBAC around that. For now, token:write is a decent
			// approximation and will ensure that alerts are shown to the editor role.
			types.WithAlertLabel(types.AlertVerbPermit, fmt.Sprintf("%s:%s", types.KindToken, types.VerbCreate)),
			// hide the normal upgrade alert for users who can see this alert in order to
			// improve its visibility and reduce clutter.
			types.WithAlertLabel(types.AlertSupersedes, releaseAlertID),
			types.WithAlertSeverity(types.AlertSeverity_HIGH),
			types.WithAlertLabel(verInUseLabel, sp.Version()),
			types.WithAlertExpires(a.clock.Now().Add(alertTTL)),
		)
		if err != nil {
			log.Warnf("Failed to build %s alert: %v (this is a bug)", secAlertID, err)
			return
		}

		if err := a.UpsertClusterAlert(ctx, alert); err != nil {
			log.Warnf("Failed to set %s alert: %v", secAlertID, err)
			return
		}
	} else if cleanup {
		err := a.DeleteClusterAlert(ctx, secAlertID)
		if err != nil && !trace.IsNotFound(err) {
			log.Warnf("Failed to delete %s alert: %v", secAlertID, err)
		}
	}
}

func (a *Server) updateAgentMetrics() {
	imp := newInstanceMetricsPeriodic()

	a.inventory.Iter(func(handle inventory.UpstreamHandle) {
		imp.VisitInstance(handle.Hello(), handle.AgentMetadata())
	})

	totalInstancesMetric.Set(float64(imp.TotalInstances()))
	enrolledInUpgradesMetric.Set(float64(imp.TotalEnrolledInUpgrades()))

	// reset the gauges so that any versions that fall off are removed from exported metrics
	registeredAgents.Reset()
	for agent, count := range imp.RegisteredAgentsCount() {
		registeredAgents.With(prometheus.Labels{
			teleport.TagVersion:          agent.version,
			teleport.TagAutomaticUpdates: agent.automaticUpdates,
		}).Set(float64(count))
	}

	// reset the gauges so that any versions that fall off are removed from exported metrics
	registeredAgentsInstallMethod.Reset()
	for installMethod, count := range imp.InstallMethodCounts() {
		registeredAgentsInstallMethod.WithLabelValues(installMethod).Set(float64(count))
	}

	// reset the gauges so that any type+version that fall off are removed from exported metrics
	upgraderCountsMetric.Reset()
	for metadata, count := range imp.UpgraderCounts() {
		upgraderCountsMetric.With(prometheus.Labels{
			teleport.TagUpgrader: metadata.upgraderType,
			teleport.TagVersion:  metadata.version,
		}).Set(float64(count))
	}
}

var (
	// remoteClusterRefreshLimit is the maximum number of backend updates that will be performed
	// during periodic remote cluster connection status refresh.
	remoteClusterRefreshLimit = 50

	// remoteClusterRefreshBuckets is the maximum number of refresh cycles that should guarantee the status update
	// of all remote clusters if their number exceeds remoteClusterRefreshLimit × remoteClusterRefreshBuckets.
	remoteClusterRefreshBuckets = 12
)

// refreshRemoteClusters updates connection status of all remote clusters.
func (a *Server) refreshRemoteClusters(ctx context.Context, rnd *insecurerand.Rand) {
	remoteClusters, err := a.Services.GetRemoteClusters(ctx)
	if err != nil {
		log.WithError(err).Error("Failed to load remote clusters for status refresh")
		return
	}

	netConfig, err := a.GetClusterNetworkingConfig(ctx)
	if err != nil {
		log.WithError(err).Error("Failed to load networking config for remote cluster status refresh")
		return
	}

	// randomize the order to optimize for multiple auth servers running in parallel
	rnd.Shuffle(len(remoteClusters), func(i, j int) {
		remoteClusters[i], remoteClusters[j] = remoteClusters[j], remoteClusters[i]
	})

	// we want to limit the number of backend updates performed on each refresh to avoid overwhelming the backend.
	updateLimit := remoteClusterRefreshLimit
	if dynamicLimit := (len(remoteClusters) / remoteClusterRefreshBuckets) + 1; dynamicLimit > updateLimit {
		// if the number of remote clusters is larger than remoteClusterRefreshLimit × remoteClusterRefreshBuckets,
		// bump the limit to make sure all remote clusters will be updated within reasonable time.
		updateLimit = dynamicLimit
	}

	var updateCount int
	for _, remoteCluster := range remoteClusters {
		if updated, err := a.updateRemoteClusterStatus(ctx, netConfig, remoteCluster); err != nil {
			log.WithError(err).Error("Failed to perform remote cluster status refresh")
		} else if updated {
			updateCount++
		}

		if updateCount >= updateLimit {
			break
		}
	}
}

func (a *Server) Close() error {
	a.cancelFunc()

	var errs []error

	if err := a.inventory.Close(); err != nil {
		errs = append(errs, err)
	}

	if a.Services.AuditLogSessionStreamer != nil {
		if err := a.Services.AuditLogSessionStreamer.Close(); err != nil {
			errs = append(errs, err)
		}
	}

	if a.bk != nil {
		if err := a.bk.Close(); err != nil {
			errs = append(errs, err)
		}
	}

	if a.AccessRequestCache != nil {
		if err := a.AccessRequestCache.Close(); err != nil {
			errs = append(errs, err)
		}
	}

	if a.UserNotificationCache != nil {
		if err := a.UserNotificationCache.Close(); err != nil {
			errs = append(errs, err)
		}
	}

	if a.GlobalNotificationCache != nil {
		if err := a.GlobalNotificationCache.Close(); err != nil {
			errs = append(errs, err)
		}
	}

	return trace.NewAggregate(errs...)
}

func (a *Server) GetClock() clockwork.Clock {
	a.lock.RLock()
	defer a.lock.RUnlock()
	return a.clock
}

// SetClock sets clock, used in tests
func (a *Server) SetClock(clock clockwork.Clock) {
	a.lock.Lock()
	defer a.lock.Unlock()
	a.clock = clock
}

func (a *Server) SetSCIMService(scim services.SCIM) {
	a.Services.SCIM = scim
}

// SetAccessGraphSecretService sets the server's access graph secret service
func (a *Server) SetAccessGraphSecretService(s services.AccessGraphSecretsGetter) {
	a.Services.AccessGraphSecretsGetter = s
}

// SetDevicesGetter sets the server's device service
func (a *Server) SetDevicesGetter(s services.DevicesGetter) {
	a.Services.DevicesGetter = s
}

// SetAuditLog sets the server's audit log
func (a *Server) SetAuditLog(auditLog events.AuditLogSessionStreamer) {
	a.Services.AuditLogSessionStreamer = auditLog
}

// GetEmitter fetches the current audit log emitter implementation.
func (a *Server) GetEmitter() apievents.Emitter {
	return a.emitter
}

// SetEmitter sets the current audit log emitter. Note that this is only safe to
// use before main server start.
func (a *Server) SetEmitter(emitter apievents.Emitter) {
	a.emitter = emitter
}

// EmitAuditEvent implements [apievents.Emitter] by delegating to its dedicated
// emitter rather than falling back to the implementation from [Services] (using
// the audit log directly, which is almost never what you want).
func (a *Server) EmitAuditEvent(ctx context.Context, e apievents.AuditEvent) error {
	return trace.Wrap(a.emitter.EmitAuditEvent(context.WithoutCancel(ctx), e))
}

// SetUsageReporter sets the server's usage reporter. Note that this is only
// safe to use before server start.
func (a *Server) SetUsageReporter(reporter usagereporter.UsageReporter) {
	a.Services.UsageReporter = reporter
}

// GetClusterID returns the cluster ID.
func (a *Server) GetClusterID(ctx context.Context, opts ...services.MarshalOption) (string, error) {
	clusterName, err := a.GetClusterName(opts...)
	if err != nil {
		return "", trace.Wrap(err)
	}
	return clusterName.GetClusterID(), nil
}

// GetAnonymizationKey returns the anonymization key that identifies this client.
// It falls back to the cluster ID if the anonymization key is not set in license file.
func (a *Server) GetAnonymizationKey(ctx context.Context, opts ...services.MarshalOption) (string, error) {
	if a.license == nil || len(a.license.AnonymizationKey) == 0 {
		return a.GetClusterID(ctx, opts...)
	}

	return string(a.license.AnonymizationKey), nil
}

// GetDomainName returns the domain name that identifies this authority server.
// Also known as "cluster name"
func (a *Server) GetDomainName() (string, error) {
	clusterName, err := a.GetClusterName()
	if err != nil {
		return "", trace.Wrap(err)
	}
	return clusterName.GetClusterName(), nil
}

// GetClusterCACert returns the PEM-encoded TLS certs for the local cluster. If
// the cluster has multiple TLS certs, they will all be concatenated.
func (a *Server) GetClusterCACert(ctx context.Context) (*proto.GetClusterCACertResponse, error) {
	clusterName, err := a.GetClusterName()
	if err != nil {
		return nil, trace.Wrap(err)
	}
	// Extract the TLS CA for this cluster.
	hostCA, err := a.GetCertAuthority(ctx, types.CertAuthID{
		Type:       types.HostCA,
		DomainName: clusterName.GetClusterName(),
	}, false)
	if err != nil {
		return nil, trace.Wrap(err)
	}
	certs := services.GetTLSCerts(hostCA)
	if len(certs) < 1 {
		return nil, trace.NotFound("no tls certs found in host CA")
	}
	allCerts := bytes.Join(certs, []byte("\n"))

	return &proto.GetClusterCACertResponse{
		TLSCA: allCerts,
	}, nil
}

// GenerateHostCert uses the private key of the CA to sign the public key of the host
// (along with meta data like host ID, node name, roles, and ttl) to generate a host certificate.
func (a *Server) GenerateHostCert(ctx context.Context, hostPublicKey []byte, hostID, nodeName string, principals []string, clusterName string, role types.SystemRole, ttl time.Duration) ([]byte, error) {
	domainName, err := a.GetDomainName()
	if err != nil {
		return nil, trace.Wrap(err)
	}

	// get the certificate authority that will be signing the public key of the host
	ca, err := a.Services.GetCertAuthority(ctx, types.CertAuthID{
		Type:       types.HostCA,
		DomainName: domainName,
	}, true)
	if err != nil {
		return nil, trace.BadParameter("failed to load host CA for %q: %v", domainName, err)
	}

	caSigner, err := a.keyStore.GetSSHSigner(ctx, ca)
	if err != nil {
		return nil, trace.Wrap(err)
	}

	// create and sign!
	return a.generateHostCert(ctx, services.HostCertParams{
		CASigner:      caSigner,
		PublicHostKey: hostPublicKey,
		HostID:        hostID,
		NodeName:      nodeName,
		Principals:    principals,
		ClusterName:   clusterName,
		Role:          role,
		TTL:           ttl,
	})
}

func (a *Server) generateHostCert(
	ctx context.Context, p services.HostCertParams,
) ([]byte, error) {

	readOnlyAuthPref, err := a.GetReadOnlyAuthPreference(ctx)
	if err != nil {
		return nil, trace.Wrap(err)
	}

	var locks []types.LockTarget
	switch p.Role {
	case types.RoleNode:
		// Node role is a special case because it was previously suported as a
		// lock target that only locked the `ssh_service`. If the same Teleport server
		// had multiple roles, Node lock would only lock the `ssh_service` while
		// other roles would be able to generate certificates without a problem.
		// To remove the ambiguity, we now lock the entire Teleport server for
		// all roles using the LockTarget.ServerID field and `Node` field is
		// deprecated.
		// In order to support legacy behavior, we need fill in both `ServerID`
		// and `Node` fields if the role is `Node` so that the previous behavior
		// is preserved.
		// This is a legacy behavior that we need to support for backwards compatibility.
		locks = []types.LockTarget{{ServerID: p.HostID, Node: p.HostID}, {ServerID: HostFQDN(p.HostID, p.ClusterName), Node: HostFQDN(p.HostID, p.ClusterName)}}
	default:
		locks = []types.LockTarget{{ServerID: p.HostID}, {ServerID: HostFQDN(p.HostID, p.ClusterName)}}
	}
	if lockErr := a.checkLockInForce(readOnlyAuthPref.GetLockingMode(),
		locks,
	); lockErr != nil {
		return nil, trace.Wrap(lockErr)
	}

	return a.Authority.GenerateHostCert(p)
}

// GetKeyStore returns the KeyStore used by the auth server
func (a *Server) GetKeyStore() *keystore.Manager {
	return a.keyStore
}

type certRequest struct {
	// sshPublicKey is a public key in SSH authorized_keys format. If set it
	// will be used as the subject public key for the returned SSH certificate.
	sshPublicKey []byte
	// tlsPublicKey is a PEM-encoded public key in PKCS#1 or PKIX ASN.1 DER
	// form. If set it will be used as the subject public key for the returned
	// TLS certificate.
	tlsPublicKey []byte
	// sshPublicKeyAttestationStatement is an attestation statement associated with sshPublicKey.
	sshPublicKeyAttestationStatement *keys.AttestationStatement
	// tlsPublicKeyAttestationStatement is an attestation statement associated with tlsPublicKey.
	tlsPublicKeyAttestationStatement *keys.AttestationStatement

	// user is a user to generate certificate for
	user services.UserState
	// impersonator is a user who generates the certificate,
	// is set when different from the user in the certificate
	impersonator string
	// checker is used to perform RBAC checks.
	checker services.AccessChecker
	// ttl is Duration of the certificate
	ttl time.Duration
	// compatibility is compatibility mode
	compatibility string
	// overrideRoleTTL is used for requests when the requested TTL should not be
	// adjusted based off the role of the user. This is used by tctl to allow
	// creating long lived user certs.
	overrideRoleTTL bool
	// usage is a list of acceptable usages to be encoded in X509 certificate,
	// is used to limit ways the certificate can be used, for example
	// the cert can be only used against kubernetes endpoint, and not auth endpoint,
	// no usage means unrestricted (to keep backwards compatibility)
	usage []string
	// routeToCluster is an optional teleport cluster name to route the
	// certificate requests to, this teleport cluster name will be used to
	// route the requests to in case of kubernetes
	routeToCluster string
	// kubernetesCluster specifies the target kubernetes cluster for TLS
	// identities. This can be empty on older Teleport clients.
	kubernetesCluster string
	// traits hold claim data used to populate a role at runtime.
	traits wrappers.Traits
	// activeRequests tracks privilege escalation requests applied
	// during the construction of the certificate.
	activeRequests services.RequestIDs
	// appSessionID is the session ID of the application session.
	appSessionID string
	// appPublicAddr is the public address of the application.
	appPublicAddr string
	// appClusterName is the name of the cluster this application is in.
	appClusterName string
	// appName is the name of the application to generate cert for.
	appName string
	// appURI is the URI of the app. This is the internal endpoint where the application is running and isn't user-facing.
	appURI string
	// awsRoleARN is the role ARN to generate certificate for.
	awsRoleARN string
	// azureIdentity is the Azure identity to generate certificate for.
	azureIdentity string
	// gcpServiceAccount is the GCP service account to generate certificate for.
	gcpServiceAccount string
	// dbService identifies the name of the database service requests will
	// be routed to.
	dbService string
	// dbProtocol specifies the protocol of the database a certificate will
	// be issued for.
	dbProtocol string
	// dbUser is the optional database user which, if provided, will be used
	// as a default username.
	dbUser string
	// dbName is the optional database name which, if provided, will be used
	// as a default database.
	dbName string
	// dbRoles is the optional list of database roles which, if provided, will
	// be used instead of all database roles granted for the target database.
	dbRoles []string
	// mfaVerified is the UUID of an MFA device when this certRequest was
	// created immediately after an MFA check.
	mfaVerified string
	// previousIdentityExpires is the expiry time of the identity/cert that this
	// identity/cert was derived from. It is used to determine a session's hard
	// deadline in cases where both require_session_mfa and disconnect_expired_cert
	// are enabled. See https://github.com/gravitational/teleport/issues/18544.
	previousIdentityExpires time.Time
	// loginIP is an IP of the client requesting the certificate.
	loginIP string
	// pinIP flags that client's login IP should be pinned in the certificate
	pinIP bool
	// disallowReissue flags that a cert should not be allowed to issue future
	// certificates.
	disallowReissue bool
	// renewable indicates that the certificate can be renewed,
	// having its TTL increased
	renewable bool
	// includeHostCA indicates that host CA certs should be included in the
	// returned certs
	includeHostCA bool
	// generation indicates the number of times this certificate has been
	// renewed.
	generation uint64
	// connectionDiagnosticID contains the ID of the ConnectionDiagnostic.
	// The Node/Agent will append connection traces to this instance.
	connectionDiagnosticID string
	// deviceExtensions holds device-aware user certificate extensions.
	deviceExtensions DeviceExtensions
	// botName is the name of the bot requesting this cert, if any
	botName string
	// botInstanceID is the unique identifier of the bot instance associated
	// with this cert, if any
	botInstanceID string
}

// check verifies the cert request is valid.
func (r *certRequest) check() error {
	if r.user == nil {
		return trace.BadParameter("missing parameter user")
	}
	if r.checker == nil {
		return trace.BadParameter("missing parameter checker")
	}

	// When generating certificate for MongoDB access, database username must
	// be encoded into it. This is required to be able to tell which database
	// user to authenticate the connection as.
	if r.dbProtocol == defaults.ProtocolMongoDB {
		if r.dbUser == "" {
			return trace.BadParameter("must provide database user name to generate certificate for database %q", r.dbService)
		}
	}

	if r.sshPublicKey == nil && r.tlsPublicKey == nil {
		return trace.BadParameter("must provide a public key")
	}

	return nil
}

type certRequestOption func(*certRequest)

func certRequestPreviousIdentityExpires(previousIdentityExpires time.Time) certRequestOption {
	return func(r *certRequest) { r.previousIdentityExpires = previousIdentityExpires }
}

func certRequestLoginIP(ip string) certRequestOption {
	return func(r *certRequest) { r.loginIP = ip }
}

func certRequestDeviceExtensions(ext tlsca.DeviceExtensions) certRequestOption {
	return func(r *certRequest) {
		r.deviceExtensions = DeviceExtensions(ext)
	}
}

// GetUserOrLoginState will return the given user or the login state associated with the user.
func (a *Server) GetUserOrLoginState(ctx context.Context, username string) (services.UserState, error) {
	return services.GetUserOrLoginState(ctx, a, username)
}

func (a *Server) GenerateOpenSSHCert(ctx context.Context, req *proto.OpenSSHCertRequest) (*proto.OpenSSHCert, error) {
	if req.User == nil {
		return nil, trace.BadParameter("user is empty")
	}
	if len(req.PublicKey) == 0 {
		return nil, trace.BadParameter("public key is empty")
	}
	if req.TTL == 0 {
		readOnlyAuthPref, err := a.GetReadOnlyAuthPreference(ctx)
		if err != nil {
			return nil, trace.BadParameter("cert request does not specify a TTL and the cluster_auth_preference is not available: %v", err)
		}
		req.TTL = proto.Duration(readOnlyAuthPref.GetDefaultSessionTTL())
	}
	if req.TTL < 0 {
		return nil, trace.BadParameter("TTL must be positive")
	}
	if req.Cluster == "" {
		return nil, trace.BadParameter("cluster is empty")
	}

	// add implicit roles to the set and build a checker
	accessInfo := services.AccessInfoFromUserState(req.User)
	roles := make([]types.Role, len(req.Roles))
	for i := range req.Roles {
		var err error
		roles[i], err = services.ApplyTraits(req.Roles[i], req.User.GetTraits())
		if err != nil {
			return nil, trace.Wrap(err)
		}
	}
	roleSet := services.NewRoleSet(roles...)

	clusterName, err := a.GetClusterName()
	if err != nil {
		return nil, trace.Wrap(err)
	}
	checker := services.NewAccessCheckerWithRoleSet(accessInfo, clusterName.GetClusterName(), roleSet)

	sessionTTL := time.Duration(req.TTL)

	// OpenSSH certs and their corresponding keys are held strictly by the proxy,
	// so we can attest them as "web_session" to bypass Hardware Key support
	// requirements that are unattainable from the Proxy.
	sshPublicKey, _, _, _, err := ssh.ParseAuthorizedKey(req.PublicKey)
	if err != nil {
		return nil, trace.Wrap(err)
	}
	cryptoPublicKey, ok := sshPublicKey.(ssh.CryptoPublicKey)
	if !ok {
		return nil, trace.BadParameter("unsupported SSH public key type %q", sshPublicKey.Type())
	}
	webAttData, err := services.NewWebSessionAttestationData(cryptoPublicKey.CryptoPublicKey())
	if err != nil {
		return nil, trace.Wrap(err)
	}
	if err = a.UpsertKeyAttestationData(ctx, webAttData, sessionTTL); err != nil {
		return nil, trace.Wrap(err)
	}

	certs, err := a.generateOpenSSHCert(ctx, certRequest{
		user:            req.User,
		sshPublicKey:    req.PublicKey,
		compatibility:   constants.CertificateFormatStandard,
		checker:         checker,
		ttl:             sessionTTL,
		traits:          req.User.GetTraits(),
		routeToCluster:  req.Cluster,
		disallowReissue: true,
	})
	if err != nil {
		return nil, trace.Wrap(err)
	}

	return &proto.OpenSSHCert{
		Cert: certs.SSH,
	}, nil
}

// GenerateUserTestCertsRequest is a request to generate test certificates.
type GenerateUserTestCertsRequest struct {
	Key                  []byte
	Username             string
	TTL                  time.Duration
	Compatibility        string
	RouteToCluster       string
	PinnedIP             string
	MFAVerified          string
	AttestationStatement *keys.AttestationStatement
	AppName              string
	AppSessionID         string
}

// GenerateUserTestCerts is used to generate user certificate, used internally for tests
func (a *Server) GenerateUserTestCerts(req GenerateUserTestCertsRequest) ([]byte, []byte, error) {
	ctx := context.Background()
	userState, err := a.GetUserOrLoginState(ctx, req.Username)
	if err != nil {
		return nil, nil, trace.Wrap(err)
	}
	accessInfo := services.AccessInfoFromUserState(userState)
	clusterName, err := a.GetClusterName()
	if err != nil {
		return nil, nil, trace.Wrap(err)
	}
	checker, err := services.NewAccessChecker(accessInfo, clusterName.GetClusterName(), a)
	if err != nil {
		return nil, nil, trace.Wrap(err)
	}

	// TODO(nklaassen): separate SSH and TLS keys. For now they are the same.
	sshPublicKey := req.Key
	cryptoPubKey, err := sshutils.CryptoPublicKey(req.Key)
	if err != nil {
		return nil, nil, trace.Wrap(err)
	}
	tlsPublicKey, err := keys.MarshalPublicKey(cryptoPubKey)
	if err != nil {
		return nil, nil, trace.Wrap(err)
	}

	certs, err := a.generateUserCert(ctx, certRequest{
		user:                             userState,
		ttl:                              req.TTL,
		compatibility:                    req.Compatibility,
		sshPublicKey:                     sshPublicKey,
		tlsPublicKey:                     tlsPublicKey,
		routeToCluster:                   req.RouteToCluster,
		checker:                          checker,
		traits:                           userState.GetTraits(),
		loginIP:                          req.PinnedIP,
		pinIP:                            req.PinnedIP != "",
		mfaVerified:                      req.MFAVerified,
		sshPublicKeyAttestationStatement: req.AttestationStatement,
		tlsPublicKeyAttestationStatement: req.AttestationStatement,
		appName:                          req.AppName,
		appSessionID:                     req.AppSessionID,
	})
	if err != nil {
		return nil, nil, trace.Wrap(err)
	}
	return certs.SSH, certs.TLS, nil
}

// AppTestCertRequest combines parameters for generating a test app access cert.
type AppTestCertRequest struct {
	// PublicKey is the public key to sign, in PEM-encoded PKCS#1 or PKIX DER format.
	PublicKey []byte
	// Username is the Teleport user name to sign certificate for.
	Username string
	// TTL is the test certificate validity period.
	TTL time.Duration
	// PublicAddr is the application public address. Used for routing.
	PublicAddr string
	// ClusterName is the name of the cluster application resides in. Used for routing.
	ClusterName string
	// SessionID is the optional session ID to encode. Used for routing.
	SessionID string
	// AWSRoleARN is optional AWS role ARN a user wants to assume to encode.
	AWSRoleARN string
	// AzureIdentity is the optional Azure identity a user wants to assume to encode.
	AzureIdentity string
	// GCPServiceAccount is optional GCP service account a user wants to assume to encode.
	GCPServiceAccount string
	// PinnedIP is optional IP to pin certificate to.
	PinnedIP string
	// LoginTrait is the login to include in the cert
	LoginTrait string
}

// GenerateUserAppTestCert generates an application specific certificate, used
// internally for tests.
func (a *Server) GenerateUserAppTestCert(req AppTestCertRequest) ([]byte, error) {
	ctx := context.Background()
	userState, err := a.GetUserOrLoginState(ctx, req.Username)
	if err != nil {
		return nil, trace.Wrap(err)
	}
	accessInfo := services.AccessInfoFromUserState(userState)
	clusterName, err := a.GetClusterName()
	if err != nil {
		return nil, trace.Wrap(err)
	}
	checker, err := services.NewAccessChecker(accessInfo, clusterName.GetClusterName(), a)
	if err != nil {
		return nil, trace.Wrap(err)
	}
	sessionID := req.SessionID
	if sessionID == "" {
		sessionID = uuid.New().String()
	}

	login := req.LoginTrait
	if login == "" {
		login = uuid.New().String()
	}

	certs, err := a.generateUserCert(ctx, certRequest{
		user:         userState,
		tlsPublicKey: req.PublicKey,
		checker:      checker,
		ttl:          req.TTL,
		// Set the login to be a random string. Application certificates are never
		// used to log into servers but SSH certificate generation code requires a
		// principal be in the certificate.
		traits: wrappers.Traits(map[string][]string{
			constants.TraitLogins: {login},
		}),
		// Only allow this certificate to be used for applications.
		usage: []string{teleport.UsageAppsOnly},
		// Add in the application routing information.
		appSessionID:      sessionID,
		appPublicAddr:     req.PublicAddr,
		appClusterName:    req.ClusterName,
		awsRoleARN:        req.AWSRoleARN,
		azureIdentity:     req.AzureIdentity,
		gcpServiceAccount: req.GCPServiceAccount,
		pinIP:             req.PinnedIP != "",
		loginIP:           req.PinnedIP,
	})
	if err != nil {
		return nil, trace.Wrap(err)
	}
	return certs.TLS, nil
}

// DatabaseTestCertRequest combines parameters for generating test database
// access certificate.
type DatabaseTestCertRequest struct {
	// PublicKey is the public key to sign, in PEM-encoded PKCS#1 or PKIX format.
	PublicKey []byte
	// Cluster is the Teleport cluster name.
	Cluster string
	// Username is the Teleport username.
	Username string
	// RouteToDatabase contains database routing information.
	RouteToDatabase tlsca.RouteToDatabase
	// PinnedIP is an IP new certificate should be pinned to.
	PinnedIP string
}

// GenerateDatabaseTestCert generates a database access certificate for the
// provided parameters. Used only internally in tests.
func (a *Server) GenerateDatabaseTestCert(req DatabaseTestCertRequest) ([]byte, error) {
	ctx := context.Background()
	userState, err := a.GetUserOrLoginState(ctx, req.Username)
	if err != nil {
		return nil, trace.Wrap(err)
	}
	accessInfo := services.AccessInfoFromUserState(userState)
	clusterName, err := a.GetClusterName()
	if err != nil {
		return nil, trace.Wrap(err)
	}
	checker, err := services.NewAccessChecker(accessInfo, clusterName.GetClusterName(), a)
	if err != nil {
		return nil, trace.Wrap(err)
	}
	certs, err := a.generateUserCert(ctx, certRequest{
		user:         userState,
		tlsPublicKey: req.PublicKey,
		loginIP:      req.PinnedIP,
		pinIP:        req.PinnedIP != "",
		checker:      checker,
		ttl:          time.Hour,
		traits: map[string][]string{
			constants.TraitLogins: {req.Username},
		},
		routeToCluster: req.Cluster,
		dbService:      req.RouteToDatabase.ServiceName,
		dbProtocol:     req.RouteToDatabase.Protocol,
		dbUser:         req.RouteToDatabase.Username,
		dbName:         req.RouteToDatabase.Database,
		dbRoles:        req.RouteToDatabase.Roles,
	})
	if err != nil {
		return nil, trace.Wrap(err)
	}
	return certs.TLS, nil
}

// DeviceExtensions hold device-aware user certificate extensions.
// Device extensions are a part of Device Trust, a feature exclusive to Teleport
// Enterprise.
type DeviceExtensions tlsca.DeviceExtensions

// AugmentUserCertificateOpts aggregates options for extending user
// certificates.
// See [AugmentContextUserCertificates].
type AugmentUserCertificateOpts struct {
	// SSHAuthorizedKey is an SSH certificate, in the authorized key format, to
	// augment with opts.
	// The SSH certificate must be issued for the current authenticated user,
	// and either:
	// - the public key must match their TLS certificate, or
	// - SSHKeySatisfiedChallenge must be true.
	SSHAuthorizedKey []byte
	// SSHKeySatisfiedChallenge will be true if the user has already
	// proven that they own the private key associated with SSHAuthorizedKey by
	// satisfying a signature challenge.
	SSHKeySatisfiedChallenge bool
	// DeviceExtensions are the device-aware extensions to add to the certificates
	// being augmented.
	DeviceExtensions *DeviceExtensions
}

// AugmentContextUserCertificates augments the context user certificates with
// the given extensions. It requires the user's TLS certificate to be present
// in the [ctx], in addition to the [authCtx] itself.
//
// Any additional certificates to augment, such as the SSH certificate, must be
// valid and fully match the certificate used to authenticate (likely the user's
// mTLS cert).
//
// Used by Device Trust to add device extensions to the user certificate.
func (a *Server) AugmentContextUserCertificates(
	ctx context.Context,
	authCtx *authz.Context,
	opts *AugmentUserCertificateOpts,
) (*proto.Certs, error) {
	switch {
	case authCtx == nil:
		return nil, trace.BadParameter("authCtx required")
	case opts == nil:
		return nil, trace.BadParameter("opts required")
	}

	// Fetch user TLS certificate.
	x509Cert, err := authz.UserCertificateFromContext(ctx)
	if err != nil {
		return nil, trace.Wrap(err)
	}

	identity := authCtx.Identity.GetIdentity()

	return a.augmentUserCertificates(ctx, augmentUserCertificatesOpts{
		checker:          authCtx.Checker,
		x509Cert:         x509Cert,
		x509Identity:     &identity,
		sshAuthorizedKey: opts.SSHAuthorizedKey,
		sshKeyVerified:   opts.SSHKeySatisfiedChallenge,
		deviceExtensions: opts.DeviceExtensions,
	})
}

// AugmentWebSessionCertificatesOpts aggregates arguments for
// [AugmentWebSessionCertificates].
type AugmentWebSessionCertificatesOpts struct {
	// WebSessionID is the identifier for the WebSession.
	WebSessionID string
	// User is the owner of the WebSession.
	User string
	// DeviceExtensions are the device-aware extensions to add to the certificates
	// being augmented.
	DeviceExtensions *DeviceExtensions
}

// AugmentWebSessionCertificates is a variant of
// [AugmentContextUserCertificates] that operates directly in the certificates
// stored in a WebSession.
//
// On success the WebSession is updated with device extension certificates.
func (a *Server) AugmentWebSessionCertificates(ctx context.Context, opts *AugmentWebSessionCertificatesOpts) error {
	switch {
	case opts == nil:
		return trace.BadParameter("opts required")
	case opts.WebSessionID == "":
		return trace.BadParameter("opts.WebSessionID required")
	case opts.User == "":
		return trace.BadParameter("opts.User required")
	}

	// Get and validate session.
	sessions := a.WebSessions()
	session, err := sessions.Get(ctx, types.GetWebSessionRequest{
		User:      opts.User,
		SessionID: opts.WebSessionID,
	})
	if err != nil {
		return trace.Wrap(err)
	}

	// Coerce session before doing more expensive operations.
	sessionV2, ok := session.(*types.WebSessionV2)
	if !ok {
		return trace.BadParameter("unexpected WebSession type: %T", session)
	}

	// Parse X.509 certificate.
	block, _ := pem.Decode(session.GetTLSCert())
	if block == nil {
		return trace.BadParameter("cannot decode session TLS certificate")
	}
	x509Cert, err := x509.ParseCertificate(block.Bytes)
	if err != nil {
		return trace.Wrap(err)
	}
	x509Identity, err := tlsca.FromSubject(x509Cert.Subject, x509Cert.NotAfter)
	if err != nil {
		return trace.Wrap(err)
	}

	// Prepare the AccessChecker for the WebSession identity.
	clusterName, err := a.GetClusterName()
	if err != nil {
		return trace.Wrap(err)
	}
	accessInfo, err := services.AccessInfoFromLocalIdentity(*x509Identity, a)
	if err != nil {
		return trace.Wrap(err)
	}
	checker, err := services.NewAccessChecker(accessInfo, clusterName.GetClusterName(), a)
	if err != nil {
		return trace.Wrap(err)
	}

	// We consider this SSH key to be verified because we take it directly from
	// the web session. The user doesn't need to verify they own it because the
	// don't: we own it.
	const sshKeyVerified = true

	// Augment certificates.
	newCerts, err := a.augmentUserCertificates(ctx, augmentUserCertificatesOpts{
		checker:          checker,
		x509Cert:         x509Cert,
		x509Identity:     x509Identity,
		sshAuthorizedKey: session.GetPub(),
		sshKeyVerified:   sshKeyVerified,
		deviceExtensions: opts.DeviceExtensions,
	})
	if err != nil {
		return trace.Wrap(err)
	}

	// Update WebSession.
	sessionV2.Spec.Pub = newCerts.SSH
	sessionV2.Spec.TLSCert = newCerts.TLS
	sessionV2.Spec.HasDeviceExtensions = true
	return trace.Wrap(sessions.Upsert(ctx, sessionV2))
}

type augmentUserCertificatesOpts struct {
	checker          services.AccessChecker
	x509Cert         *x509.Certificate
	x509Identity     *tlsca.Identity
	sshAuthorizedKey []byte
	// sshKeyVerified means that either the user has proven that they control
	// the private key associated with sshAuthorizedKey (by signing a
	// challenge), or it comes from a web session where we know that the cluster
	// controls the key.
	sshKeyVerified   bool
	deviceExtensions *DeviceExtensions
}

func (a *Server) augmentUserCertificates(
	ctx context.Context,
	opts augmentUserCertificatesOpts,
) (*proto.Certs, error) {
	// Is at least one extension present?
	// Are the extensions valid?
	dev := opts.deviceExtensions
	switch {
	case dev == nil: // Only extension that currently exists.
		return nil, trace.BadParameter("at least one opts extension must be present")
	case dev.DeviceID == "":
		return nil, trace.BadParameter("opts.DeviceExtensions.DeviceID required")
	case dev.AssetTag == "":
		return nil, trace.BadParameter("opts.DeviceExtensions.AssetTag required")
	case dev.CredentialID == "":
		return nil, trace.BadParameter("opts.DeviceExtensions.CredentialID required")
	}

	x509Cert := opts.x509Cert
	x509Identity := opts.x509Identity

	// Sanity check: x509Cert identity matches x509Identity.
	if x509Cert.Subject.CommonName != x509Identity.Username {
		return nil, trace.BadParameter("identity and x509 user mismatch")
	}

	// Do not reissue if device extensions are already present.
	// Note that the certIdentity extensions could differ from the "current"
	// identity extensions if this was not the cert used to authenticate.
	if x509Identity.DeviceExtensions.DeviceID != "" ||
		x509Identity.DeviceExtensions.AssetTag != "" ||
		x509Identity.DeviceExtensions.CredentialID != "" {
		return nil, trace.BadParameter("device extensions already present")
	}

	// Parse and verify SSH certificate.
	sshAuthorizedKey := opts.sshAuthorizedKey
	var sshCert *ssh.Certificate
	if len(sshAuthorizedKey) > 0 {
		var err error
		sshCert, err = apisshutils.ParseCertificate(sshAuthorizedKey)
		if err != nil {
			return nil, trace.Wrap(err)
		}

		xPubKey, err := ssh.NewPublicKey(x509Cert.PublicKey)
		if err != nil {
			return nil, trace.Wrap(err)
		}

		// filter and sort TLS and SSH principals for comparison.
		// Order does not matter and "-teleport-*" principals are filtered out.
		filterAndSortPrincipals := func(s []string) []string {
			res := make([]string, 0, len(s))
			for _, principal := range s {
				// Ignore -teleport- internal principals.
				if strings.HasPrefix(principal, "-teleport-") {
					continue
				}
				res = append(res, principal)
			}
			sort.Strings(res)
			return res
		}

		// Verify SSH certificate against identity.
		// The SSH certificate isn't used to establish the connection that
		// eventually reaches this method, so we check it more thoroughly.
		// In the end it still has to be signed by the Teleport CA and share the
		// TLS public key, but we verify most fields to be safe.
		switch {
		case sshCert.CertType != ssh.UserCert:
			return nil, trace.BadParameter("ssh cert type mismatch")
		case sshCert.KeyId != x509Identity.Username:
			return nil, trace.BadParameter("identity and SSH user mismatch")
		case !slices.Equal(filterAndSortPrincipals(sshCert.ValidPrincipals), filterAndSortPrincipals(x509Identity.Principals)):
			return nil, trace.BadParameter("identity and SSH principals mismatch")
		case !opts.sshKeyVerified && !apisshutils.KeysEqual(sshCert.Key, xPubKey):
			return nil, trace.BadParameter("x509 and SSH public key mismatch and SSH challenge unsatisfied")
		// Do not reissue if device extensions are already present.
		case sshCert.Extensions[teleport.CertExtensionDeviceID] != "",
			sshCert.Extensions[teleport.CertExtensionDeviceAssetTag] != "",
			sshCert.Extensions[teleport.CertExtensionDeviceCredentialID] != "":
			return nil, trace.BadParameter("device extensions already present")
		}
	}

	// Fetch TLS CA and SSH signer.
	domainName, err := a.GetDomainName()
	if err != nil {
		return nil, trace.Wrap(err)
	}
	tlsCA, sshSigner, _, err := a.getSigningCAs(ctx, domainName, types.UserCA)
	if err != nil {
		return nil, trace.Wrap(err)
	}

	// Verify TLS certificate against CA.
	now := a.clock.Now()
	roots := x509.NewCertPool()
	roots.AddCert(tlsCA.Cert)
	if _, err := x509Cert.Verify(x509.VerifyOptions{
		Roots:       roots,
		CurrentTime: now,
		KeyUsages: []x509.ExtKeyUsage{
			// Extensions added by tlsca.
			// See https://github.com/gravitational/teleport/blob/master/lib/tlsca/ca.go#L963.
			x509.ExtKeyUsageServerAuth,
			x509.ExtKeyUsageClientAuth,
		},
	}); err != nil {
		return nil, trace.Wrap(err)
	}

	// Verify SSH certificate against CA.
	if sshCert != nil {
		// ValidPrincipals are checked against identity above.
		// Pick the first one from the cert here.
		var principal string
		if len(sshCert.ValidPrincipals) > 0 {
			principal = sshCert.ValidPrincipals[0]
		}

		certChecker := &ssh.CertChecker{
			Clock: a.clock.Now,
		}
		if err := certChecker.CheckCert(principal, sshCert); err != nil {
			return nil, trace.Wrap(err)
		}

		// CheckCert verifies the signature but not the CA.
		// Do that here.
		if !apisshutils.KeysEqual(sshCert.SignatureKey, sshSigner.PublicKey()) {
			return nil, trace.BadParameter("ssh certificate signed by unknown authority")
		}
	}

	// Verify locks right before we re-issue any certificates.
	readOnlyAuthPref, err := a.GetReadOnlyAuthPreference(ctx)
	if err != nil {
		return nil, trace.Wrap(err)
	}
	if err := a.verifyLocksForUserCerts(verifyLocksForUserCertsReq{
		checker:              opts.checker,
		defaultMode:          readOnlyAuthPref.GetLockingMode(),
		username:             x509Identity.Username,
		mfaVerified:          x509Identity.MFAVerified,
		activeAccessRequests: x509Identity.ActiveRequests,
		deviceID:             dev.DeviceID, // Check lock against requested device.
	}); err != nil {
		return nil, trace.Wrap(err)
	}

	// Augment TLS certificate.
	newIdentity := x509Identity
	newIdentity.DeviceExtensions.DeviceID = dev.DeviceID
	newIdentity.DeviceExtensions.AssetTag = dev.AssetTag
	newIdentity.DeviceExtensions.CredentialID = dev.CredentialID
	subj, err := newIdentity.Subject()
	if err != nil {
		return nil, trace.Wrap(err)
	}
	notAfter := x509Cert.NotAfter
	newTLSCert, err := tlsCA.GenerateCertificate(tlsca.CertificateRequest{
		Clock:     a.clock,
		PublicKey: x509Cert.PublicKey,
		Subject:   subj,
		// Use the same expiration as the original cert.
		NotAfter: notAfter,
	})
	if err != nil {
		return nil, trace.Wrap(err)
	}

	// Augment SSH certificate.
	var newAuthorizedKey []byte
	if sshCert != nil {
		// Add some leeway to validAfter to avoid time skew errors.
		validAfter := a.clock.Now().UTC().Add(-1 * time.Minute)
		newSSHCert := &ssh.Certificate{
			Key:             sshCert.Key,
			CertType:        ssh.UserCert,
			KeyId:           sshCert.KeyId,
			ValidPrincipals: sshCert.ValidPrincipals,
			ValidAfter:      uint64(validAfter.Unix()),
			// Use the same expiration as the x509 cert.
			ValidBefore: uint64(notAfter.Unix()),
			Permissions: sshCert.Permissions,
		}
		newSSHCert.Extensions[teleport.CertExtensionDeviceID] = dev.DeviceID
		newSSHCert.Extensions[teleport.CertExtensionDeviceAssetTag] = dev.AssetTag
		newSSHCert.Extensions[teleport.CertExtensionDeviceCredentialID] = dev.CredentialID
		if err := newSSHCert.SignCert(rand.Reader, sshSigner); err != nil {
			return nil, trace.Wrap(err)
		}
		newAuthorizedKey = ssh.MarshalAuthorizedKey(newSSHCert)
	}

	// Issue audit event on success, same as [Server.generateCert].
	a.emitCertCreateEvent(ctx, newIdentity, notAfter)

	return &proto.Certs{
		SSH: newAuthorizedKey,
		TLS: newTLSCert,
	}, nil
}

// submitCertificateIssuedEvent submits a certificate issued usage event to the
// usage reporting service.
func (a *Server) submitCertificateIssuedEvent(req *certRequest, attestedKeyPolicy keys.PrivateKeyPolicy) {
	var database, app, kubernetes, desktop bool

	if req.dbService != "" {
		database = true
	}

	if req.appName != "" {
		app = true
	}

	if req.kubernetesCluster != "" {
		kubernetes = true
	}

	// Bot users are regular Teleport users, but have a special internal label.
	bot := req.user.IsBot()

	// Unfortunately the only clue we have about Windows certs is the usage
	// restriction: `RouteToWindowsDesktop` isn't actually passed along to the
	// certRequest.
	for _, usage := range req.usage {
		switch usage {
		case teleport.UsageWindowsDesktopOnly:
			desktop = true
		}
	}

	// For usage reporting, we care about the impersonator rather than the user
	// being impersonated (if any).
	user := req.user.GetName()
	if req.impersonator != "" {
		user = req.impersonator
	}

	a.AnonymizeAndSubmit(&usagereporter.UserCertificateIssuedEvent{
		UserName:         user,
		Ttl:              durationpb.New(req.ttl),
		IsBot:            bot,
		UsageDatabase:    database,
		UsageApp:         app,
		UsageKubernetes:  kubernetes,
		UsageDesktop:     desktop,
		PrivateKeyPolicy: string(attestedKeyPolicy),
	})
}

// generateUserCert generates certificates signed with User CA
func (a *Server) generateUserCert(ctx context.Context, req certRequest) (*proto.Certs, error) {
	return generateCert(ctx, a, req, types.UserCA)
}

// generateOpenSSHCert generates certificates signed with OpenSSH CA
func (a *Server) generateOpenSSHCert(ctx context.Context, req certRequest) (*proto.Certs, error) {
	return generateCert(ctx, a, req, types.OpenSSHCA)
}

func generateCert(ctx context.Context, a *Server, req certRequest, caType types.CertAuthType) (*proto.Certs, error) {
	err := req.check()
	if err != nil {
		return nil, trace.Wrap(err)
	}

	if len(req.checker.GetAllowedResourceIDs()) > 0 && modules.GetModules().BuildType() != modules.BuildEnterprise {
		return nil, fmt.Errorf("Resource Access Requests: %w", ErrRequiresEnterprise)
	}

	// Reject the cert request if there is a matching lock in force.
	readOnlyAuthPref, err := a.GetReadOnlyAuthPreference(ctx)
	if err != nil {
		return nil, trace.Wrap(err)
	}
	if err := a.verifyLocksForUserCerts(verifyLocksForUserCertsReq{
		checker:              req.checker,
		defaultMode:          readOnlyAuthPref.GetLockingMode(),
		username:             req.user.GetName(),
		mfaVerified:          req.mfaVerified,
		activeAccessRequests: req.activeRequests.AccessRequests,
		deviceID:             req.deviceExtensions.DeviceID,
	}); err != nil {
		return nil, trace.Wrap(err)
	}

	// extract the passed in certificate format. if nothing was passed in, fetch
	// the certificate format from the role.
	certificateFormat, err := utils.CheckCertificateFormatFlag(req.compatibility)
	if err != nil {
		return nil, trace.Wrap(err)
	}
	if certificateFormat == teleport.CertificateFormatUnspecified {
		certificateFormat = req.checker.CertificateFormat()
	}

	var sessionTTL time.Duration
	var allowedLogins []string

	if req.ttl == 0 {
		req.ttl = time.Duration(readOnlyAuthPref.GetDefaultSessionTTL())
	}

	// If the role TTL is ignored, do not restrict session TTL and allowed logins.
	// The only caller setting this parameter should be "tctl auth sign".
	// Otherwise, set the session TTL to the smallest of all roles and
	// then only grant access to allowed logins based on that.
	if req.overrideRoleTTL {
		// Take whatever was passed in. Pass in 0 to CheckLoginDuration so all
		// logins are returned for the role set.
		sessionTTL = req.ttl
		allowedLogins, err = req.checker.CheckLoginDuration(0)
		if err != nil {
			return nil, trace.Wrap(err)
		}
	} else {
		// Adjust session TTL to the smaller of two values: the session TTL requested
		// in tsh (possibly using default_session_ttl) or the session TTL for the
		// role.
		sessionTTL = req.checker.AdjustSessionTTL(req.ttl)
		// Return a list of logins that meet the session TTL limit. This means if
		// the requested session TTL is larger than the max session TTL for a login,
		// that login will not be included in the list of allowed logins.
		allowedLogins, err = req.checker.CheckLoginDuration(sessionTTL)
		if err != nil {
			return nil, trace.Wrap(err)
		}
	}
	notAfter := a.clock.Now().UTC().Add(sessionTTL)

	attestedKeyPolicy := keys.PrivateKeyPolicyNone
	requiredKeyPolicy, err := req.checker.PrivateKeyPolicy(readOnlyAuthPref.GetPrivateKeyPolicy())
	if err != nil {
		return nil, trace.Wrap(err)
	}

	if requiredKeyPolicy != keys.PrivateKeyPolicyNone {
		var (
			sshAttestedKeyPolicy keys.PrivateKeyPolicy
			tlsAttestedKeyPolicy keys.PrivateKeyPolicy
		)
		if req.sshPublicKey != nil {
			sshCryptoPubKey, err := sshutils.CryptoPublicKey(req.sshPublicKey)
			if err != nil {
				return nil, trace.Wrap(err)
			}
			sshAttestedKeyPolicy, err = a.attestHardwareKey(ctx, &attestHardwareKeyParams{
				requiredKeyPolicy:    requiredKeyPolicy,
				pubKey:               sshCryptoPubKey,
				attestationStatement: req.sshPublicKeyAttestationStatement,
				sessionTTL:           sessionTTL,
				readOnlyAuthPref:     readOnlyAuthPref,
				userName:             req.user.GetName(),
				userTraits:           req.checker.Traits(),
			})
			if err != nil {
				return nil, trace.Wrap(err, "attesting SSH key")
			}
		}
		if req.tlsPublicKey != nil {
			tlsCryptoPubKey, err := keys.ParsePublicKey(req.tlsPublicKey)
			if err != nil {
				return nil, trace.Wrap(err)
			}
			tlsAttestedKeyPolicy, err = a.attestHardwareKey(ctx, &attestHardwareKeyParams{
				requiredKeyPolicy:    requiredKeyPolicy,
				pubKey:               tlsCryptoPubKey,
				attestationStatement: req.tlsPublicKeyAttestationStatement,
				sessionTTL:           sessionTTL,
				readOnlyAuthPref:     readOnlyAuthPref,
				userName:             req.user.GetName(),
				userTraits:           req.checker.Traits(),
			})
			if err != nil {
				return nil, trace.Wrap(err, "attesting TLS key")
			}
		}
		if req.sshPublicKey != nil && req.tlsPublicKey != nil && sshAttestedKeyPolicy != tlsAttestedKeyPolicy {
			return nil, trace.BadParameter("SSH attested key policy %q does not match TLS attested key policy %q, this not supported",
				sshAttestedKeyPolicy, tlsAttestedKeyPolicy)
		}
		attestedKeyPolicy = cmp.Or(sshAttestedKeyPolicy, tlsAttestedKeyPolicy)
	}

	clusterName, err := a.GetDomainName()
	if err != nil {
		return nil, trace.Wrap(err)
	}
	if req.routeToCluster == "" {
		req.routeToCluster = clusterName
	}
	if req.routeToCluster != clusterName {
		// Authorize access to a remote cluster.
		rc, err := a.GetRemoteCluster(ctx, req.routeToCluster)
		if err != nil {
			return nil, trace.Wrap(err)
		}
		if err := req.checker.CheckAccessToRemoteCluster(rc); err != nil {
			if trace.IsAccessDenied(err) {
				return nil, trace.NotFound("remote cluster %q not found", req.routeToCluster)
			}
			return nil, trace.Wrap(err)
		}
	}

	// Add the special join-only principal used for joining sessions.
	// All users have access to this and join RBAC rules are checked after the connection is established.
	allowedLogins = append(allowedLogins, teleport.SSHSessionJoinPrincipal)

	requestedResourcesStr, err := types.ResourceIDsToString(req.checker.GetAllowedResourceIDs())
	if err != nil {
		return nil, trace.Wrap(err)
	}

	pinnedIP := ""
	if caType == types.UserCA && (req.checker.PinSourceIP() || req.pinIP) {
		if req.loginIP == "" {
			return nil, trace.BadParameter("IP pinning is enabled for user %q but there is no client IP information", req.user.GetName())
		}

		pinnedIP = req.loginIP
	}

	ca, err := a.GetCertAuthority(ctx, types.CertAuthID{
		Type:       caType,
		DomainName: clusterName,
	}, true)
	if err != nil {
		return nil, trace.Wrap(err)
	}

	var signedSSHCert []byte
	if req.sshPublicKey != nil {
		sshSigner, err := a.keyStore.GetSSHSigner(ctx, ca)
		if err != nil {
			return nil, trace.Wrap(err)
		}

		params := services.UserCertParams{
			CASigner:                sshSigner,
			PublicUserKey:           req.sshPublicKey,
			Username:                req.user.GetName(),
			Impersonator:            req.impersonator,
			AllowedLogins:           allowedLogins,
			TTL:                     sessionTTL,
			Roles:                   req.checker.RoleNames(),
			CertificateFormat:       certificateFormat,
			PermitPortForwarding:    req.checker.CanPortForward(),
			PermitAgentForwarding:   req.checker.CanForwardAgents(),
			PermitX11Forwarding:     req.checker.PermitX11Forwarding(),
			RouteToCluster:          req.routeToCluster,
			Traits:                  req.traits,
			ActiveRequests:          req.activeRequests,
			MFAVerified:             req.mfaVerified,
			PreviousIdentityExpires: req.previousIdentityExpires,
			LoginIP:                 req.loginIP,
			PinnedIP:                pinnedIP,
			DisallowReissue:         req.disallowReissue,
			Renewable:               req.renewable,
			Generation:              req.generation,
			BotName:                 req.botName,
			BotInstanceID:           req.botInstanceID,
			CertificateExtensions:   req.checker.CertificateExtensions(),
			AllowedResourceIDs:      requestedResourcesStr,
			ConnectionDiagnosticID:  req.connectionDiagnosticID,
			PrivateKeyPolicy:        attestedKeyPolicy,
			DeviceID:                req.deviceExtensions.DeviceID,
			DeviceAssetTag:          req.deviceExtensions.AssetTag,
			DeviceCredentialID:      req.deviceExtensions.CredentialID,
		}
		signedSSHCert, err = a.GenerateUserCert(params)
		if err != nil {
			return nil, trace.Wrap(err)
		}
	}

	kubeGroups, kubeUsers, err := req.checker.CheckKubeGroupsAndUsers(sessionTTL, req.overrideRoleTTL)
	// NotFound errors are acceptable - this user may have no k8s access
	// granted and that shouldn't prevent us from issuing a TLS cert.
	if err != nil && !trace.IsNotFound(err) {
		return nil, trace.Wrap(err)
	}
	// Ensure that the Kubernetes cluster name specified in the request exists
	// when the certificate is intended for a local Kubernetes cluster.
	// If the certificate is targeting a trusted Teleport cluster, it is the
	// responsibility of the cluster to ensure its existence.
	if req.routeToCluster == clusterName && req.kubernetesCluster != "" {
		if err := kubeutils.CheckKubeCluster(a.closeCtx, a, req.kubernetesCluster); err != nil {
			return nil, trace.Wrap(err)
		}
	}

	// See which database names and users this user is allowed to use.
	dbNames, dbUsers, err := req.checker.CheckDatabaseNamesAndUsers(sessionTTL, req.overrideRoleTTL)
	if err != nil && !trace.IsNotFound(err) {
		return nil, trace.Wrap(err)
	}

	// See which AWS role ARNs this user is allowed to assume.
	roleARNs, err := req.checker.CheckAWSRoleARNs(sessionTTL, req.overrideRoleTTL)
	if err != nil && !trace.IsNotFound(err) {
		return nil, trace.Wrap(err)
	}

	// See which Azure identities this user is allowed to assume.
	azureIdentities, err := req.checker.CheckAzureIdentities(sessionTTL, req.overrideRoleTTL)
	if err != nil && !trace.IsNotFound(err) {
		return nil, trace.Wrap(err)
	}

	// Enumerate allowed GCP service accounts.
	gcpAccounts, err := req.checker.CheckGCPServiceAccounts(sessionTTL, req.overrideRoleTTL)
	if err != nil && !trace.IsNotFound(err) {
		return nil, trace.Wrap(err)
	}

	identity := tlsca.Identity{
		Username:          req.user.GetName(),
		Impersonator:      req.impersonator,
		Groups:            req.checker.RoleNames(),
		Principals:        allowedLogins,
		Usage:             req.usage,
		RouteToCluster:    req.routeToCluster,
		KubernetesCluster: req.kubernetesCluster,
		Traits:            req.traits,
		KubernetesGroups:  kubeGroups,
		KubernetesUsers:   kubeUsers,
		RouteToApp: tlsca.RouteToApp{
			SessionID:         req.appSessionID,
			URI:               req.appURI,
			PublicAddr:        req.appPublicAddr,
			ClusterName:       req.appClusterName,
			Name:              req.appName,
			AWSRoleARN:        req.awsRoleARN,
			AzureIdentity:     req.azureIdentity,
			GCPServiceAccount: req.gcpServiceAccount,
		},
		TeleportCluster: clusterName,
		RouteToDatabase: tlsca.RouteToDatabase{
			ServiceName: req.dbService,
			Protocol:    req.dbProtocol,
			Username:    req.dbUser,
			Database:    req.dbName,
			Roles:       req.dbRoles,
		},
		DatabaseNames:           dbNames,
		DatabaseUsers:           dbUsers,
		MFAVerified:             req.mfaVerified,
		PreviousIdentityExpires: req.previousIdentityExpires,
		LoginIP:                 req.loginIP,
		PinnedIP:                pinnedIP,
		AWSRoleARNs:             roleARNs,
		AzureIdentities:         azureIdentities,
		GCPServiceAccounts:      gcpAccounts,
		ActiveRequests:          req.activeRequests.AccessRequests,
		DisallowReissue:         req.disallowReissue,
		Renewable:               req.renewable,
		Generation:              req.generation,
		BotName:                 req.botName,
		BotInstanceID:           req.botInstanceID,
		AllowedResourceIDs:      req.checker.GetAllowedResourceIDs(),
		PrivateKeyPolicy:        attestedKeyPolicy,
		ConnectionDiagnosticID:  req.connectionDiagnosticID,
		DeviceExtensions: tlsca.DeviceExtensions{
			DeviceID:     req.deviceExtensions.DeviceID,
			AssetTag:     req.deviceExtensions.AssetTag,
			CredentialID: req.deviceExtensions.CredentialID,
		},
		UserType: req.user.GetUserType(),
	}

	var signedTLSCert []byte
	if req.tlsPublicKey != nil {
		tlsCryptoPubKey, err := keys.ParsePublicKey(req.tlsPublicKey)
		if err != nil {
			return nil, trace.Wrap(err)
		}
		tlsCert, tlsSigner, err := a.keyStore.GetTLSCertAndSigner(ctx, ca)
		if err != nil {
			return nil, trace.Wrap(err)
		}
		tlsCA, err := tlsca.FromCertAndSigner(tlsCert, tlsSigner)
		if err != nil {
			return nil, trace.Wrap(err)
		}
		subject, err := identity.Subject()
		if err != nil {
			return nil, trace.Wrap(err)
		}
		certRequest := tlsca.CertificateRequest{
			Clock:     a.clock,
			PublicKey: tlsCryptoPubKey,
			Subject:   subject,
			NotAfter:  notAfter,
		}
		signedTLSCert, err = tlsCA.GenerateCertificate(certRequest)
		if err != nil {
			return nil, trace.Wrap(err)
		}
	}

	a.emitCertCreateEvent(ctx, &identity, notAfter)

	// create certs struct to return to user
	certs := &proto.Certs{
		SSH: signedSSHCert,
		TLS: signedTLSCert,
	}

	// always include specified CA
	cas := []types.CertAuthority{ca}

	// also include host CA certs if requested
	if req.includeHostCA {
		hostCA, err := a.GetCertAuthority(ctx, types.CertAuthID{
			Type:       types.HostCA,
			DomainName: clusterName,
		}, false)
		if err != nil {
			return nil, trace.Wrap(err)
		}
		cas = append(cas, hostCA)
	}

	for _, ca := range cas {
		certs.TLSCACerts = append(certs.TLSCACerts, services.GetTLSCerts(ca)...)
		certs.SSHCACerts = append(certs.SSHCACerts, services.GetSSHCheckingKeys(ca)...)
	}

	a.submitCertificateIssuedEvent(&req, attestedKeyPolicy)
	userCertificatesGeneratedMetric.WithLabelValues(string(attestedKeyPolicy)).Inc()

	return certs, nil
}

type attestHardwareKeyParams struct {
	requiredKeyPolicy    keys.PrivateKeyPolicy
	pubKey               crypto.PublicKey
	attestationStatement *keys.AttestationStatement
	sessionTTL           time.Duration
	readOnlyAuthPref     readonly.AuthPreference
	userName             string
	userTraits           map[string][]string
}

func (a *Server) attestHardwareKey(ctx context.Context, params *attestHardwareKeyParams) (attestedKeyPolicy keys.PrivateKeyPolicy, err error) {
	// Try to attest the given hardware key using the given attestation statement.
	attestationData, err := modules.GetModules().AttestHardwareKey(ctx, a, params.attestationStatement, params.pubKey, params.sessionTTL)
	if trace.IsNotFound(err) {
		return attestedKeyPolicy, keys.NewPrivateKeyPolicyError(params.requiredKeyPolicy)
	} else if err != nil {
		return attestedKeyPolicy, trace.Wrap(err)
	}

	// verify that the required private key policy for the requested identity
	// is met by the provided attestation statement.
	attestedKeyPolicy = attestationData.PrivateKeyPolicy
	if err := params.requiredKeyPolicy.VerifyPolicy(attestedKeyPolicy); err != nil {
		return attestedKeyPolicy, trace.Wrap(err)
	}

	var validateSerialNumber bool
	hksnv, err := params.readOnlyAuthPref.GetHardwareKeySerialNumberValidation()
	if err == nil {
		validateSerialNumber = hksnv.Enabled
	}

	// Validate the serial number if enabled, unless this is a web session.
	if validateSerialNumber && attestedKeyPolicy != keys.PrivateKeyPolicyWebSession {
		const defaultSerialNumberTraitName = "hardware_key_serial_numbers"
		// Note: currently only yubikeys are supported as hardware keys. If we extend
		// support to more hardware keys, we can add prefixes to serial numbers.
		// Ex: solokey_12345678 or s_12345678.
		// When prefixes are added, we can default to assuming that serial numbers
		// without prefixes are for yubikeys, meaning there will be no backwards
		// compatibility issues.
		serialNumberTraitName := hksnv.SerialNumberTraitName
		if serialNumberTraitName == "" {
			serialNumberTraitName = defaultSerialNumberTraitName
		}

		// Check that the attested hardware key serial number matches
		// a serial number in the user's traits, if any are set.
		registeredSerialNumbers, ok := params.userTraits[serialNumberTraitName]
		if !ok || len(registeredSerialNumbers) == 0 {
			log.Debugf("user %q tried to sign in with hardware key support, but has no known hardware keys. A user's known hardware key serial numbers should be set \"in user.traits.%v\"", params.userName, serialNumberTraitName)
			return attestedKeyPolicy, trace.BadParameter("cannot generate certs for user with no known hardware keys")
		}

		attestedSerialNumber := strconv.Itoa(int(attestationData.SerialNumber))
		// serial number traits can be a comma separated list, or a list of comma separated lists.
		// e.g. [["12345678,87654321"], ["13572468"]].
		if !slices.ContainsFunc(registeredSerialNumbers, func(s string) bool {
			return slices.Contains(strings.Split(s, ","), attestedSerialNumber)
		}) {
			log.Debugf("user %q tried to sign in with hardware key support with an unknown hardware key and was denied: YubiKey serial number %q", params.userName, attestedSerialNumber)
			return attestedKeyPolicy, trace.BadParameter("cannot generate certs for user with unknown hardware key: YubiKey serial number %q", attestedSerialNumber)
		}
	}
	return attestedKeyPolicy, nil
}

type verifyLocksForUserCertsReq struct {
	checker services.AccessChecker

	// defaultMode is the default locking mode, as recorded in the cluster
	// Auth Preferences.
	defaultMode constants.LockingMode
	// username is the Teleport username.
	// Eg: tlsca.Identity.Username.
	username string
	// mfaVerified is the UUID of the MFA device used to authenticate the user.
	// Eg: tlsca.Identity.MFAVerified.
	mfaVerified string
	// activeAccessRequests are the UUIDs of active access requests for the user.
	// Eg: tlsca.Identity.ActiveRequests.
	activeAccessRequests []string
	// deviceID is the trusted device ID.
	// Eg: tlsca.Identity.DeviceExtensions.DeviceID
	deviceID string
}

// verifyLocksForUserCerts verifies if any locks are in place before issuing new
// user certificates.
func (a *Server) verifyLocksForUserCerts(req verifyLocksForUserCertsReq) error {
	checker := req.checker
	lockingMode := checker.LockingMode(req.defaultMode)

	lockTargets := []types.LockTarget{
		{User: req.username},
		{MFADevice: req.mfaVerified},
		{Device: req.deviceID},
	}
	lockTargets = append(lockTargets,
		services.RolesToLockTargets(checker.RoleNames())...,
	)
	lockTargets = append(lockTargets,
		services.AccessRequestsToLockTargets(req.activeAccessRequests)...,
	)

	return trace.Wrap(a.checkLockInForce(lockingMode, lockTargets))
}

// getSigningCAs returns the necessary resources to issue/sign new certificates.
func (a *Server) getSigningCAs(ctx context.Context, domainName string, caType types.CertAuthType) (*tlsca.CertAuthority, ssh.Signer, types.CertAuthority, error) {
	const loadKeys = true
	ca, err := a.GetCertAuthority(ctx, types.CertAuthID{
		Type:       caType,
		DomainName: domainName,
	}, loadKeys)
	if err != nil {
		return nil, nil, nil, trace.Wrap(err)
	}

	tlsCert, tlsSigner, err := a.keyStore.GetTLSCertAndSigner(ctx, ca)
	if err != nil {
		return nil, nil, nil, trace.Wrap(err)
	}
	tlsCA, err := tlsca.FromCertAndSigner(tlsCert, tlsSigner)
	if err != nil {
		return nil, nil, nil, trace.Wrap(err)
	}

	sshSigner, err := a.keyStore.GetSSHSigner(ctx, ca)
	if err != nil {
		return nil, nil, nil, trace.Wrap(err)
	}

	return tlsCA, sshSigner, ca, nil
}

func (a *Server) emitCertCreateEvent(ctx context.Context, identity *tlsca.Identity, notAfter time.Time) {
	eventIdentity := identity.GetEventIdentity()
	eventIdentity.Expires = notAfter
	if err := a.emitter.EmitAuditEvent(a.closeCtx, &apievents.CertificateCreate{
		Metadata: apievents.Metadata{
			Type: events.CertificateCreateEvent,
			Code: events.CertificateCreateCode,
		},
		CertificateType: events.CertificateTypeUser,
		Identity:        &eventIdentity,
		ClientMetadata: apievents.ClientMetadata{
			// TODO(greedy52) currently only user-agent from GRPC clients are
			// fetched. Need to propagate user-agent from HTTP calls.
			UserAgent: trimUserAgent(metadata.UserAgentFromContext(ctx)),
		},
	}); err != nil {
		log.WithError(err).Warn("Failed to emit certificate create event.")
	}
}

// WithUserLock executes function authenticateFn that performs user authentication
// if authenticateFn returns non nil error, the login attempt will be logged in as failed.
// The only exception to this rule is ConnectionProblemError, in case if it occurs
// access will be denied, but login attempt will not be recorded
// this is done to avoid potential user lockouts due to backend failures
// In case if user exceeds defaults.MaxLoginAttempts
// the user account will be locked for defaults.AccountLockInterval
func (a *Server) WithUserLock(ctx context.Context, username string, authenticateFn func() error) error {
	user, err := a.Services.GetUser(ctx, username, false)
	if err != nil {
		if trace.IsNotFound(err) {
			// If user is not found, still call authenticateFn. It should
			// always return an error. This prevents username oracles and
			// timing attacks.
			return authenticateFn()
		}
		return trace.Wrap(err)
	}
	status := user.GetStatus()
	if status.IsLocked {
		if status.LockExpires.After(a.clock.Now().UTC()) {
			log.Debugf("%v exceeds %v failed login attempts, locked until %v",
				user.GetName(), defaults.MaxLoginAttempts, apiutils.HumanTimeFormat(status.LockExpires))

			err := trace.AccessDenied(MaxFailedAttemptsErrMsg)
			return trace.WithField(err, ErrFieldKeyUserMaxedAttempts, true)
		}
	}
	fnErr := authenticateFn()
	if fnErr == nil {
		// upon successful login, reset the failed attempt counter
		err = a.DeleteUserLoginAttempts(username)
		if !trace.IsNotFound(err) {
			return trace.Wrap(err)
		}

		return nil
	}
	// do not lock user in case if DB is flaky or down
	if trace.IsConnectionProblem(err) {
		return trace.Wrap(fnErr)
	}
	// log failed attempt and possibly lock user
	attempt := services.LoginAttempt{Time: a.clock.Now().UTC(), Success: false}
	err = a.AddUserLoginAttempt(username, attempt, defaults.AttemptTTL)
	if err != nil {
		log.Error(trace.DebugReport(err))
		return trace.Wrap(fnErr)
	}
	loginAttempts, err := a.GetUserLoginAttempts(username)
	if err != nil {
		log.Error(trace.DebugReport(err))
		return trace.Wrap(fnErr)
	}
	if !services.LastFailed(defaults.MaxLoginAttempts, loginAttempts) {
		log.Debugf("%v user has less than %v failed login attempts", username, defaults.MaxLoginAttempts)
		return trace.Wrap(fnErr)
	}
	lockUntil := a.clock.Now().UTC().Add(defaults.AccountLockInterval)
	log.Debug(fmt.Sprintf("%v exceeds %v failed login attempts, locked until %v",
		username, defaults.MaxLoginAttempts, apiutils.HumanTimeFormat(lockUntil)))
	user.SetLocked(lockUntil, "user has exceeded maximum failed login attempts")
	_, err = a.UpsertUser(ctx, user)
	if err != nil {
		log.Error(trace.DebugReport(err))
		return trace.Wrap(fnErr)
	}

	retErr := trace.AccessDenied(MaxFailedAttemptsErrMsg)
	return trace.WithField(retErr, ErrFieldKeyUserMaxedAttempts, true)
}

// CreateAuthenticateChallenge implements AuthService.CreateAuthenticateChallenge.
func (a *Server) CreateAuthenticateChallenge(ctx context.Context, req *proto.CreateAuthenticateChallengeRequest) (*proto.MFAAuthenticateChallenge, error) {
	var username string

	challengeExtensions := &mfav1.ChallengeExtensions{}
	if req.ChallengeExtensions != nil {
		challengeExtensions = req.ChallengeExtensions
	}

	validateAndSetScope := func(challengeExtensions *mfav1.ChallengeExtensions, expectedScope mfav1.ChallengeScope) error {
		if challengeExtensions.Scope == mfav1.ChallengeScope_CHALLENGE_SCOPE_UNSPECIFIED {
			challengeExtensions.Scope = expectedScope
		} else if challengeExtensions.Scope != expectedScope {
			// scope doesn't need to be specified when the challenge request type is
			// tied to a specific scope, but we validate it anyways as a sanity check.
			return trace.BadParameter("invalid scope %q, expected %q", challengeExtensions.Scope, expectedScope)
		}

		return nil
	}

	switch req.GetRequest().(type) {
	case *proto.CreateAuthenticateChallengeRequest_UserCredentials:
		username = req.GetUserCredentials().GetUsername()

		if err := a.WithUserLock(ctx, username, func() error {
			return a.checkPasswordWOToken(ctx, username, req.GetUserCredentials().GetPassword())
		}); err != nil {
			// This is only ever used as a means to acquire a login challenge, so
			// let's issue an authentication failure event.
			if err := a.emitAuthAuditEvent(ctx, authAuditProps{
				username: username,
				authErr:  err,
			}); err != nil {
				log.WithError(err).Warn("Failed to emit login event")
				// err swallowed on purpose.
			}
			return nil, trace.Wrap(err)
		}

		if err := validateAndSetScope(challengeExtensions, mfav1.ChallengeScope_CHALLENGE_SCOPE_LOGIN); err != nil {
			return nil, trace.Wrap(ErrDone)
		}

	case *proto.CreateAuthenticateChallengeRequest_RecoveryStartTokenID:
		token, err := a.GetUserToken(ctx, req.GetRecoveryStartTokenID())
		if err != nil {
			log.Error(trace.DebugReport(err))
			return nil, trace.AccessDenied("invalid token")
		}

		if err := a.verifyUserToken(token, authclient.UserTokenTypeRecoveryStart); err != nil {
			return nil, trace.Wrap(err)
		}

		username = token.GetUser()

		if err := validateAndSetScope(challengeExtensions, mfav1.ChallengeScope_CHALLENGE_SCOPE_ACCOUNT_RECOVERY); err != nil {
			return nil, trace.Wrap(ErrDone)
		}

	case *proto.CreateAuthenticateChallengeRequest_Passwordless:
		if err := validateAndSetScope(challengeExtensions, mfav1.ChallengeScope_CHALLENGE_SCOPE_PASSWORDLESS_LOGIN); err != nil {
			return nil, trace.Wrap(ErrDone)
		}

	default: // unset or CreateAuthenticateChallengeRequest_ContextUser.
		// TODO(Joerger): in v16.0.0, require scope to be specified in the request.
		var err error
		username, err = authz.GetClientUsername(ctx)
		if err != nil {
			return nil, trace.Wrap(err)
		}
	}

	challenges, err := a.mfaAuthChallenge(ctx, username, challengeExtensions)
	if err != nil {
		// Do not obfuscate config-related errors.
		if errors.Is(err, types.ErrPasswordlessRequiresWebauthn) || errors.Is(err, types.ErrPasswordlessDisabledBySettings) {
			return nil, trace.Wrap(err)
		}

		log.Error(trace.DebugReport(err))
		return nil, trace.AccessDenied("unable to create MFA challenges")
	}

	return challenges, nil
}

// CreateRegisterChallenge implements AuthService.CreateRegisterChallenge.
func (a *Server) CreateRegisterChallenge(ctx context.Context, req *proto.CreateRegisterChallengeRequest) (*proto.MFARegisterChallenge, error) {
	var token types.UserToken
	var username string
	switch {
	case req.TokenID != "": // Web UI or account recovery flows.
		var err error
		token, err = a.GetUserToken(ctx, req.GetTokenID())
		if err != nil {
			log.Error(trace.DebugReport(err))
			return nil, trace.AccessDenied("invalid token")
		}

		allowedTokenTypes := []string{
			authclient.UserTokenTypePrivilege,
			authclient.UserTokenTypePrivilegeException,
			authclient.UserTokenTypeResetPassword,
			authclient.UserTokenTypeResetPasswordInvite,
			authclient.UserTokenTypeRecoveryApproved,
		}
		if err := a.verifyUserToken(token, allowedTokenTypes...); err != nil {
			return nil, trace.AccessDenied("invalid token")
		}
		username = token.GetUser()

	default: // Authenticated user without token, tsh.
		var err error
		username, err = authz.GetClientUsername(ctx)
		if err != nil {
			return nil, trace.Wrap(err)
		}

		requiredExt := &mfav1.ChallengeExtensions{Scope: mfav1.ChallengeScope_CHALLENGE_SCOPE_MANAGE_DEVICES}
		if _, err := a.validateMFAAuthResponseForRegister(ctx, req.ExistingMFAResponse, username, requiredExt); err != nil {
			return nil, trace.Wrap(err)
		}

		// Create a special token for OTP registrations. The token doubles as
		// temporary storage for the OTP secret, like in the branch above.
		// This is OK because the user just did an MFA check.
		if req.GetDeviceType() != proto.DeviceType_DEVICE_TYPE_TOTP {
			break // break from switch
		}

		token, err = a.createTOTPPrivilegeToken(ctx, username)
		if err != nil {
			return nil, trace.Wrap(err)
		}
	}

	regChal, err := a.createRegisterChallenge(ctx, &newRegisterChallengeRequest{
		username:    username,
		token:       token,
		deviceType:  req.GetDeviceType(),
		deviceUsage: req.GetDeviceUsage(),
	})
	return regChal, trace.Wrap(err)
}

func (a *Server) createTOTPPrivilegeToken(ctx context.Context, username string) (types.UserToken, error) {
	tokenReq := authclient.CreateUserTokenRequest{
		Name: username,
		Type: userTokenTypePrivilegeOTP,
	}
	if err := tokenReq.CheckAndSetDefaults(); err != nil {
		return nil, trace.Wrap(err)
	}

	token, err := a.newUserToken(tokenReq)
	if err != nil {
		return nil, trace.Wrap(err)
	}

	token, err = a.CreateUserToken(ctx, token)
	return token, trace.Wrap(err)
}

type newRegisterChallengeRequest struct {
	username    string
	deviceType  proto.DeviceType
	deviceUsage proto.DeviceUsage

	// token is a user token resource.
	// It is used as following:
	//  - TOTP:
	//    - create a UserTokenSecrets resource
	//    - store by token's ID using Server's IdentityService.
	//  - MFA:
	//    - store challenge by the token's ID
	//    - store by token's ID using Server's IdentityService.
	// This field can be empty to use storage overrides.
	token types.UserToken

	// webIdentityOverride is an optional RegistrationIdentity override to be used
	// to store webauthn challenge. A common override is decorating the regular
	// Identity with an in-memory SessionData storage.
	// Defaults to the Server's IdentityService.
	webIdentityOverride wanlib.RegistrationIdentity
}

func (a *Server) createRegisterChallenge(ctx context.Context, req *newRegisterChallengeRequest) (*proto.MFARegisterChallenge, error) {
	switch req.deviceType {
	case proto.DeviceType_DEVICE_TYPE_TOTP:
		if req.token == nil {
			return nil, trace.BadParameter("all TOTP registrations require a privilege token")
		}

		otpKey, otpOpts, err := a.newTOTPKey(req.username)
		if err != nil {
			return nil, trace.Wrap(err)
		}

		token := req.token
		secrets, err := a.createTOTPUserTokenSecrets(ctx, token, otpKey)
		if err != nil {
			return nil, trace.Wrap(err)
		}

		return &proto.MFARegisterChallenge{
			Request: &proto.MFARegisterChallenge_TOTP{
				TOTP: &proto.TOTPRegisterChallenge{
					Secret:        otpKey.Secret(),
					Issuer:        otpKey.Issuer(),
					PeriodSeconds: uint32(otpOpts.Period),
					Algorithm:     otpOpts.Algorithm.String(),
					Digits:        uint32(otpOpts.Digits.Length()),
					Account:       otpKey.AccountName(),
					QRCode:        secrets.GetQRCode(),
					ID:            token.GetName(),
				},
			},
		}, nil

	case proto.DeviceType_DEVICE_TYPE_WEBAUTHN:
		cap, err := a.GetAuthPreference(ctx)
		if err != nil {
			return nil, trace.Wrap(err)
		}

		webConfig, err := cap.GetWebauthn()
		if err != nil {
			return nil, trace.Wrap(err)
		}

		identity := req.webIdentityOverride
		if identity == nil {
			identity = a.Services
		}

		webRegistration := &wanlib.RegistrationFlow{
			Webauthn: webConfig,
			Identity: identity,
		}

		passwordless := req.deviceUsage == proto.DeviceUsage_DEVICE_USAGE_PASSWORDLESS
		credentialCreation, err := webRegistration.Begin(ctx, req.username, passwordless)
		if err != nil {
			return nil, trace.Wrap(err)
		}

		return &proto.MFARegisterChallenge{Request: &proto.MFARegisterChallenge_Webauthn{
			Webauthn: wantypes.CredentialCreationToProto(credentialCreation),
		}}, nil

	default:
		return nil, trace.BadParameter("MFA device type %q unsupported", req.deviceType.String())
	}
}

// GetMFADevices returns all mfa devices for the user defined in the token or the user defined in context.
func (a *Server) GetMFADevices(ctx context.Context, req *proto.GetMFADevicesRequest) (*proto.GetMFADevicesResponse, error) {
	var username string

	if req.GetTokenID() != "" {
		token, err := a.GetUserToken(ctx, req.GetTokenID())
		if err != nil {
			log.Error(trace.DebugReport(err))
			return nil, trace.AccessDenied("invalid token")
		}

		if err := a.verifyUserToken(token, authclient.UserTokenTypeRecoveryApproved); err != nil {
			return nil, trace.Wrap(err)
		}

		username = token.GetUser()
	}

	if username == "" {
		var err error
		username, err = authz.GetClientUsername(ctx)
		if err != nil {
			return nil, trace.Wrap(err)
		}
	}

	devs, err := a.Services.GetMFADevices(ctx, username, false)
	if err != nil {
		return nil, trace.Wrap(err)
	}

	return &proto.GetMFADevicesResponse{
		Devices: devs,
	}, nil
}

// DeleteMFADeviceSync implements AuthService.DeleteMFADeviceSync.
func (a *Server) DeleteMFADeviceSync(ctx context.Context, req *proto.DeleteMFADeviceSyncRequest) error {
	var user string
	switch {
	case req.TokenID != "":
		token, err := a.GetUserToken(ctx, req.TokenID)
		if err != nil {
			log.Error(trace.DebugReport(err))
			return trace.AccessDenied("invalid token")
		}
		user = token.GetUser()

		if err := a.verifyUserToken(token, authclient.UserTokenTypeRecoveryApproved, authclient.UserTokenTypePrivilege); err != nil {
			return trace.Wrap(err)
		}

	case req.ExistingMFAResponse != nil:
		var err error
		user, err = authz.GetClientUsername(ctx)
		if err != nil {
			return trace.Wrap(err)
		}

		requiredExt := &mfav1.ChallengeExtensions{Scope: mfav1.ChallengeScope_CHALLENGE_SCOPE_MANAGE_DEVICES}
		if _, err := a.ValidateMFAAuthResponse(ctx, req.ExistingMFAResponse, user, requiredExt); err != nil {
			return trace.Wrap(err)
		}

	default:
		return trace.BadParameter(
			"deleting an MFA device requires either a privilege token or a solved authentication challenge")
	}

	_, err := a.deleteMFADeviceSafely(ctx, user, req.DeviceName)
	return trace.Wrap(err)
}

// deleteMFADeviceSafely deletes the user's mfa device while preventing users
// from locking themselves out of their account.
//
// Deletes are not allowed in the following situations:
//   - Last MFA device when the cluster requires MFA
//   - Last resident key credential in a passwordless-capable cluster (avoids
//     passwordless users from locking themselves out).
func (a *Server) deleteMFADeviceSafely(ctx context.Context, user, deviceName string) (*types.MFADevice, error) {
	devs, err := a.Services.GetMFADevices(ctx, user, true)
	if err != nil {
		return nil, trace.Wrap(err)
	}

	readOnlyAuthPref, err := a.GetReadOnlyAuthPreference(ctx)
	if err != nil {
		return nil, trace.Wrap(err)
	}

	kindToSF := map[string]constants.SecondFactorType{
		fmt.Sprintf("%T", &types.MFADevice_Totp{}):     constants.SecondFactorOTP,
		fmt.Sprintf("%T", &types.MFADevice_U2F{}):      constants.SecondFactorWebauthn,
		fmt.Sprintf("%T", &types.MFADevice_Webauthn{}): constants.SecondFactorWebauthn,
	}
	sfToCount := make(map[constants.SecondFactorType]int)
	var knownDevices int
	var deviceToDelete *types.MFADevice
	var numResidentKeys int

	isResidentKey := func(d *types.MFADevice) bool {
		return d.GetWebauthn() != nil && d.GetWebauthn().ResidentKey
	}

	// Find the device to delete and count devices.
	for _, d := range devs {
		// Match device by name or ID.
		if d.GetName() == deviceName || d.Id == deviceName {
			deviceToDelete = d
		}

		sf, ok := kindToSF[fmt.Sprintf("%T", d.Device)]
		switch {
		case !ok && d == deviceToDelete:
			return nil, trace.NotImplemented("cannot delete device of type %T", d.Device)
		case !ok:
			log.Warnf("Ignoring unknown device with type %T in deletion.", d.Device)
			continue
		}

		sfToCount[sf]++
		knownDevices++

		if isResidentKey(d) {
			numResidentKeys++
		}
	}
	if deviceToDelete == nil {
		return nil, trace.NotFound("MFA device %q does not exist", deviceName)
	}

	// Prevent users from deleting their last device for clusters that require second factors.
	const minDevices = 1
	switch sf := readOnlyAuthPref.GetSecondFactor(); sf {
	case constants.SecondFactorOff, constants.SecondFactorOptional: // MFA is not required, allow deletion
	case constants.SecondFactorOn:
		if knownDevices <= minDevices {
			return nil, trace.BadParameter(
				"cannot delete the last MFA device for this user; add a replacement device first to avoid getting locked out")
		}
	case constants.SecondFactorOTP, constants.SecondFactorWebauthn:
		if sfToCount[sf] <= minDevices {
			return nil, trace.BadParameter(
				"cannot delete the last %s device for this user; add a replacement device first to avoid getting locked out", sf)
		}
	default:
		return nil, trace.BadParameter("unexpected second factor type: %s", sf)
	}

	// canDeleteLastPasskey figures out whether the user can safely delete their
	// credential without locking themselves out in case if it's the last passkey.
	// It checks whether the credential to delete is a last passkey and whether
	// the user has other valid local credentials.
	canDeleteLastPasskey := func() (bool, error) {
		if !readOnlyAuthPref.GetAllowPasswordless() || numResidentKeys > 1 || !isResidentKey(deviceToDelete) {
			return true, nil
		}

		// Deleting the last passkey is OK if the user has a password set and an
		// additional MFA device, otherwise they would be locked out.
		u, err := a.Services.GetUser(ctx, user, false /* withSecrets */)
		if err != nil {
			return false, trace.Wrap(err)
		}
		if u.GetPasswordState() != types.PasswordState_PASSWORD_STATE_SET {
			return false, nil
		}

		// Minimum number of WebAuthn devices includes the passkey that we attempt
		// to delete, hence 2.
		if sfToCount[constants.SecondFactorWebauthn] >= 2 {
			return true, nil
		}

		// Whether we take TOTPs into consideration or not depends on whether it's
		// enabled.
		switch sf := readOnlyAuthPref.GetSecondFactor(); sf {
		case constants.SecondFactorOTP, constants.SecondFactorOn, constants.SecondFactorOptional:
			if sfToCount[constants.SecondFactorOTP] >= 1 {
				return true, nil
			}
		}

		return false, nil
	}

	can, err := canDeleteLastPasskey()
	if err != nil {
		return nil, trace.Wrap(err)
	}
	if !can {
		return nil, trace.BadParameter("cannot delete last passwordless credential for user")
	}

	if err := a.DeleteMFADevice(ctx, user, deviceToDelete.Id); err != nil {
		return nil, trace.Wrap(err)
	}

	// Emit deleted event.
	clusterName, err := a.GetClusterName()
	if err != nil {
		return nil, trace.Wrap(err)
	}
	if err := a.emitter.EmitAuditEvent(ctx, &apievents.MFADeviceDelete{
		Metadata: apievents.Metadata{
			Type:        events.MFADeviceDeleteEvent,
			Code:        events.MFADeviceDeleteEventCode,
			ClusterName: clusterName.GetClusterName(),
		},
		UserMetadata:       authz.ClientUserMetadataWithUser(ctx, user),
		MFADeviceMetadata:  mfaDeviceEventMetadata(deviceToDelete),
		ConnectionMetadata: authz.ConnectionMetadata(ctx),
	}); err != nil {
		return nil, trace.Wrap(err)
	}
	return deviceToDelete, nil
}

// AddMFADeviceSync implements AuthService.AddMFADeviceSync.
func (a *Server) AddMFADeviceSync(ctx context.Context, req *proto.AddMFADeviceSyncRequest) (*proto.AddMFADeviceSyncResponse, error) {
	// Use either the explicitly provided token or the TOTP token created by
	// CreateRegisterChallenge.
	token := req.GetTokenID()
	if token == "" {
		token = req.GetNewMFAResponse().GetTOTP().GetID()
	}

	var username string
	switch {
	case token != "":
		privilegeToken, err := a.GetUserToken(ctx, token)
		if err != nil {
			log.Error(trace.DebugReport(err))
			return nil, trace.AccessDenied("invalid token")
		}

		if err := a.verifyUserToken(
			privilegeToken,
			authclient.UserTokenTypePrivilege,
			authclient.UserTokenTypePrivilegeException,
			userTokenTypePrivilegeOTP,
		); err != nil {
			return nil, trace.Wrap(err)
		}
		username = privilegeToken.GetUser()

	default: // ContextUser
		var err error
		username, err = authz.GetClientUsername(ctx)
		if err != nil {
			return nil, trace.Wrap(err)
		}
	}

	dev, err := a.verifyMFARespAndAddDevice(ctx, &newMFADeviceFields{
		username:      username,
		newDeviceName: req.GetNewDeviceName(),
		tokenID:       token,
		deviceResp:    req.GetNewMFAResponse(),
		deviceUsage:   req.DeviceUsage,
	})
	if err != nil {
		return nil, trace.Wrap(err)
	}
	return &proto.AddMFADeviceSyncResponse{Device: dev}, nil
}

type newMFADeviceFields struct {
	username      string
	newDeviceName string
	// tokenID is the ID of a reset/invite/recovery/privilege token.
	// It is generally used to recover the TOTP secret stored in the token.
	tokenID string

	// webIdentityOverride is an optional RegistrationIdentity override to be used
	// for device registration. A common override is decorating the regular
	// Identity with an in-memory SessionData storage.
	// Defaults to the Server's IdentityService.
	webIdentityOverride wanlib.RegistrationIdentity
	// deviceResp is the register response from the new device.
	deviceResp *proto.MFARegisterResponse
	// deviceUsage describes the intended usage of the new device.
	deviceUsage proto.DeviceUsage
}

// verifyMFARespAndAddDevice validates MFA register response and on success adds the new MFA device.
func (a *Server) verifyMFARespAndAddDevice(ctx context.Context, req *newMFADeviceFields) (*types.MFADevice, error) {
	if len(req.newDeviceName) > mfaDeviceNameMaxLen {
		return nil, trace.BadParameter("device name must be %v characters or less", mfaDeviceNameMaxLen)
	}

	cap, err := a.GetAuthPreference(ctx)
	if err != nil {
		return nil, trace.Wrap(err)
	}

	if cap.GetSecondFactor() == constants.SecondFactorOff {
		return nil, trace.BadParameter("second factor disabled by cluster configuration")
	}

	var dev *types.MFADevice
	switch req.deviceResp.GetResponse().(type) {
	case *proto.MFARegisterResponse_TOTP:
		dev, err = a.registerTOTPDevice(ctx, req.deviceResp, req)
		if err != nil {
			return nil, trace.Wrap(err)
		}
	case *proto.MFARegisterResponse_Webauthn:
		dev, err = a.registerWebauthnDevice(ctx, req.deviceResp, req)
		if err != nil {
			return nil, trace.Wrap(err)
		}
	default:
		return nil, trace.BadParameter("MFARegisterResponse is an unknown response type %T", req.deviceResp.Response)
	}

	clusterName, err := a.GetClusterName()
	if err != nil {
		return nil, trace.Wrap(err)
	}
	if err := a.emitter.EmitAuditEvent(ctx, &apievents.MFADeviceAdd{
		Metadata: apievents.Metadata{
			Type:        events.MFADeviceAddEvent,
			Code:        events.MFADeviceAddEventCode,
			ClusterName: clusterName.GetClusterName(),
		},
		UserMetadata:       authz.ClientUserMetadataWithUser(ctx, req.username),
		MFADeviceMetadata:  mfaDeviceEventMetadata(dev),
		ConnectionMetadata: authz.ConnectionMetadata(ctx),
	}); err != nil {
		log.WithError(err).Warn("Failed to emit add mfa device event.")
	}

	return dev, nil
}

func (a *Server) registerTOTPDevice(ctx context.Context, regResp *proto.MFARegisterResponse, req *newMFADeviceFields) (*types.MFADevice, error) {
	cap, err := a.GetAuthPreference(ctx)
	if err != nil {
		return nil, trace.Wrap(err)
	}
	if !cap.IsSecondFactorTOTPAllowed() {
		return nil, trace.BadParameter("second factor TOTP not allowed by cluster")
	}

	if req.tokenID == "" {
		return nil, trace.BadParameter("missing TOTP secret")
	}

	secrets, err := a.GetUserTokenSecrets(ctx, req.tokenID)
	if err != nil {
		return nil, trace.Wrap(err)
	}
	secret := secrets.GetOTPKey()

	dev, err := services.NewTOTPDevice(req.newDeviceName, secret, a.clock.Now())
	if err != nil {
		return nil, trace.Wrap(err)
	}
	if err := a.checkTOTP(ctx, req.username, regResp.GetTOTP().GetCode(), dev); err != nil {
		return nil, trace.Wrap(err)
	}
	if err := a.UpsertMFADevice(ctx, req.username, dev); err != nil {
		return nil, trace.Wrap(err)
	}
	return dev, nil
}

func (a *Server) registerWebauthnDevice(ctx context.Context, regResp *proto.MFARegisterResponse, req *newMFADeviceFields) (*types.MFADevice, error) {
	cap, err := a.GetAuthPreference(ctx)
	if err != nil {
		return nil, trace.Wrap(err)
	}
	if !cap.IsSecondFactorWebauthnAllowed() {
		return nil, trace.BadParameter("second factor webauthn not allowed by cluster")
	}

	webConfig, err := cap.GetWebauthn()
	if err != nil {
		return nil, trace.Wrap(err)
	}
	identity := req.webIdentityOverride // Override Identity, if supplied.
	if identity == nil {
		identity = a.Services
	}
	webRegistration := &wanlib.RegistrationFlow{
		Webauthn: webConfig,
		Identity: identity,
	}
	// Finish upserts the device on success.
	dev, err := webRegistration.Finish(ctx, wanlib.RegisterResponse{
		User:             req.username,
		DeviceName:       req.newDeviceName,
		CreationResponse: wantypes.CredentialCreationResponseFromProto(regResp.GetWebauthn()),
		Passwordless:     req.deviceUsage == proto.DeviceUsage_DEVICE_USAGE_PASSWORDLESS,
	})
	return dev, trace.Wrap(err)
}

// GetWebSession returns existing web session described by req. Explicitly
// delegating to Services as it's directly implemented by Cache as well.
func (a *Server) GetWebSession(ctx context.Context, req types.GetWebSessionRequest) (types.WebSession, error) {
	return a.Services.GetWebSession(ctx, req)
}

// GetWebToken returns existing web token described by req. Explicitly
// delegating to Services as it's directly implemented by Cache as well.
func (a *Server) GetWebToken(ctx context.Context, req types.GetWebTokenRequest) (types.WebToken, error) {
	return a.Services.GetWebToken(ctx, req)
}

// ExtendWebSession creates a new web session for a user based on a valid previous (current) session.
//
// If there is an approved access request, additional roles are appended to the roles that were
// extracted from identity. The new session expiration time will not exceed the expiration time
// of the previous session.
//
// If there is a switchback request, the roles will switchback to user's default roles and
// the expiration time is derived from users recently logged in time.
func (a *Server) ExtendWebSession(ctx context.Context, req authclient.WebSessionReq, identity tlsca.Identity) (types.WebSession, error) {
	prevSession, err := a.GetWebSession(ctx, types.GetWebSessionRequest{
		User:      req.User,
		SessionID: req.PrevSessionID,
	})
	if err != nil {
		return nil, trace.Wrap(err)
	}

	// consider absolute expiry time that may be set for this session
	// by some external identity service, so we can not renew this session
	// anymore without extra logic for renewal with external OIDC provider
	expiresAt := prevSession.GetExpiryTime()
	if !expiresAt.IsZero() && expiresAt.Before(a.clock.Now().UTC()) {
		return nil, trace.NotFound("web session has expired")
	}

	accessInfo, err := services.AccessInfoFromLocalIdentity(identity, a)
	if err != nil {
		return nil, trace.Wrap(err)
	}
	roles := accessInfo.Roles
	traits := accessInfo.Traits
	allowedResourceIDs := accessInfo.AllowedResourceIDs
	accessRequests := identity.ActiveRequests

	if req.ReloadUser {
		// We don't call from the cache layer because we want to
		// retrieve the recently updated user. Otherwise, the cache
		// returns stale data.
		user, err := a.Identity.GetUser(ctx, req.User, false)
		if err != nil {
			return nil, trace.Wrap(err)
		}

		// Make sure to refresh the user login state.
		userState, err := a.ulsGenerator.Refresh(ctx, user, a.UserLoginStates)
		if err != nil {
			return nil, trace.Wrap(err)
		}

		// Updating traits is needed for guided SSH flow in Discover.
		traits = userState.GetTraits()
		// Updating roles is needed for guided Connect My Computer flow in Discover.
		roles = userState.GetRoles()

	} else if req.AccessRequestID != "" {
		accessRequest, err := a.getValidatedAccessRequest(ctx, identity, req.User, req.AccessRequestID)
		if err != nil {
			return nil, trace.Wrap(err)
		}

		roles = append(roles, accessRequest.GetRoles()...)
		roles = apiutils.Deduplicate(roles)
		accessRequests = apiutils.Deduplicate(append(accessRequests, req.AccessRequestID))

		if len(accessRequest.GetRequestedResourceIDs()) > 0 {
			// There's not a consistent way to merge multiple resource access
			// requests, a user may be able to request access to different resources
			// with different roles which should not overlap.
			if len(allowedResourceIDs) > 0 {
				return nil, trace.BadParameter("user is already logged in with a resource access request, cannot assume another")
			}
			allowedResourceIDs = accessRequest.GetRequestedResourceIDs()
		}

		webSessionTTL := a.getWebSessionTTL(accessRequest)

		// Let the session expire with the shortest expiry time.
		if expiresAt.After(webSessionTTL) {
			expiresAt = webSessionTTL
		}
	} else if req.Switchback {
		if prevSession.GetLoginTime().IsZero() {
			return nil, trace.BadParameter("Unable to switchback, log in time was not recorded.")
		}

		// Get default/static roles.
		userState, err := a.GetUserOrLoginState(ctx, req.User)
		if err != nil {
			return nil, trace.Wrap(err, "failed to switchback")
		}

		// Reset any search-based access requests
		allowedResourceIDs = nil

		// Calculate expiry time.
		roleSet, err := services.FetchRoles(userState.GetRoles(), a, userState.GetTraits())
		if err != nil {
			return nil, trace.Wrap(err)
		}

		sessionTTL := roleSet.AdjustSessionTTL(apidefaults.CertDuration)

		// Set default roles and expiration.
		expiresAt = prevSession.GetLoginTime().UTC().Add(sessionTTL)
		roles = userState.GetRoles()
		accessRequests = nil
	}

	// Create a new web session with the same private key. This way, if the
	// original session was an attested web session, the extended session will
	// also be an attested web session.
	prevSSHKey, err := keys.ParsePrivateKey(prevSession.GetSSHPriv())
	if err != nil {
		return nil, trace.Wrap(err)
	}
	prevTLSKey, err := keys.ParsePrivateKey(prevSession.GetTLSPriv())
	if err != nil {
		return nil, trace.Wrap(err)
	}

	// Keep existing device extensions in the new session.
	opts := &newWebSessionOpts{}
	if prevSession.GetHasDeviceExtensions() {
		var err error
		opts.deviceExtensions, err = decodeDeviceExtensionsFromSession(prevSession)
		if err != nil {
			return nil, trace.Wrap(err)
		}
	}

	sessionTTL := utils.ToTTL(a.clock, expiresAt)
	sess, _, err := a.newWebSession(ctx, NewWebSessionRequest{
		User:                 req.User,
		LoginIP:              identity.LoginIP,
		Roles:                roles,
		Traits:               traits,
		SessionTTL:           sessionTTL,
		AccessRequests:       accessRequests,
		RequestedResourceIDs: allowedResourceIDs,
		SSHPrivateKey:        prevSSHKey,
		TLSPrivateKey:        prevTLSKey,
	}, opts)
	if err != nil {
		return nil, trace.Wrap(err)
	}

	// Keep preserving the login time.
	sess.SetLoginTime(prevSession.GetLoginTime())

	sess.SetConsumedAccessRequestID(req.AccessRequestID)

	if err := a.upsertWebSession(ctx, sess); err != nil {
		return nil, trace.Wrap(err)
	}

	return sess, nil
}

func decodeDeviceExtensionsFromSession(webSession types.WebSession) (*tlsca.DeviceExtensions, error) {
	// Reading the extensions from the session itself means we are always taking
	// them for a legitimate source (ie, certificates issued by Auth).
	// We don't re-validate the certificates when decoding the extensions.

	block, _ := pem.Decode(webSession.GetTLSCert())
	if block == nil {
		return nil, trace.BadParameter("failed to decode session TLS certificate")
	}

	cert, err := x509.ParseCertificate(block.Bytes)
	if err != nil {
		return nil, trace.Wrap(err)
	}

	certIdentity, err := tlsca.FromSubject(cert.Subject, cert.NotAfter)
	if err != nil {
		return nil, trace.Wrap(err)
	}

	return &certIdentity.DeviceExtensions, nil
}

// getWebSessionTTL returns the earliest expiration time of allowed in the access request.
func (a *Server) getWebSessionTTL(accessRequest types.AccessRequest) time.Time {
	webSessionTTL := accessRequest.GetAccessExpiry()
	sessionTTL := accessRequest.GetSessionTLL()
	if sessionTTL.IsZero() {
		return webSessionTTL
	}

	// Session TTL contains the time when the session should end.
	// We need to subtract it from the creation time to get the
	// session duration.
	sessionDuration := sessionTTL.Sub(accessRequest.GetCreationTime())
	// Calculate the adjusted session TTL.
	adjustedSessionTTL := a.clock.Now().UTC().Add(sessionDuration)
	// Adjusted TTL can't exceed webSessionTTL.
	if adjustedSessionTTL.Before(webSessionTTL) {
		return adjustedSessionTTL
	}
	return webSessionTTL
}

func (a *Server) getValidatedAccessRequest(ctx context.Context, identity tlsca.Identity, user string, accessRequestID string) (types.AccessRequest, error) {
	reqFilter := types.AccessRequestFilter{
		User: user,
		ID:   accessRequestID,
	}

	reqs, err := a.GetAccessRequests(ctx, reqFilter)
	if err != nil {
		return nil, trace.Wrap(err)
	}

	if len(reqs) < 1 {
		return nil, trace.NotFound("access request %q not found", accessRequestID)
	}

	req := reqs[0]

	if !req.GetState().IsApproved() {
		if req.GetState().IsDenied() {
			return nil, trace.AccessDenied("access request %q has been denied", accessRequestID)
		}
		if req.GetState().IsPromoted() {
			return nil, trace.AccessDenied("access request %q has been promoted. Use access list to access resources.", accessRequestID)
		}
		return nil, trace.AccessDenied("access request %q is awaiting approval", accessRequestID)
	}

	if err := services.ValidateAccessRequestForUser(ctx, a.clock, a, req, identity); err != nil {
		return nil, trace.Wrap(err)
	}

	accessExpiry := req.GetAccessExpiry()
	if accessExpiry.Before(a.GetClock().Now()) {
		return nil, trace.BadParameter("access request %q has expired", accessRequestID)
	}

	if req.GetAssumeStartTime() != nil && req.GetAssumeStartTime().After(a.GetClock().Now()) {
		return nil, trace.BadParameter("access request %q can not be assumed until %v", accessRequestID, req.GetAssumeStartTime())
	}

	return req, nil
}

// CreateWebSession creates a new web session for user without any
// checks, is used by admins
func (a *Server) CreateWebSession(ctx context.Context, user string) (types.WebSession, error) {
	u, err := a.GetUserOrLoginState(ctx, user)
	if err != nil {
		return nil, trace.Wrap(err)
	}
	session, err := a.CreateWebSessionFromReq(ctx, NewWebSessionRequest{
		User:      user,
		Roles:     u.GetRoles(),
		Traits:    u.GetTraits(),
		LoginTime: a.clock.Now().UTC(),
	})
	return session, trace.Wrap(err)
}

// ExtractHostID returns host id based on the hostname
func ExtractHostID(hostName string, clusterName string) (string, error) {
	suffix := "." + clusterName
	if !strings.HasSuffix(hostName, suffix) {
		return "", trace.BadParameter("expected suffix %q in %q", suffix, hostName)
	}
	return strings.TrimSuffix(hostName, suffix), nil
}

// HostFQDN consists of host UUID and cluster name joined via .
func HostFQDN(hostUUID, clusterName string) string {
	return fmt.Sprintf("%v.%v", hostUUID, clusterName)
}

// GenerateHostCerts generates new host certificates (signed
// by the host certificate authority) for a node.
func (a *Server) GenerateHostCerts(ctx context.Context, req *proto.HostCertsRequest) (*proto.Certs, error) {
	if err := req.CheckAndSetDefaults(); err != nil {
		return nil, trace.Wrap(err)
	}

	if err := req.Role.Check(); err != nil {
		return nil, err
	}

	if err := a.limiter.AcquireConnection(req.Role.String()); err != nil {
		generateThrottledRequestsCount.Inc()
		log.Debugf("Node %q [%v] is rate limited: %v.", req.NodeName, req.HostID, req.Role)
		return nil, trace.Wrap(err)
	}
	defer a.limiter.ReleaseConnection(req.Role.String())

	// only observe latencies for non-throttled requests
	start := a.clock.Now()
	defer func() { generateRequestsLatencies.Observe(time.Since(start).Seconds()) }()

	generateRequestsCount.Inc()
	generateRequestsCurrent.Inc()
	defer generateRequestsCurrent.Dec()

	clusterName, err := a.GetClusterName()
	if err != nil {
		return nil, trace.Wrap(err)
	}

	// If the request contains 0.0.0.0, this implies an advertise IP was not
	// specified on the node. Try and guess what the address by replacing 0.0.0.0
	// with the RemoteAddr as known to the Auth Server.
	if slices.Contains(req.AdditionalPrincipals, defaults.AnyAddress) {
		remoteHost, err := utils.Host(req.RemoteAddr)
		if err != nil {
			return nil, trace.Wrap(err)
		}
		req.AdditionalPrincipals = utils.ReplaceInSlice(
			req.AdditionalPrincipals,
			defaults.AnyAddress,
			remoteHost)
	}

	if _, _, _, _, err := ssh.ParseAuthorizedKey(req.PublicSSHKey); err != nil {
		return nil, trace.BadParameter("failed to parse SSH public key")
	}
	cryptoPubKey, err := keys.ParsePublicKey(req.PublicTLSKey)
	if err != nil {
		return nil, trace.Wrap(err)
	}

	// get the certificate authority that will be signing the public key of the host,
	client := a.Cache
	if req.NoCache {
		client = a.Services
	}
	ca, err := client.GetCertAuthority(ctx, types.CertAuthID{
		Type:       types.HostCA,
		DomainName: clusterName.GetClusterName(),
	}, true)
	if err != nil {
		return nil, trace.BadParameter("failed to load host CA for %q: %v", clusterName.GetClusterName(), err)
	}

	// could be a couple of scenarios, either client data is out of sync,
	// or auth server is out of sync, either way, for now check that
	// cache is out of sync, this will result in higher read rate
	// to the backend, which is a fine tradeoff
	if !req.NoCache && !req.Rotation.IsZero() && !req.Rotation.Matches(ca.GetRotation()) {
		log.Debugf("Client sent rotation state %v, cache state is %v, using state from the DB.", req.Rotation, ca.GetRotation())
		ca, err = a.Services.GetCertAuthority(ctx, types.CertAuthID{
			Type:       types.HostCA,
			DomainName: clusterName.GetClusterName(),
		}, true)
		if err != nil {
			return nil, trace.BadParameter("failed to load host CA for %q: %v", clusterName.GetClusterName(), err)
		}
		if !req.Rotation.Matches(ca.GetRotation()) {
			return nil, trace.BadParameter(""+
				"the client expected state is out of sync, server rotation state: %v, "+
				"client rotation state: %v, re-register the client from scratch to fix the issue.",
				ca.GetRotation(), req.Rotation)
		}
	}

	isAdminRole := req.Role == types.RoleAdmin

	cert, signer, err := a.keyStore.GetTLSCertAndSigner(ctx, ca)
	if trace.IsNotFound(err) && isAdminRole {
		// If there is no local TLS signer found in the host CA ActiveKeys, this
		// auth server may have a newly configured HSM and has only populated
		// local keys in the AdditionalTrustedKeys until the next CA rotation.
		// This is the only case where we should be able to get a signer from
		// AdditionalTrustedKeys but not ActiveKeys.
		cert, signer, err = a.keyStore.GetAdditionalTrustedTLSCertAndSigner(ctx, ca)
	}
	if err != nil {
		return nil, trace.Wrap(err)
	}
	tlsAuthority, err := tlsca.FromCertAndSigner(cert, signer)
	if err != nil {
		return nil, trace.Wrap(err)
	}

	caSigner, err := a.keyStore.GetSSHSigner(ctx, ca)
	if trace.IsNotFound(err) && isAdminRole {
		// If there is no local SSH signer found in the host CA ActiveKeys, this
		// auth server may have a newly configured HSM and has only populated
		// local keys in the AdditionalTrustedKeys until the next CA rotation.
		// This is the only case where we should be able to get a signer from
		// AdditionalTrustedKeys but not ActiveKeys.
		caSigner, err = a.keyStore.GetAdditionalTrustedSSHSigner(ctx, ca)
	}
	if err != nil {
		return nil, trace.Wrap(err)
	}
	// generate host SSH certificate
	hostSSHCert, err := a.generateHostCert(ctx, services.HostCertParams{
		CASigner:      caSigner,
		PublicHostKey: req.PublicSSHKey,
		HostID:        req.HostID,
		NodeName:      req.NodeName,
		ClusterName:   clusterName.GetClusterName(),
		Role:          req.Role,
		Principals:    req.AdditionalPrincipals,
	})
	if err != nil {
		return nil, trace.Wrap(err)
	}

	if req.Role == types.RoleInstance && len(req.SystemRoles) == 0 {
		return nil, trace.BadParameter("cannot generate instance cert with no system roles")
	}

	systemRoles := make([]string, 0, len(req.SystemRoles))
	for _, r := range req.SystemRoles {
		systemRoles = append(systemRoles, string(r))
	}

	// generate host TLS certificate
	identity := tlsca.Identity{
		Username:        authclient.HostFQDN(req.HostID, clusterName.GetClusterName()),
		Groups:          []string{req.Role.String()},
		TeleportCluster: clusterName.GetClusterName(),
		SystemRoles:     systemRoles,
	}
	subject, err := identity.Subject()
	if err != nil {
		return nil, trace.Wrap(err)
	}
	certRequest := tlsca.CertificateRequest{
		Clock:     a.clock,
		PublicKey: cryptoPubKey,
		Subject:   subject,
		NotAfter:  a.clock.Now().UTC().Add(defaults.CATTL),
		DNSNames:  append([]string{}, req.AdditionalPrincipals...),
	}

	// API requests need to specify a DNS name, which must be present in the certificate's DNS Names.
	// The target DNS is not always known in advance, so we add a default one to all certificates.
	certRequest.DNSNames = append(certRequest.DNSNames, DefaultDNSNamesForRole(req.Role)...)
	// Unlike additional principals, DNS Names is x509 specific and is limited
	// to services with TLS endpoints (e.g. auth, proxies, kubernetes)
	if (types.SystemRoles{req.Role}).IncludeAny(types.RoleAuth, types.RoleAdmin, types.RoleProxy, types.RoleKube, types.RoleWindowsDesktop) {
		certRequest.DNSNames = append(certRequest.DNSNames, req.DNSNames...)
	}
	hostTLSCert, err := tlsAuthority.GenerateCertificate(certRequest)
	if err != nil {
		return nil, trace.Wrap(err)
	}
	return &proto.Certs{
		SSH:        hostSSHCert,
		TLS:        hostTLSCert,
		TLSCACerts: services.GetTLSCerts(ca),
		SSHCACerts: services.GetSSHCheckingKeys(ca),
	}, nil
}

// AssertSystemRole is used by agents to prove that they have a given system role when their credentials
// originate from multiple separate join tokens so that they can be issued an instance certificate that
// encompasses all of their capabilities. This method will be deprecated once we have a more comprehensive
// model for join token joining/replacement.
func (a *Server) AssertSystemRole(ctx context.Context, req proto.SystemRoleAssertion) error {
	return trace.Wrap(a.Unstable.AssertSystemRole(ctx, req))
}

// GetSystemRoleAssertions is used in validated claims made by older instances to prove that they hold a given
// system role. This method will be deprecated once we have a more comprehensive model for join token
// joining/replacement.
func (a *Server) GetSystemRoleAssertions(ctx context.Context, serverID string, assertionID string) (proto.SystemRoleAssertionSet, error) {
	set, err := a.Unstable.GetSystemRoleAssertions(ctx, serverID, assertionID)
	return set, trace.Wrap(err)
}

func (a *Server) RegisterInventoryControlStream(ics client.UpstreamInventoryControlStream, hello proto.UpstreamInventoryHello) error {
	// upstream hello is pulled and checked at rbac layer. we wait to send the downstream hello until we get here
	// in order to simplify creation of in-memory streams when dealing with local auth (note: in theory we could
	// send hellos simultaneously to slightly improve perf, but there is a potential benefit to having the
	// downstream hello serve double-duty as an indicator of having successfully transitioned the rbac layer).
	downstreamHello := proto.DownstreamInventoryHello{
		Version:  teleport.Version,
		ServerID: a.ServerID,
		Capabilities: &proto.DownstreamInventoryHello_SupportedCapabilities{
			NodeHeartbeats: true,
			AppHeartbeats:  true,
			AppCleanup:     true,
		},
	}
	if err := ics.Send(a.CloseContext(), downstreamHello); err != nil {
		return trace.Wrap(err)
	}
	a.inventory.RegisterControlStream(ics, hello)
	return nil
}

// MakeLocalInventoryControlStream sets up an in-memory control stream which automatically registers with this auth
// server upon hello exchange.
func (a *Server) MakeLocalInventoryControlStream(opts ...client.ICSPipeOption) client.DownstreamInventoryControlStream {
	upstream, downstream := client.InventoryControlStreamPipe(opts...)
	go func() {
		select {
		case msg := <-upstream.Recv():
			hello, ok := msg.(proto.UpstreamInventoryHello)
			if !ok {
				upstream.CloseWithError(trace.BadParameter("expected upstream hello, got: %T", msg))
				return
			}
			if err := a.RegisterInventoryControlStream(upstream, hello); err != nil {
				upstream.CloseWithError(err)
				return
			}
		case <-upstream.Done():
		case <-a.CloseContext().Done():
			upstream.Close()
		}
	}()
	return downstream
}

func (a *Server) GetInventoryStatus(ctx context.Context, req proto.InventoryStatusRequest) (proto.InventoryStatusSummary, error) {
	var rsp proto.InventoryStatusSummary
	if req.Connected {
		a.inventory.Iter(func(handle inventory.UpstreamHandle) {
			rsp.Connected = append(rsp.Connected, handle.Hello())
		})

		// connected instance list is a special case, don't bother aggregating heartbeats
		return rsp, nil
	}

	rsp.VersionCounts = make(map[string]uint32)
	rsp.UpgraderCounts = make(map[string]uint32)
	rsp.ServiceCounts = make(map[string]uint32)

	ins := a.GetInstances(ctx, types.InstanceFilter{})

	for ins.Next() {
		rsp.InstanceCount++

		rsp.VersionCounts[vc.Normalize(ins.Item().GetTeleportVersion())]++

		upgrader := ins.Item().GetExternalUpgrader()
		if upgrader == "" {
			upgrader = "none"
		}

		rsp.UpgraderCounts[upgrader]++

		for _, service := range ins.Item().GetServices() {
			rsp.ServiceCounts[string(service)]++
		}
	}

	return rsp, ins.Done()
}

// GetInventoryConnectedServiceCounts returns the counts of each connected service seen in the inventory.
func (a *Server) GetInventoryConnectedServiceCounts() proto.InventoryConnectedServiceCounts {
	return proto.InventoryConnectedServiceCounts{
		ServiceCounts: a.inventory.ConnectedServiceCounts(),
	}
}

// GetInventoryConnectedServiceCount returns the counts of a particular connected service seen in the inventory.
func (a *Server) GetInventoryConnectedServiceCount(service types.SystemRole) uint64 {
	return a.inventory.ConnectedServiceCount(service)
}

func (a *Server) PingInventory(ctx context.Context, req proto.InventoryPingRequest) (proto.InventoryPingResponse, error) {
	const pingAttempt = "ping-attempt"
	const pingSuccess = "ping-success"
	const maxAttempts = 16
	stream, ok := a.inventory.GetControlStream(req.ServerID)
	if !ok {
		return proto.InventoryPingResponse{}, trace.NotFound("no control stream found for server %q", req.ServerID)
	}

	id := insecurerand.Uint64()

	if !req.ControlLog {
		// this ping doesn't pass through the control log, so just execute it immediately.
		d, err := stream.Ping(ctx, id)
		return proto.InventoryPingResponse{
			Duration: d,
		}, trace.Wrap(err)
	}

	// matchEntry is used to check if our log entry has been included
	// in the control log.
	matchEntry := func(entry types.InstanceControlLogEntry) bool {
		return entry.Type == pingAttempt && entry.ID == id
	}

	var included bool
	for i := 1; i <= maxAttempts; i++ {
		stream.VisitInstanceState(func(ref inventory.InstanceStateRef) (update inventory.InstanceStateUpdate) {
			// check if we've already successfully included the ping entry
			if ref.LastHeartbeat != nil {
				if slices.IndexFunc(ref.LastHeartbeat.GetControlLog(), matchEntry) >= 0 {
					included = true
					return
				}
			}

			// if the entry pending already, we just need to wait
			if slices.IndexFunc(ref.QualifiedPendingControlLog, matchEntry) >= 0 {
				return
			}

			// either this is the first iteration, or the pending control log was reset.
			update.QualifiedPendingControlLog = append(update.QualifiedPendingControlLog, types.InstanceControlLogEntry{
				Type: pingAttempt,
				ID:   id,
				Time: time.Now(),
			})
			stream.HeartbeatInstance()
			return
		})

		if included {
			// entry appeared in control log
			break
		}

		// pause briefly, then re-sync our state. note that this strategy is not scalable. control log usage is intended only
		// for periodic operations. control-log based pings are a mechanism for testing/debugging only, hence the use of a
		// simple sleep loop.
		select {
		case <-time.After(time.Millisecond * 100 * time.Duration(i)):
		case <-stream.Done():
			return proto.InventoryPingResponse{}, trace.Errorf("control stream closed during ping attempt")
		case <-ctx.Done():
			return proto.InventoryPingResponse{}, trace.Wrap(ctx.Err())
		}
	}

	if !included {
		return proto.InventoryPingResponse{}, trace.LimitExceeded("failed to include ping %d in control log for instance %q (max attempts exceeded)", id, req.ServerID)
	}

	d, err := stream.Ping(ctx, id)
	if err != nil {
		return proto.InventoryPingResponse{}, trace.Wrap(err)
	}

	stream.VisitInstanceState(func(_ inventory.InstanceStateRef) (update inventory.InstanceStateUpdate) {
		update.UnqualifiedPendingControlLog = append(update.UnqualifiedPendingControlLog, types.InstanceControlLogEntry{
			Type: pingSuccess,
			ID:   id,
			Labels: map[string]string{
				"duration": d.String(),
			},
		})
		return
	})
	stream.HeartbeatInstance()

	return proto.InventoryPingResponse{
		Duration: d,
	}, nil
}

// UpdateLabels updates the labels on an instance over the inventory control
// stream.
func (a *Server) UpdateLabels(ctx context.Context, req proto.InventoryUpdateLabelsRequest) error {
	stream, ok := a.inventory.GetControlStream(req.ServerID)
	if !ok {
		return trace.NotFound("no control stream found for server %q", req.ServerID)
	}
	return trace.Wrap(stream.UpdateLabels(ctx, req.Kind, req.Labels))
}

// TokenExpiredOrNotFound is a special message returned by the auth server when provisioning
// tokens are either past their TTL, or could not be found.
const TokenExpiredOrNotFound = "token expired or not found"

// ValidateToken takes a provisioning token value and finds if it's valid. Returns
// a list of roles this token allows its owner to assume and token labels, or an error if the token
// cannot be found.
func (a *Server) ValidateToken(ctx context.Context, token string) (types.ProvisionToken, error) {
	tkns, err := a.GetStaticTokens()
	if err != nil {
		return nil, trace.Wrap(err)
	}

	// First check if the token is a static token. If it is, return right away.
	// Static tokens have no expiration.
	for _, st := range tkns.GetStaticTokens() {
		if subtle.ConstantTimeCompare([]byte(st.GetName()), []byte(token)) == 1 {
			return st, nil
		}
	}

	// If it's not a static token, check if it's a ephemeral token in the backend.
	// If a ephemeral token is found, make sure it's still valid.
	tok, err := a.GetToken(ctx, token)
	if err != nil {
		if trace.IsNotFound(err) {
			return nil, trace.AccessDenied(TokenExpiredOrNotFound)
		}
		return nil, trace.Wrap(err)
	}
	if !a.checkTokenTTL(tok) {
		return nil, trace.AccessDenied(TokenExpiredOrNotFound)
	}

	return tok, nil
}

// checkTokenTTL checks if the token is still valid. If it is not, the token
// is removed from the backend and returns false. Otherwise returns true.
func (a *Server) checkTokenTTL(tok types.ProvisionToken) bool {
	// Always accept tokens without an expiry configured.
	if tok.Expiry().IsZero() {
		return true
	}

	now := a.clock.Now().UTC()
	if tok.Expiry().Before(now) {
		// Tidy up the expired token in background if it has expired.
		go func() {
			ctx, cancel := context.WithTimeout(a.CloseContext(), time.Second*30)
			defer cancel()
			if err := a.DeleteToken(ctx, tok.GetName()); err != nil {
				if !trace.IsNotFound(err) {
					log.Warnf("Unable to delete token from backend: %v.", err)
				}
			}
		}()
		return false
	}
	return true
}

func (a *Server) DeleteToken(ctx context.Context, token string) (err error) {
	tkns, err := a.GetStaticTokens()
	if err != nil {
		return trace.Wrap(err)
	}

	// is this a static token?
	for _, st := range tkns.GetStaticTokens() {
		if subtle.ConstantTimeCompare([]byte(st.GetName()), []byte(token)) == 1 {
			return trace.BadParameter("token %s is statically configured and cannot be removed", backend.MaskKeyName(token))
		}
	}
	// Delete a user token.
	if err = a.DeleteUserToken(ctx, token); err == nil {
		return nil
	}
	// delete node token:
	if err = a.Services.DeleteToken(ctx, token); err == nil {
		return nil
	}
	return trace.Wrap(err)
}

// GetTokens returns all tokens (machine provisioning ones and user tokens). Machine
// tokens usually have "node roles", like auth,proxy,node and user invitation tokens have 'signup' role
func (a *Server) GetTokens(ctx context.Context, opts ...services.MarshalOption) (tokens []types.ProvisionToken, err error) {
	// get node tokens:
	tokens, err = a.Services.GetTokens(ctx)
	if err != nil {
		return nil, trace.Wrap(err)
	}
	// get static tokens:
	tkns, err := a.GetStaticTokens()
	if err != nil && !trace.IsNotFound(err) {
		return nil, trace.Wrap(err)
	}
	if err == nil {
		tokens = append(tokens, tkns.GetStaticTokens()...)
	}
	// get user tokens:
	userTokens, err := a.GetUserTokens(ctx)
	if err != nil {
		return nil, trace.Wrap(err)
	}
	// convert user tokens to machine tokens:
	for _, t := range userTokens {
		roles := types.SystemRoles{types.RoleSignup}
		tok, err := types.NewProvisionToken(t.GetName(), roles, t.Expiry())
		if err != nil {
			return nil, trace.Wrap(err)
		}
		tokens = append(tokens, tok)
	}
	return tokens, nil
}

// GetWebSessionInfo returns the web session specified with sessionID for the given user.
// The session is stripped of any authentication details.
// Implements auth.WebUIService
func (a *Server) GetWebSessionInfo(ctx context.Context, user, sessionID string) (types.WebSession, error) {
	sess, err := a.GetWebSession(ctx, types.GetWebSessionRequest{User: user, SessionID: sessionID})
	if err != nil {
		return nil, trace.Wrap(err)
	}
	return sess.WithoutSecrets(), nil
}

func (a *Server) DeleteNamespace(namespace string) error {
	ctx := context.TODO()
	if namespace == apidefaults.Namespace {
		return trace.AccessDenied("can't delete default namespace")
	}
	nodes, err := a.GetNodes(ctx, namespace)
	if err != nil {
		return trace.Wrap(err)
	}
	if len(nodes) != 0 {
		return trace.BadParameter("can't delete namespace %v that has %v registered nodes", namespace, len(nodes))
	}
	return a.Services.DeleteNamespace(namespace)
}

// IterateRoles is a helper used to read a page of roles with a custom matcher, used by access-control logic to handle
// per-resource read permissions.
func (a *Server) IterateRoles(ctx context.Context, req *proto.ListRolesRequest, match func(*types.RoleV6) (bool, error)) ([]*types.RoleV6, string, error) {
	const maxIterations = 100_000

	if req.Limit == 0 {
		req.Limit = apidefaults.DefaultChunkSize
	}

	req.Limit++
	defer func() {
		req.Limit--
	}()

	var filtered []*types.RoleV6
	var iterations int

Outer:
	for {
		iterations++
		if iterations > maxIterations {
			return nil, "", trace.Errorf("too many role page iterations (%d), this is likely a bug", iterations)
		}

		rsp, err := a.Cache.ListRoles(ctx, req)
		if err != nil {
			return nil, "", trace.Wrap(err)
		}

	Inner:
		for _, role := range rsp.Roles {
			ok, err := match(role)
			if err != nil {
				return nil, "", trace.Wrap(err)
			}

			if !ok {
				continue Inner
			}

			filtered = append(filtered, role)
			if len(filtered) == int(req.Limit) {
				break Outer
			}
		}

		req.StartKey = rsp.NextKey

		if req.StartKey == "" {
			break Outer
		}
	}

	var nextKey string
	if len(filtered) == int(req.Limit) {
		nextKey = filtered[req.Limit-1].GetName()
		filtered = filtered[:req.Limit-1]
	}

	return filtered, nextKey, nil
}

// ListAccessRequests is an access request getter with pagination and sorting options.
func (a *Server) ListAccessRequests(ctx context.Context, req *proto.ListAccessRequestsRequest) (*proto.ListAccessRequestsResponse, error) {
	// most access request methods target the backend directly since access requests are frequently read
	// immediately after writing, but listing requires support for custom sort orders so we route it to
	// a special cache. note that the access request cache will still end up forwarding single-request
	// reads to the real backend due to the read after write issue.
	return a.AccessRequestCache.ListAccessRequests(ctx, req)
}

// ListMatchingAccessRequests is equivalent to ListAccessRequests except that it adds the ability to provide an arbitrary matcher function. This method
// should be preferred when using custom filtering (e.g. access-controls), since the paginations keys used by the access request cache are non-standard.
func (a *Server) ListMatchingAccessRequests(ctx context.Context, req *proto.ListAccessRequestsRequest, match func(*types.AccessRequestV3) bool) (*proto.ListAccessRequestsResponse, error) {
	// most access request methods target the backend directly since access requests are frequently read
	// immediately after writing, but listing requires support for custom sort orders so we route it to
	// a special cache. note that the access request cache will still end up forwarding single-request
	// reads to the real backend due to the read after write issue.
	return a.AccessRequestCache.ListMatchingAccessRequests(ctx, req, match)
}

func (a *Server) CreateAccessRequestV2(ctx context.Context, req types.AccessRequest, identity tlsca.Identity) (types.AccessRequest, error) {
	now := a.clock.Now().UTC()

	req.SetCreationTime(now)

	// Always perform variable expansion on creation only; this ensures the
	// access request that is reviewed is the same that is approved.
	expandOpts := services.ExpandVars(true)
	if err := services.ValidateAccessRequestForUser(ctx, a.clock, a, req, identity, expandOpts); err != nil {
		return nil, trace.Wrap(err)
	}

	// Look for user groups and associated applications to the request.
	requestedResourceIDs := req.GetRequestedResourceIDs()
	var additionalResources []types.ResourceID

	var userGroups []types.ResourceID
	existingApps := map[string]struct{}{}
	for _, resource := range requestedResourceIDs {
		switch resource.Kind {
		case types.KindApp:
			existingApps[resource.Name] = struct{}{}
		case types.KindUserGroup:
			userGroups = append(userGroups, resource)
		}
	}

	for _, resource := range userGroups {
		if resource.Kind != types.KindUserGroup {
			continue
		}

		userGroup, err := a.GetUserGroup(ctx, resource.Name)
		if err != nil {
			return nil, trace.Wrap(err)
		}

		for _, app := range userGroup.GetApplications() {
			// Only add to the request if we haven't already added it.
			if _, ok := existingApps[app]; !ok {
				additionalResources = append(additionalResources, types.ResourceID{
					ClusterName: resource.ClusterName,
					Kind:        types.KindApp,
					Name:        app,
				})
				existingApps[app] = struct{}{}
			}
		}
	}

	if len(additionalResources) > 0 {
		requestedResourceIDs = append(requestedResourceIDs, additionalResources...)
		req.SetRequestedResourceIDs(requestedResourceIDs)
	}

	if req.GetDryRun() {
		_, promotions := a.generateAccessRequestPromotions(ctx, req)
		// update the request with additional reviewers if possible.
		updateAccessRequestWithAdditionalReviewers(ctx, req, a.AccessLists, promotions)
		// Made it this far with no errors, return before creating the request
		// if this is a dry run.
		return req, nil
	}

	if err := a.verifyAccessRequestMonthlyLimit(ctx); err != nil {
		return nil, trace.Wrap(err)
	}

	log.Debugf("Creating Access Request %v with expiry %v.", req.GetName(), req.Expiry())

	if _, err := a.Services.CreateAccessRequestV2(ctx, req); err != nil {
		return nil, trace.Wrap(err)
	}

	var annotations *apievents.Struct
	if sa := req.GetSystemAnnotations(); len(sa) > 0 {
		var err error
		annotations, err = apievents.EncodeMapStrings(sa)
		if err != nil {
			log.WithError(err).Debug("Failed to encode access request annotations.")
		}
	}

	err := a.emitter.EmitAuditEvent(a.closeCtx, &apievents.AccessRequestCreate{
		Metadata: apievents.Metadata{
			Type: events.AccessRequestCreateEvent,
			Code: events.AccessRequestCreateCode,
		},
		UserMetadata: authz.ClientUserMetadataWithUser(ctx, req.GetUser()),
		ResourceMetadata: apievents.ResourceMetadata{
			Expires: req.GetAccessExpiry(),
		},
		Roles:                req.GetRoles(),
		RequestedResourceIDs: apievents.ResourceIDs(req.GetRequestedResourceIDs()),
		RequestID:            req.GetName(),
		RequestState:         req.GetState().String(),
		Reason:               req.GetRequestReason(),
		MaxDuration:          req.GetMaxDuration(),
		Annotations:          annotations,
	})
	if err != nil {
		log.WithError(err).Warn("Failed to emit access request create event.")
	}

	// Create a notification.
	var notificationText string
	// If this is a resource request.
	if len(req.GetRequestedResourceIDs()) > 0 {
		notificationText = fmt.Sprintf("%s requested access to %d resources.", req.GetUser(), len(req.GetRequestedResourceIDs()))
		if len(req.GetRequestedResourceIDs()) == 1 {
			notificationText = fmt.Sprintf("%s requested access to a resource.", req.GetUser())
		}
		// If this is a role request.
	} else {
		notificationText = fmt.Sprintf("%s requested access to the '%s' role.", req.GetUser(), req.GetRoles()[0])
		if len(req.GetRoles()) > 1 {
			notificationText = fmt.Sprintf("%s requested access to %d roles.", req.GetUser(), len(req.GetRoles()))
		}
	}

	_, err = a.Services.CreateGlobalNotification(ctx, &notificationsv1.GlobalNotification{
		Spec: &notificationsv1.GlobalNotificationSpec{
			Matcher: &notificationsv1.GlobalNotificationSpec_ByPermissions{
				ByPermissions: &notificationsv1.ByPermissions{
					RoleConditions: []*types.RoleConditions{
						{
							ReviewRequests: &types.AccessReviewConditions{
								Roles: req.GetOriginalRoles(),
							},
						},
					},
				},
			},
			Notification: &notificationsv1.Notification{
				Spec:    &notificationsv1.NotificationSpec{},
				SubKind: types.NotificationAccessRequestPendingSubKind,
				Metadata: &headerv1.Metadata{
					Labels:  map[string]string{types.NotificationTitleLabel: notificationText, "request-id": req.GetName()},
					Expires: timestamppb.New(req.Expiry()),
				},
			},
		},
	})
	if err != nil {
		log.WithError(err).Warn("Failed to create access request notification")
	}

	// calculate the promotions
	reqCopy, promotions := a.generateAccessRequestPromotions(ctx, req)
	if promotions != nil {
		// Create the promotion entry even if the allowed promotion is empty. Otherwise, we won't
		// be able to distinguish between an allowed empty set and generation failure.
		if err := a.Services.CreateAccessRequestAllowedPromotions(ctx, reqCopy, promotions); err != nil {
			log.WithError(err).Warn("Failed to update access request with promotions.")
		}
	}

	accessRequestsCreatedMetric.WithLabelValues(
		strconv.Itoa(len(req.GetRoles())),
		strconv.Itoa(len(req.GetRequestedResourceIDs()))).Inc()
	return req, nil
}

// generateAccessRequestPromotions will return potential access list promotions for an access request. On error, this function will log
// the error and return whatever it has. The caller is expected to deal with the possibility of a nil promotions object.
func (a *Server) generateAccessRequestPromotions(ctx context.Context, req types.AccessRequest) (types.AccessRequest, *types.AccessRequestAllowedPromotions) {
	reqCopy := req.Copy()
	promotions, err := modules.GetModules().GenerateAccessRequestPromotions(ctx, a.Cache, reqCopy)
	if err != nil {
		// Do not fail the request if the promotions failed to generate.
		// The request promotion will be blocked, but the request can still be approved.
		log.WithError(err).Warn("Failed to generate access list promotions.")
	}
	return reqCopy, promotions
}

// updateAccessRequestWithAdditionalReviewers will update the given access request with additional reviewers given the promotions
// created for the access request.
func updateAccessRequestWithAdditionalReviewers(ctx context.Context, req types.AccessRequest, accessLists services.AccessListsGetter, promotions *types.AccessRequestAllowedPromotions) {
	if promotions == nil {
		return
	}

	// For promotions, add in access list owners as additional suggested reviewers
	additionalReviewers := map[string]struct{}{}

	// Iterate through the promotions, adding the owners of the corresponding access lists as reviewers.
	for _, promotion := range promotions.Promotions {
		accessList, err := accessLists.GetAccessList(ctx, promotion.AccessListName)
		if err != nil {
			log.WithError(err).Warn("Failed to get access list, skipping additional reviewers")
			break
		}

		for _, owner := range accessList.GetOwners() {
			additionalReviewers[owner.Name] = struct{}{}
		}
	}

	// Only modify the original request if additional reviewers were found.
	if len(additionalReviewers) > 0 {
		req.SetSuggestedReviewers(append(req.GetSuggestedReviewers(), maps.Keys(additionalReviewers)...))
	}
}

func (a *Server) DeleteAccessRequest(ctx context.Context, name string) error {
	if err := a.Services.DeleteAccessRequest(ctx, name); err != nil {
		return trace.Wrap(err)
	}
	if err := a.emitter.EmitAuditEvent(ctx, &apievents.AccessRequestDelete{
		Metadata: apievents.Metadata{
			Type: events.AccessRequestDeleteEvent,
			Code: events.AccessRequestDeleteCode,
		},
		UserMetadata: authz.ClientUserMetadata(ctx),
		RequestID:    name,
	}); err != nil {
		log.WithError(err).Warn("Failed to emit access request delete event.")
	}
	return nil
}

func (a *Server) SetAccessRequestState(ctx context.Context, params types.AccessRequestUpdate) error {
	req, err := a.Services.SetAccessRequestState(ctx, params)
	if err != nil {
		return trace.Wrap(err)
	}
	event := &apievents.AccessRequestCreate{
		Metadata: apievents.Metadata{
			Type: events.AccessRequestUpdateEvent,
			Code: events.AccessRequestUpdateCode,
		},
		ResourceMetadata: apievents.ResourceMetadata{
			UpdatedBy: authz.ClientUsername(ctx),
			Expires:   req.GetAccessExpiry(),
		},
		RequestID:       params.RequestID,
		RequestState:    params.State.String(),
		Reason:          params.Reason,
		Roles:           params.Roles,
		AssumeStartTime: params.AssumeStartTime,
	}
	if sa := req.GetSystemAnnotations(); len(sa) > 0 {
		var err error
		event.Annotations, err = apievents.EncodeMapStrings(sa)
		if err != nil {
			log.WithError(err).Debug("Failed to encode access request annotations.")
		}
	}

	if delegator := apiutils.GetDelegator(ctx); delegator != "" {
		event.Delegator = delegator
	}

	if len(params.Annotations) > 0 {
		annotations, err := apievents.EncodeMapStrings(params.Annotations)
		if err != nil {
			log.WithError(err).Debugf("Failed to encode access request annotations.")
		} else {
			event.Annotations = annotations
		}
	}
	err = a.emitter.EmitAuditEvent(a.closeCtx, event)
	if err != nil {
		log.WithError(err).Warn("Failed to emit access request update event.")
	}
	return trace.Wrap(err)
}

// SubmitAccessReview is used to process a review of an Access Request.
// This is implemented by Server.submitAccessRequest but this method exists
// to provide a matching signature with the auth client. This allows the
// hosted plugins to use the Server struct directly as a client.
func (a *Server) SubmitAccessReview(
	ctx context.Context,
	params types.AccessReviewSubmission,
) (types.AccessRequest, error) {
	// identity is passed as nil as we do not know which user has triggered
	// this action.
	return a.submitAccessReview(ctx, params, nil)
}

// submitAccessReview implements submitting a review of an Access Request.
// The `identity` parameter should be the identity of the user that has called
// an RPC that has invoked this, if applicable. It may be nil if this is
// unknown.
func (a *Server) submitAccessReview(
	ctx context.Context,
	params types.AccessReviewSubmission,
	identity *tlsca.Identity,
) (types.AccessRequest, error) {
	// When promoting a request, the access list name must be set.
	if params.Review.ProposedState.IsPromoted() && params.Review.GetAccessListName() == "" {
		return nil, trace.BadParameter("promoted access list can be only set when promoting access requests")
	}

	clusterName, err := a.GetClusterName()
	if err != nil {
		return nil, trace.Wrap(err)
	}

	// set up a checker for the review author
	checker, err := services.NewReviewPermissionChecker(ctx, a, params.Review.Author, identity)
	if err != nil {
		return nil, trace.Wrap(err)
	}

	// don't bother continuing if the author has no allow directives
	if !checker.HasAllowDirectives() {
		return nil, trace.AccessDenied("user %q cannot submit reviews", params.Review.Author)
	}

	// final permission checks and review application must be done by the local backend
	// service, as their validity depends upon optimistic locking.
	req, err := a.ApplyAccessReview(ctx, params, checker)
	if err != nil {
		return nil, trace.Wrap(err)
	}

	event := &apievents.AccessRequestCreate{
		Metadata: apievents.Metadata{
			Type:        events.AccessRequestReviewEvent,
			Code:        events.AccessRequestReviewCode,
			ClusterName: clusterName.GetClusterName(),
		},
		ResourceMetadata: apievents.ResourceMetadata{
			Expires: req.GetAccessExpiry(),
		},
		RequestID:              params.RequestID,
		RequestState:           req.GetState().String(),
		ProposedState:          params.Review.ProposedState.String(),
		Reason:                 params.Review.Reason,
		Reviewer:               params.Review.Author,
		MaxDuration:            req.GetMaxDuration(),
		PromotedAccessListName: req.GetPromotedAccessListName(),
	}

	// Create a notification.
	if !req.GetState().IsPending() {
		_, err = a.Services.CreateUserNotification(ctx, generateAccessRequestReviewedNotification(req, params))
		if err != nil {
			log.WithError(err).Debugf("Failed to emit access request reviewed notification.")
		}
	}

	if len(params.Review.Annotations) > 0 {
		annotations, err := apievents.EncodeMapStrings(params.Review.Annotations)
		if err != nil {
			log.WithError(err).Debugf("Failed to encode access request annotations.")
		} else {
			event.Annotations = annotations
		}
	}
	if err := a.emitter.EmitAuditEvent(a.closeCtx, event); err != nil {
		log.WithError(err).Warn("Failed to emit access request update event.")
	}

	return req, nil
}

// generateAccessRequestReviewedNotification returns the notification object for a notification notifying a user of their
// access request being approved or denied.
func generateAccessRequestReviewedNotification(req types.AccessRequest, params types.AccessReviewSubmission) *notificationsv1.Notification {
	var subKind string
	var reviewVerb string

	if req.GetState().IsApproved() {
		subKind = types.NotificationAccessRequestApprovedSubKind
		reviewVerb = "approved"
	} else if req.GetState().IsPromoted() {
		subKind = types.NotificationAccessRequestPromotedSubKind
	} else {
		subKind = types.NotificationAccessRequestDeniedSubKind
		reviewVerb = "denied"
	}

	var notificationText string
	if req.GetState().IsPromoted() {
		notificationText = fmt.Sprintf("%s promoted your access request to long-term access.", params.Review.Author)
	} else {
		// If this was a resource request.
		if len(req.GetRequestedResourceIDs()) > 0 {
			notificationText = fmt.Sprintf("%s %s your access request for %d resources.", params.Review.Author, reviewVerb, len(req.GetRequestedResourceIDs()))
			if len(req.GetRequestedResourceIDs()) == 1 {
				notificationText = fmt.Sprintf("%s %s your access request for a resource.", params.Review.Author, reviewVerb)
			}
			// If this was a role request.
		} else {
			notificationText = fmt.Sprintf("%s %s your access request for the '%s' role.", params.Review.Author, reviewVerb, req.GetRoles()[0])
			if len(req.GetRoles()) > 1 {
				notificationText = fmt.Sprintf("%s %s your access request for %d roles.", params.Review.Author, reviewVerb, len(req.GetRoles()))
			}
		}
	}

	assumableTime := ""
	if req.GetAssumeStartTime() != nil {
		assumableTime = req.GetAssumeStartTime().Format("2006-01-02T15:04:05.000Z0700")
	}

	return &notificationsv1.Notification{
		Spec: &notificationsv1.NotificationSpec{
			Username: req.GetUser(),
		},
		SubKind: subKind,
		Metadata: &headerv1.Metadata{
			Labels: map[string]string{
				types.NotificationTitleLabel: notificationText,
				"request-id":                 params.RequestID,
				"roles":                      strings.Join(req.GetRoles(), ","),
				"assumable-time":             assumableTime,
			},
			Expires: timestamppb.New(req.Expiry())},
	}
}

func (a *Server) GetAccessCapabilities(ctx context.Context, req types.AccessCapabilitiesRequest) (*types.AccessCapabilities, error) {
	user, err := authz.UserFromContext(ctx)
	if err != nil {
		return nil, trace.Wrap(err)
	}
	caps, err := services.CalculateAccessCapabilities(ctx, a.clock, a, user.GetIdentity(), req)
	if err != nil {
		return nil, trace.Wrap(err)
	}

	return caps, nil
}

func (a *Server) getCache() (c *cache.Cache, ok bool) {
	c, ok = a.Cache.(*cache.Cache)
	return
}

func (a *Server) NewStream(ctx context.Context, watch types.Watch) (stream.Stream[types.Event], error) {
	if cache, ok := a.getCache(); ok {
		// cache exposes a native stream implementation
		return cache.NewStream(ctx, watch)
	}

	// fallback to wrapping a watcher in a stream.Stream adapter
	watcher, err := a.Cache.NewWatcher(ctx, watch)
	if err != nil {
		return nil, trace.Wrap(err)
	}

	closer := func() {
		watcher.Close()
	}

	return stream.Func(func() (types.Event, error) {
		select {
		case event := <-watcher.Events():
			return event, nil
		case <-watcher.Done():
			err := watcher.Error()
			if err == nil {
				// stream.Func needs an error to signal end of stream. io.EOF is
				// the expected "happy" end of stream singnal.
				err = io.EOF
			}
			return types.Event{}, trace.Wrap(err)
		}
	}, closer), nil
}

// NewKeepAliver returns a new instance of keep aliver
func (a *Server) NewKeepAliver(ctx context.Context) (types.KeepAliver, error) {
	cancelCtx, cancel := context.WithCancel(ctx)
	k := &authKeepAliver{
		a:           a,
		ctx:         cancelCtx,
		cancel:      cancel,
		keepAlivesC: make(chan types.KeepAlive),
	}
	go k.forwardKeepAlives()
	return k, nil
}

// KeepAliveServer implements [services.Presence] by delegating to
// [Server.Services] and potentially emitting a [usagereporter] event.
func (a *Server) KeepAliveServer(ctx context.Context, h types.KeepAlive) error {
	if err := a.Services.KeepAliveServer(ctx, h); err != nil {
		return trace.Wrap(err)
	}

	// ResourceHeartbeatEvent only cares about a few KeepAlive types
	kind := usagereporter.ResourceKindFromKeepAliveType(h.Type)
	if kind == 0 {
		return nil
	}
	a.AnonymizeAndSubmit(&usagereporter.ResourceHeartbeatEvent{
		Name:   h.Name,
		Kind:   kind,
		Static: h.Expires.IsZero(),
	})

	return nil
}

// UpsertNode implements [services.Presence] by delegating to [Server.Services]
// and potentially emitting a [usagereporter] event.
func (a *Server) UpsertNode(ctx context.Context, server types.Server) (*types.KeepAlive, error) {
	lease, err := a.Services.UpsertNode(ctx, server)
	if err != nil {
		return nil, trace.Wrap(err)
	}

	kind := usagereporter.ResourceKindNode
	switch server.GetSubKind() {
	case types.SubKindOpenSSHNode:
		kind = usagereporter.ResourceKindNodeOpenSSH
	case types.SubKindOpenSSHEICENode:
		kind = usagereporter.ResourceKindNodeOpenSSHEICE
	}

	a.AnonymizeAndSubmit(&usagereporter.ResourceHeartbeatEvent{
		Name:   server.GetName(),
		Kind:   kind,
		Static: server.Expiry().IsZero(),
	})

	return lease, nil
}

// enforceLicense checks if the license allows the given resource type to be
// created.
func enforceLicense(t string) error {
	switch t {
	case types.KindKubeServer, types.KindKubernetesCluster:
		if !modules.GetModules().Features().GetEntitlement(entitlements.K8s).Enabled {
			return trace.AccessDenied(
				"this Teleport cluster is not licensed for Kubernetes, please contact the cluster administrator")
		}
	}
	return nil
}

// UpsertKubernetesServer implements [services.Presence] by delegating to
// [Server.Services] and then potentially emitting a [usagereporter] event.
func (a *Server) UpsertKubernetesServer(ctx context.Context, server types.KubeServer) (*types.KeepAlive, error) {
	if err := enforceLicense(types.KindKubeServer); err != nil {
		return nil, trace.Wrap(err)
	}

	k, err := a.Services.UpsertKubernetesServer(ctx, server)
	if err != nil {
		return nil, trace.Wrap(err)
	}

	a.AnonymizeAndSubmit(&usagereporter.ResourceHeartbeatEvent{
		// the name of types.KubeServer might include a -proxy_service suffix
		Name:   server.GetCluster().GetName(),
		Kind:   usagereporter.ResourceKindKubeServer,
		Static: server.Expiry().IsZero(),
	})

	return k, nil
}

// UpsertApplicationServer implements [services.Presence] by delegating to
// [Server.Services] and then potentially emitting a [usagereporter] event.
func (a *Server) UpsertApplicationServer(ctx context.Context, server types.AppServer) (*types.KeepAlive, error) {
	lease, err := a.Services.UpsertApplicationServer(ctx, server)
	if err != nil {
		return nil, trace.Wrap(err)
	}

	a.AnonymizeAndSubmit(&usagereporter.ResourceHeartbeatEvent{
		Name:   server.GetName(),
		Kind:   usagereporter.ResourceKindAppServer,
		Static: server.Expiry().IsZero(),
	})

	return lease, nil
}

// UpsertDatabaseServer implements [services.Presence] by delegating to
// [Server.Services] and then potentially emitting a [usagereporter] event.
func (a *Server) UpsertDatabaseServer(ctx context.Context, server types.DatabaseServer) (*types.KeepAlive, error) {
	lease, err := a.Services.UpsertDatabaseServer(ctx, server)
	if err != nil {
		return nil, trace.Wrap(err)
	}

	a.AnonymizeAndSubmit(&usagereporter.ResourceHeartbeatEvent{
		Name:   server.GetName(),
		Kind:   usagereporter.ResourceKindDBServer,
		Static: server.Expiry().IsZero(),
	})

	return lease, nil
}

func (a *Server) DeleteWindowsDesktop(ctx context.Context, hostID, name string) error {
	if err := a.Services.DeleteWindowsDesktop(ctx, hostID, name); err != nil {
		return trace.Wrap(err)
	}
	if _, err := a.desktopsLimitExceeded(ctx); err != nil {
		log.Warnf("Can't check OSS non-AD desktops limit: %v", err)
	}
	return nil
}

// CreateWindowsDesktop implements [services.WindowsDesktops] by delegating to
// [Server.Services] and then potentially emitting a [usagereporter] event.
func (a *Server) CreateWindowsDesktop(ctx context.Context, desktop types.WindowsDesktop) error {
	if err := a.Services.CreateWindowsDesktop(ctx, desktop); err != nil {
		return trace.Wrap(err)
	}

	a.AnonymizeAndSubmit(&usagereporter.ResourceHeartbeatEvent{
		Name:   desktop.GetName(),
		Kind:   usagereporter.ResourceKindWindowsDesktop,
		Static: desktop.Expiry().IsZero(),
	})

	return nil
}

// UpdateWindowsDesktop implements [services.WindowsDesktops] by delegating to
// [Server.Services] and then potentially emitting a [usagereporter] event.
func (a *Server) UpdateWindowsDesktop(ctx context.Context, desktop types.WindowsDesktop) error {
	if err := a.Services.UpdateWindowsDesktop(ctx, desktop); err != nil {
		return trace.Wrap(err)
	}

	a.AnonymizeAndSubmit(&usagereporter.ResourceHeartbeatEvent{
		Name:   desktop.GetName(),
		Kind:   usagereporter.ResourceKindWindowsDesktop,
		Static: desktop.Expiry().IsZero(),
	})

	return nil
}

// UpsertWindowsDesktop implements [services.WindowsDesktops] by delegating to
// [Server.Services] and then potentially emitting a [usagereporter] event.
func (a *Server) UpsertWindowsDesktop(ctx context.Context, desktop types.WindowsDesktop) error {
	if err := a.Services.UpsertWindowsDesktop(ctx, desktop); err != nil {
		return trace.Wrap(err)
	}

	a.AnonymizeAndSubmit(&usagereporter.ResourceHeartbeatEvent{
		Name:   desktop.GetName(),
		Kind:   usagereporter.ResourceKindWindowsDesktop,
		Static: desktop.Expiry().IsZero(),
	})

	return nil
}

func (a *Server) streamWindowsDesktops(ctx context.Context, startKey string) stream.Stream[types.WindowsDesktop] {
	var done bool
	return stream.PageFunc(func() ([]types.WindowsDesktop, error) {
		if done {
			return nil, io.EOF
		}
		resp, err := a.ListWindowsDesktops(ctx, types.ListWindowsDesktopsRequest{
			Limit:    50,
			StartKey: startKey,
		})
		if err != nil {
			return nil, trace.Wrap(err)
		}
		startKey = resp.NextKey
		done = startKey == ""
		return resp.Desktops, nil
	})
}

func (a *Server) syncDesktopsLimitAlert(ctx context.Context) {
	exceeded, err := a.desktopsLimitExceeded(ctx)
	if err != nil {
		log.Warnf("Can't check OSS non-AD desktops limit: %v", err)
	}
	if !exceeded {
		return
	}
	alert, err := types.NewClusterAlert(OSSDesktopsAlertID, OSSDesktopsAlertMessage,
		types.WithAlertSeverity(types.AlertSeverity_MEDIUM),
		types.WithAlertLabel(types.AlertOnLogin, "yes"),
		types.WithAlertLabel(types.AlertPermitAll, "yes"),
		types.WithAlertLabel(types.AlertLink, OSSDesktopAlertLink),
		types.WithAlertExpires(time.Now().Add(OSSDesktopsCheckPeriod)))
	if err != nil {
		log.Warnf("Can't create OSS non-AD desktops limit alert: %v", err)
	}
	if err := a.UpsertClusterAlert(ctx, alert); err != nil {
		log.Warnf("Can't upsert OSS non-AD desktops limit alert: %v", err)
	}
}

// desktopsLimitExceeded checks if number of non-AD desktops exceeds limit for OSS distribution. Returns always false for Enterprise.
func (a *Server) desktopsLimitExceeded(ctx context.Context) (bool, error) {
	if modules.GetModules().IsEnterpriseBuild() {
		return false, nil
	}

	desktops := stream.FilterMap(
		a.streamWindowsDesktops(ctx, ""),
		func(d types.WindowsDesktop) (struct{}, bool) {
			return struct{}{}, d.NonAD()
		},
	)
	count := 0
	for desktops.Next() {
		count++
		if count > OSSDesktopsLimit {
			desktops.Done()
			return true, nil
		}
	}
	return false, trace.Wrap(desktops.Done())
}

func (a *Server) syncDynamicLabelsAlert(ctx context.Context) {
	roles, err := a.GetRoles(ctx)
	if err != nil {
		log.Warnf("Can't get roles: %v", err)
	}
	var rolesWithDynamicDenyLabels bool
	for _, role := range roles {
		err := services.CheckDynamicLabelsInDenyRules(role)
		if trace.IsBadParameter(err) {
			rolesWithDynamicDenyLabels = true
			break
		}
		if err != nil {
			log.Warnf("Error checking labels in role %s: %v", role.GetName(), err)
			continue
		}
	}
	if !rolesWithDynamicDenyLabels {
		return
	}
	alert, err := types.NewClusterAlert(
		dynamicLabelAlertID,
		dynamicLabelAlertMessage,
		types.WithAlertSeverity(types.AlertSeverity_MEDIUM),
		types.WithAlertLabel(types.AlertVerbPermit, fmt.Sprintf("%s:%s", types.KindRole, types.VerbRead)),
	)
	if err != nil {
		log.Warnf("Failed to build %s alert: %v (this is a bug)", dynamicLabelAlertID, err)
	}
	if err := a.UpsertClusterAlert(ctx, alert); err != nil {
		log.Warnf("Failed to set %s alert: %v", dynamicLabelAlertID, err)
	}
}

// GenerateCertAuthorityCRL generates an empty CRL for the local CA of a given type.
func (a *Server) GenerateCertAuthorityCRL(ctx context.Context, caType types.CertAuthType) ([]byte, error) {
	// Generate a CRL for the current cluster CA.
	clusterName, err := a.GetClusterName()
	if err != nil {
		return nil, trace.Wrap(err)
	}
	ca, err := a.GetCertAuthority(ctx, types.CertAuthID{
		Type:       caType,
		DomainName: clusterName.GetClusterName(),
	}, true)
	if err != nil {
		return nil, trace.Wrap(err)
	}

	// TODO(awly): this will only create a CRL for an active signer.
	// If there are multiple signers (multiple HSMs), we won't have the full CRL coverage.
	// Generate a CRL per signer and return all of them separately.

	cert, signer, err := a.keyStore.GetTLSCertAndSigner(ctx, ca)
	if trace.IsNotFound(err) {
		// If there is no local TLS signer found in the host CA ActiveKeys, this
		// auth server may have a newly configured HSM and has only populated
		// local keys in the AdditionalTrustedKeys until the next CA rotation.
		// This is the only case where we should be able to get a signer from
		// AdditionalTrustedKeys but not ActiveKeys.
		cert, signer, err = a.keyStore.GetAdditionalTrustedTLSCertAndSigner(ctx, ca)
	}
	if err != nil {
		return nil, trace.Wrap(err)
	}
	tlsAuthority, err := tlsca.FromCertAndSigner(cert, signer)
	if err != nil {
		return nil, trace.Wrap(err)
	}
	// Empty CRL valid for 1yr.
	template := &x509.RevocationList{
		Number:     big.NewInt(1),
		ThisUpdate: time.Now().Add(-1 * time.Minute), // 1 min in the past to account for clock skew.
		NextUpdate: time.Now().Add(365 * 24 * time.Hour),
	}
	crl, err := x509.CreateRevocationList(rand.Reader, template, tlsAuthority.Cert, tlsAuthority.Signer)
	if err != nil {
		return nil, trace.Wrap(err)
	}

	return crl, nil
}

// ErrDone indicates that resource iteration is complete
var ErrDone = errors.New("done iterating")

// IterateResources loads all resources matching the provided request and passes them one by one to the provided
// callback function. To stop iteration callers may return ErrDone from the callback function, which will result in
// a nil return from IterateResources. Any other errors returned from the callback function cause iteration to stop
// and the error to be returned.
func (a *Server) IterateResources(ctx context.Context, req proto.ListResourcesRequest, f func(resource types.ResourceWithLabels) error) error {
	for {
		resp, err := a.ListResources(ctx, req)
		if err != nil {
			return trace.Wrap(err)
		}

		for _, resource := range resp.Resources {
			if err := f(resource); err != nil {
				if errors.Is(err, ErrDone) {
					return nil
				}
				return trace.Wrap(err)
			}
		}

		if resp.NextKey == "" {
			return nil
		}

		req.StartKey = resp.NextKey
	}
}

// CreateApp creates a new application resource.
func (a *Server) CreateApp(ctx context.Context, app types.Application) error {
	if err := a.Services.CreateApp(ctx, app); err != nil {
		return trace.Wrap(err)
	}
	if err := a.emitter.EmitAuditEvent(ctx, &apievents.AppCreate{
		Metadata: apievents.Metadata{
			Type: events.AppCreateEvent,
			Code: events.AppCreateCode,
		},
		UserMetadata: authz.ClientUserMetadata(ctx),
		ResourceMetadata: apievents.ResourceMetadata{
			Name:    app.GetName(),
			Expires: app.Expiry(),
		},
		AppMetadata: apievents.AppMetadata{
			AppURI:        app.GetURI(),
			AppPublicAddr: app.GetPublicAddr(),
			AppLabels:     app.GetStaticLabels(),
		},
	}); err != nil {
		log.WithError(err).Warn("Failed to emit app create event.")
	}
	return nil
}

// UpdateApp updates an existing application resource.
func (a *Server) UpdateApp(ctx context.Context, app types.Application) error {
	if err := a.Services.UpdateApp(ctx, app); err != nil {
		return trace.Wrap(err)
	}
	if err := a.emitter.EmitAuditEvent(ctx, &apievents.AppUpdate{
		Metadata: apievents.Metadata{
			Type: events.AppUpdateEvent,
			Code: events.AppUpdateCode,
		},
		UserMetadata: authz.ClientUserMetadata(ctx),
		ResourceMetadata: apievents.ResourceMetadata{
			Name:    app.GetName(),
			Expires: app.Expiry(),
		},
		AppMetadata: apievents.AppMetadata{
			AppURI:        app.GetURI(),
			AppPublicAddr: app.GetPublicAddr(),
			AppLabels:     app.GetStaticLabels(),
		},
	}); err != nil {
		log.WithError(err).Warn("Failed to emit app update event.")
	}
	return nil
}

// DeleteApp deletes an application resource.
func (a *Server) DeleteApp(ctx context.Context, name string) error {
	if err := a.Services.DeleteApp(ctx, name); err != nil {
		return trace.Wrap(err)
	}
	if err := a.emitter.EmitAuditEvent(ctx, &apievents.AppDelete{
		Metadata: apievents.Metadata{
			Type: events.AppDeleteEvent,
			Code: events.AppDeleteCode,
		},
		UserMetadata: authz.ClientUserMetadata(ctx),
		ResourceMetadata: apievents.ResourceMetadata{
			Name: name,
		},
	}); err != nil {
		log.WithError(err).Warn("Failed to emit app delete event.")
	}
	return nil
}

// CreateSessionTracker creates a tracker resource for an active session.
func (a *Server) CreateSessionTracker(ctx context.Context, tracker types.SessionTracker) (types.SessionTracker, error) {
	// Don't allow sessions that require moderation without the enterprise feature enabled.
	for _, policySet := range tracker.GetHostPolicySets() {
		if len(policySet.RequireSessionJoin) != 0 {
			if modules.GetModules().BuildType() != modules.BuildEnterprise {
				return nil, fmt.Errorf("Moderated Sessions: %w", ErrRequiresEnterprise)
			}
		}
	}

	return a.Services.CreateSessionTracker(ctx, tracker)
}

// CreateDatabase creates a new database resource.
func (a *Server) CreateDatabase(ctx context.Context, database types.Database) error {
	if err := a.Services.CreateDatabase(ctx, database); err != nil {
		return trace.Wrap(err)
	}
	if err := a.emitter.EmitAuditEvent(ctx, &apievents.DatabaseCreate{
		Metadata: apievents.Metadata{
			Type: events.DatabaseCreateEvent,
			Code: events.DatabaseCreateCode,
		},
		UserMetadata: authz.ClientUserMetadata(ctx),
		ResourceMetadata: apievents.ResourceMetadata{
			Name:    database.GetName(),
			Expires: database.Expiry(),
		},
		DatabaseMetadata: apievents.DatabaseMetadata{
			DatabaseProtocol:             database.GetProtocol(),
			DatabaseURI:                  database.GetURI(),
			DatabaseLabels:               database.GetStaticLabels(),
			DatabaseAWSRegion:            database.GetAWS().Region,
			DatabaseAWSRedshiftClusterID: database.GetAWS().Redshift.ClusterID,
			DatabaseGCPProjectID:         database.GetGCP().ProjectID,
			DatabaseGCPInstanceID:        database.GetGCP().InstanceID,
		},
	}); err != nil {
		log.WithError(err).Warn("Failed to emit database create event.")
	}
	return nil
}

// UpdateDatabase updates an existing database resource.
func (a *Server) UpdateDatabase(ctx context.Context, database types.Database) error {
	if err := a.Services.UpdateDatabase(ctx, database); err != nil {
		return trace.Wrap(err)
	}
	if err := a.emitter.EmitAuditEvent(ctx, &apievents.DatabaseUpdate{
		Metadata: apievents.Metadata{
			Type: events.DatabaseUpdateEvent,
			Code: events.DatabaseUpdateCode,
		},
		UserMetadata: authz.ClientUserMetadata(ctx),
		ResourceMetadata: apievents.ResourceMetadata{
			Name:    database.GetName(),
			Expires: database.Expiry(),
		},
		DatabaseMetadata: apievents.DatabaseMetadata{
			DatabaseProtocol:             database.GetProtocol(),
			DatabaseURI:                  database.GetURI(),
			DatabaseLabels:               database.GetStaticLabels(),
			DatabaseAWSRegion:            database.GetAWS().Region,
			DatabaseAWSRedshiftClusterID: database.GetAWS().Redshift.ClusterID,
			DatabaseGCPProjectID:         database.GetGCP().ProjectID,
			DatabaseGCPInstanceID:        database.GetGCP().InstanceID,
		},
	}); err != nil {
		log.WithError(err).Warn("Failed to emit database update event.")
	}
	return nil
}

// DeleteDatabase deletes a database resource.
func (a *Server) DeleteDatabase(ctx context.Context, name string) error {
	if err := a.Services.DeleteDatabase(ctx, name); err != nil {
		return trace.Wrap(err)
	}
	if err := a.emitter.EmitAuditEvent(ctx, &apievents.DatabaseDelete{
		Metadata: apievents.Metadata{
			Type: events.DatabaseDeleteEvent,
			Code: events.DatabaseDeleteCode,
		},
		UserMetadata: authz.ClientUserMetadata(ctx),
		ResourceMetadata: apievents.ResourceMetadata{
			Name: name,
		},
	}); err != nil {
		log.WithError(err).Warn("Failed to emit database delete event.")
	}
	return nil
}

// ListResources returns paginated resources depending on the resource type..
func (a *Server) ListResources(ctx context.Context, req proto.ListResourcesRequest) (*types.ListResourcesResponse, error) {
	// Because WindowsDesktopService does not contain the desktop resources,
	// this is not implemented at the cache level and requires the workaround
	// here in order to support KindWindowsDesktop for ListResources.
	if req.ResourceType == types.KindWindowsDesktop {
		wResp, err := a.ListWindowsDesktops(ctx, types.ListWindowsDesktopsRequest{
			WindowsDesktopFilter: req.WindowsDesktopFilter,
			Limit:                int(req.Limit),
			StartKey:             req.StartKey,
			PredicateExpression:  req.PredicateExpression,
			Labels:               req.Labels,
			SearchKeywords:       req.SearchKeywords,
		})
		if err != nil {
			return nil, trace.Wrap(err)
		}
		return &types.ListResourcesResponse{
			Resources: types.WindowsDesktops(wResp.Desktops).AsResources(),
			NextKey:   wResp.NextKey,
		}, nil
	}
	if req.ResourceType == types.KindWindowsDesktopService {
		wResp, err := a.ListWindowsDesktopServices(ctx, types.ListWindowsDesktopServicesRequest{
			Limit:               int(req.Limit),
			StartKey:            req.StartKey,
			PredicateExpression: req.PredicateExpression,
			Labels:              req.Labels,
			SearchKeywords:      req.SearchKeywords,
		})
		if err != nil {
			return nil, trace.Wrap(err)
		}
		return &types.ListResourcesResponse{
			Resources: types.WindowsDesktopServices(wResp.DesktopServices).AsResources(),
			NextKey:   wResp.NextKey,
		}, nil
	}
	return a.Cache.ListResources(ctx, req)
}

// CreateKubernetesCluster creates a new kubernetes cluster resource.
func (a *Server) CreateKubernetesCluster(ctx context.Context, kubeCluster types.KubeCluster) error {
	if err := enforceLicense(types.KindKubernetesCluster); err != nil {
		return trace.Wrap(err)
	}
	if err := a.Services.CreateKubernetesCluster(ctx, kubeCluster); err != nil {
		return trace.Wrap(err)
	}
	if err := a.emitter.EmitAuditEvent(ctx, &apievents.KubernetesClusterCreate{
		Metadata: apievents.Metadata{
			Type: events.KubernetesClusterCreateEvent,
			Code: events.KubernetesClusterCreateCode,
		},
		UserMetadata: authz.ClientUserMetadata(ctx),
		ResourceMetadata: apievents.ResourceMetadata{
			Name:    kubeCluster.GetName(),
			Expires: kubeCluster.Expiry(),
		},
		KubeClusterMetadata: apievents.KubeClusterMetadata{
			KubeLabels: kubeCluster.GetStaticLabels(),
		},
	}); err != nil {
		log.WithError(err).Warn("Failed to emit kube cluster create event.")
	}
	return nil
}

// UpdateKubernetesCluster updates an existing kubernetes cluster resource.
func (a *Server) UpdateKubernetesCluster(ctx context.Context, kubeCluster types.KubeCluster) error {
	if err := enforceLicense(types.KindKubernetesCluster); err != nil {
		return trace.Wrap(err)
	}
	if err := a.Kubernetes.UpdateKubernetesCluster(ctx, kubeCluster); err != nil {
		return trace.Wrap(err)
	}
	if err := a.emitter.EmitAuditEvent(ctx, &apievents.KubernetesClusterUpdate{
		Metadata: apievents.Metadata{
			Type: events.KubernetesClusterUpdateEvent,
			Code: events.KubernetesClusterUpdateCode,
		},
		UserMetadata: authz.ClientUserMetadata(ctx),
		ResourceMetadata: apievents.ResourceMetadata{
			Name:    kubeCluster.GetName(),
			Expires: kubeCluster.Expiry(),
		},
		KubeClusterMetadata: apievents.KubeClusterMetadata{
			KubeLabels: kubeCluster.GetStaticLabels(),
		},
	}); err != nil {
		log.WithError(err).Warn("Failed to emit kube cluster update event.")
	}
	return nil
}

// DeleteKubernetesCluster deletes a kubernetes cluster resource.
func (a *Server) DeleteKubernetesCluster(ctx context.Context, name string) error {
	if err := a.Kubernetes.DeleteKubernetesCluster(ctx, name); err != nil {
		return trace.Wrap(err)
	}
	if err := a.emitter.EmitAuditEvent(ctx, &apievents.KubernetesClusterDelete{
		Metadata: apievents.Metadata{
			Type: events.KubernetesClusterDeleteEvent,
			Code: events.KubernetesClusterDeleteCode,
		},
		UserMetadata: authz.ClientUserMetadata(ctx),
		ResourceMetadata: apievents.ResourceMetadata{
			Name: name,
		},
	}); err != nil {
		log.WithError(err).Warn("Failed to emit kube cluster delete event.")
	}
	return nil
}

// SubmitUsageEvent submits an external usage event.
func (a *Server) SubmitUsageEvent(ctx context.Context, req *proto.SubmitUsageEventRequest) error {
	username, err := authz.GetClientUsername(ctx)
	if err != nil {
		return trace.Wrap(err)
	}

	userIsSSO, err := authz.GetClientUserIsSSO(ctx)
	if err != nil {
		return trace.Wrap(err)
	}

	userMetadata := usagereporter.UserMetadata{
		Username: username,
		IsSSO:    userIsSSO,
	}

	event, err := usagereporter.ConvertUsageEvent(req.GetEvent(), userMetadata)
	if err != nil {
		return trace.Wrap(err)
	}

	a.AnonymizeAndSubmit(event)

	return nil
}

// Ping gets basic info about the auth server.
// Please note that Ping is publicly accessible (not protected by any RBAC) by design,
// and thus PingResponse must never contain any sensitive information.
func (a *Server) Ping(ctx context.Context) (proto.PingResponse, error) {
	cn, err := a.GetClusterName()
	if err != nil {
		return proto.PingResponse{}, trace.Wrap(err)
	}
	features := modules.GetModules().Features().ToProto()

	return proto.PingResponse{
		ClusterName:     cn.GetClusterName(),
		ServerVersion:   teleport.Version,
		ServerFeatures:  features,
		ProxyPublicAddr: a.getProxyPublicAddr(),
		IsBoring:        modules.GetModules().IsBoringBinary(),
		LoadAllCAs:      a.loadAllCAs,
	}, nil
}

type maintenanceWindowCacheKey struct {
	key string
}

// agentWindowLookahead is the number of upgrade windows, starting from 'today', that we export
// when compiling agent upgrade schedules. The choice is arbitrary. We must export at least 2, because upgraders
// treat a schedule value whose windows all end in the past to be stale and therefore a sign that the agent is
// unhealthy. 3 was picked to give us some leeway in terms of how long an agent can be turned off before its
// upgrader starts complaining of a stale schedule.
const agentWindowLookahead = 3

// exportUpgradeWindowsCached generates the export value of all upgrade window schedule types. Since schedules
// are reloaded frequently in large clusters and export incurs string/json encoding, we use the ttl cache to store
// the encoded schedule values for a few seconds.
func (a *Server) exportUpgradeWindowsCached(ctx context.Context) (proto.ExportUpgradeWindowsResponse, error) {
	return utils.FnCacheGet(ctx, a.ttlCache, maintenanceWindowCacheKey{"export"}, func(ctx context.Context) (proto.ExportUpgradeWindowsResponse, error) {
		var rsp proto.ExportUpgradeWindowsResponse
		cmc, err := a.GetClusterMaintenanceConfig(ctx)
		if err != nil {
			if trace.IsNotFound(err) {
				// "not found" is treated as an empty schedule value
				return rsp, nil
			}
			return rsp, trace.Wrap(err)
		}

		agentWindow, ok := cmc.GetAgentUpgradeWindow()
		if !ok {
			// "unconfigured" is treated as an empty schedule value
			return rsp, nil
		}

		sched := agentWindow.Export(time.Now(), agentWindowLookahead)

		rsp.CanonicalSchedule = &sched

		rsp.KubeControllerSchedule, err = uw.EncodeKubeControllerSchedule(sched)
		if err != nil {
			log.Warnf("Failed to encode kube controller maintenance schedule: %v", err)
		}

		rsp.SystemdUnitSchedule, err = uw.EncodeSystemdUnitSchedule(sched)
		if err != nil {
			log.Warnf("Failed to encode systemd unit maintenance schedule: %v", err)
		}

		return rsp, nil
	})
}

func (a *Server) ExportUpgradeWindows(ctx context.Context, req proto.ExportUpgradeWindowsRequest) (proto.ExportUpgradeWindowsResponse, error) {
	var rsp proto.ExportUpgradeWindowsResponse

	// get the cached collection of all export values
	cached, err := a.exportUpgradeWindowsCached(ctx)
	if err != nil {
		return rsp, nil
	}

	switch req.UpgraderKind {
	case "":
		rsp.CanonicalSchedule = cached.CanonicalSchedule.Clone()
	case types.UpgraderKindKubeController:
		rsp.KubeControllerSchedule = cached.KubeControllerSchedule

		if sched := os.Getenv("TELEPORT_UNSTABLE_KUBE_UPGRADE_SCHEDULE"); sched != "" {
			rsp.KubeControllerSchedule = sched
		}
	case types.UpgraderKindSystemdUnit:
		rsp.SystemdUnitSchedule = cached.SystemdUnitSchedule

		if sched := os.Getenv("TELEPORT_UNSTABLE_SYSTEMD_UPGRADE_SCHEDULE"); sched != "" {
			rsp.SystemdUnitSchedule = sched
		}
	default:
		return rsp, trace.NotImplemented("unsupported upgrader kind %q in upgrade window export request", req.UpgraderKind)
	}

	return rsp, nil
}

// MFARequiredToBool translates a [proto.MFARequired] value to a simple
// "required bool".
func MFARequiredToBool(m proto.MFARequired) (required bool) {
	switch m {
	case proto.MFARequired_MFA_REQUIRED_NO:
		return false
	default: // _UNSPECIFIED or _YES are both treated as required.
		return true
	}
}

func (a *Server) isMFARequired(ctx context.Context, checker services.AccessChecker, req *proto.IsMFARequiredRequest) (resp *proto.IsMFARequiredResponse, err error) {
	// Assign Required as a function of MFARequired.
	defer func() {
		if resp != nil {
			resp.Required = MFARequiredToBool(resp.MFARequired)
		}
	}()

	authPref, err := a.GetAuthPreference(ctx)
	if err != nil {
		return nil, trace.Wrap(err)
	}

	switch state := checker.GetAccessState(authPref); state.MFARequired {
	case services.MFARequiredAlways:
		return &proto.IsMFARequiredResponse{
			MFARequired: proto.MFARequired_MFA_REQUIRED_YES,
		}, nil
	case services.MFARequiredNever:
		return &proto.IsMFARequiredResponse{
			MFARequired: proto.MFARequired_MFA_REQUIRED_NO,
		}, nil
	}

	var noMFAAccessErr error
	switch t := req.Target.(type) {
	case *proto.IsMFARequiredRequest_Node:
		if t.Node.Node == "" {
			return nil, trace.BadParameter("empty Node field")
		}
		if t.Node.Login == "" {
			return nil, trace.BadParameter("empty Login field")
		}

		// state.MFARequired is "per-role", so if the user is joining
		// a session, MFA is required no matter what node they are
		// connecting to. We don't preform an RBAC check like we do
		// below when users are starting a session to selectively
		// require MFA because we don't know what session the user
		// is joining, nor do we know what role allowed the session
		// creator to start the session that is attempting to be joined.
		// We need this info to be able to selectively skip MFA in
		// this case.
		if t.Node.Login == teleport.SSHSessionJoinPrincipal {
			return &proto.IsMFARequiredResponse{
				MFARequired: proto.MFARequired_MFA_REQUIRED_YES,
			}, nil
		}

		// Find the target node and check whether MFA is required.
		matches, err := client.GetResourcesWithFilters(ctx, a, proto.ListResourcesRequest{
			ResourceType:   types.KindNode,
			Namespace:      apidefaults.Namespace,
			SearchKeywords: []string{t.Node.Node},
		})
		if err != nil {
			return nil, trace.Wrap(err)
		}

		if len(matches) == 0 {
			// If t.Node.Node is not a known registered node, it may be an
			// unregistered host running OpenSSH with a certificate created via
			// `tctl auth sign`. In these cases, let the user through without
			// extra checks.
			//
			// If t.Node.Node turns out to be an alias for a real node (e.g.
			// private network IP), and MFA check was actually required, the
			// Node itself will check the cert extensions and reject the
			// connection.
			return &proto.IsMFARequiredResponse{
				MFARequired: proto.MFARequired_MFA_REQUIRED_NO,
			}, nil
		}

		// Check RBAC against all matching nodes and return the first error.
		// If at least one node requires MFA, we'll catch it.
		for _, n := range matches {
			srv, ok := n.(types.Server)
			if !ok {
				continue
			}

			// Filter out any matches on labels before checking access
			fieldVals := append(srv.GetPublicAddrs(), srv.GetName(), srv.GetHostname(), srv.GetAddr())
			if !types.MatchSearch(fieldVals, []string{t.Node.Node}, nil) {
				continue
			}

			err = checker.CheckAccess(
				n,
				services.AccessState{},
				services.NewLoginMatcher(t.Node.Login),
			)

			// Ignore other errors; they'll be caught on the real access attempt.
			if err != nil && errors.Is(err, services.ErrSessionMFARequired) {
				noMFAAccessErr = err
				break
			}
		}

	case *proto.IsMFARequiredRequest_KubernetesCluster:
		if t.KubernetesCluster == "" {
			return nil, trace.BadParameter("missing KubernetesCluster field in a kubernetes-only UserCertsRequest")
		}
		// Find the target cluster and check whether MFA is required.
		svcs, err := a.GetKubernetesServers(ctx)
		if err != nil {
			return nil, trace.Wrap(err)
		}
		var cluster types.KubeCluster
		for _, svc := range svcs {
			kubeCluster := svc.GetCluster()
			if kubeCluster.GetName() == t.KubernetesCluster {
				cluster = kubeCluster
				break
			}
		}
		if cluster == nil {
			return nil, trace.NotFound("kubernetes cluster %q not found", t.KubernetesCluster)
		}

		noMFAAccessErr = checker.CheckAccess(cluster, services.AccessState{})

	case *proto.IsMFARequiredRequest_Database:
		if t.Database.ServiceName == "" {
			return nil, trace.BadParameter("missing ServiceName field in a database-only UserCertsRequest")
		}
		servers, err := a.GetDatabaseServers(ctx, apidefaults.Namespace)
		if err != nil {
			return nil, trace.Wrap(err)
		}
		var db types.Database
		for _, server := range servers {
			if server.GetDatabase().GetName() == t.Database.ServiceName {
				db = server.GetDatabase()
				break
			}
		}
		if db == nil {
			return nil, trace.NotFound("database service %q not found", t.Database.ServiceName)
		}

		autoCreate, err := checker.DatabaseAutoUserMode(db)
		switch {
		case errors.Is(err, services.ErrSessionMFARequired):
			noMFAAccessErr = err
		case err != nil:
			return nil, trace.Wrap(err)
		default:
			dbRoleMatchers := role.GetDatabaseRoleMatchers(role.RoleMatchersConfig{
				Database:       db,
				DatabaseUser:   t.Database.Username,
				DatabaseName:   t.Database.GetDatabase(),
				AutoCreateUser: autoCreate.IsEnabled(),
			})
			noMFAAccessErr = checker.CheckAccess(
				db,
				services.AccessState{},
				dbRoleMatchers...,
			)
		}

	case *proto.IsMFARequiredRequest_WindowsDesktop:
		desktops, err := a.GetWindowsDesktops(ctx, types.WindowsDesktopFilter{Name: t.WindowsDesktop.GetWindowsDesktop()})
		if err != nil {
			return nil, trace.Wrap(err)
		}
		if len(desktops) == 0 {
			return nil, trace.NotFound("windows desktop %q not found", t.WindowsDesktop.GetWindowsDesktop())
		}

		noMFAAccessErr = checker.CheckAccess(desktops[0],
			services.AccessState{},
			services.NewWindowsLoginMatcher(t.WindowsDesktop.GetLogin()))

	case *proto.IsMFARequiredRequest_App:
		if t.App.Name == "" {
			return nil, trace.BadParameter("missing Name field in an app-only UserCertsRequest")
		}

		servers, err := a.GetApplicationServers(ctx, apidefaults.Namespace)
		if err != nil {
			return nil, trace.Wrap(err)
		}

		i := slices.IndexFunc(servers, func(server types.AppServer) bool {
			return server.GetApp().GetName() == t.App.Name
		})
		if i == -1 {
			return nil, trace.NotFound("application service %q not found", t.App.Name)
		}

		app := servers[i].GetApp()
		noMFAAccessErr = checker.CheckAccess(app, services.AccessState{})

	default:
		return nil, trace.BadParameter("unknown Target %T", req.Target)
	}
	// No error means that MFA is not required for this resource by
	// AccessChecker.
	if noMFAAccessErr == nil {
		return &proto.IsMFARequiredResponse{
			MFARequired: proto.MFARequired_MFA_REQUIRED_NO,
		}, nil
	}
	// Errors other than ErrSessionMFARequired mean something else is wrong,
	// most likely access denied.
	if !errors.Is(noMFAAccessErr, services.ErrSessionMFARequired) {
		if !trace.IsAccessDenied(noMFAAccessErr) {
			log.WithError(noMFAAccessErr).Warn("Could not determine MFA access")
		}

		// Mask the access denied errors by returning false to prevent resource
		// name oracles. Auth will be denied (and generate an audit log entry)
		// when the client attempts to connect.
		return &proto.IsMFARequiredResponse{
			MFARequired: proto.MFARequired_MFA_REQUIRED_NO,
		}, nil
	}
	// If we reach here, the error from AccessChecker was
	// ErrSessionMFARequired.

	return &proto.IsMFARequiredResponse{
		MFARequired: proto.MFARequired_MFA_REQUIRED_YES,
	}, nil
}

// mfaAuthChallenge constructs an MFAAuthenticateChallenge for all MFA devices
// registered by the user.
func (a *Server) mfaAuthChallenge(ctx context.Context, user string, challengeExtensions *mfav1.ChallengeExtensions) (*proto.MFAAuthenticateChallenge, error) {
	isPasswordless := challengeExtensions.Scope == mfav1.ChallengeScope_CHALLENGE_SCOPE_PASSWORDLESS_LOGIN

	// Check what kind of MFA is enabled.
	apref, err := a.GetAuthPreference(ctx)
	if err != nil {
		return nil, trace.Wrap(err)
	}
	enableTOTP := apref.IsSecondFactorTOTPAllowed()
	enableWebauthn := apref.IsSecondFactorWebauthnAllowed()

	// Fetch configurations. The IsSecondFactor*Allowed calls above already
	// include the necessary checks of config empty, disabled, etc.
	var u2fPref *types.U2F
	switch val, err := apref.GetU2F(); {
	case trace.IsNotFound(err): // OK, may happen.
	case err != nil: // NOK, unexpected.
		return nil, trace.Wrap(err)
	default:
		u2fPref = val
	}
	var webConfig *types.Webauthn
	switch val, err := apref.GetWebauthn(); {
	case trace.IsNotFound(err): // OK, may happen.
	case err != nil: // NOK, unexpected.
		return nil, trace.Wrap(err)
	default:
		webConfig = val
	}

	// Handle passwordless separately, it works differently from MFA.
	if isPasswordless {
		if !enableWebauthn {
			return nil, trace.Wrap(types.ErrPasswordlessRequiresWebauthn)
		}
		if !apref.GetAllowPasswordless() {
			return nil, trace.Wrap(types.ErrPasswordlessDisabledBySettings)
		}

		webLogin := &wanlib.PasswordlessFlow{
			Webauthn: webConfig,
			Identity: a.Services,
		}
		assertion, err := webLogin.Begin(ctx)
		if err != nil {
			return nil, trace.Wrap(err)
		}

		clusterName, err := a.GetClusterName()
		if err != nil {
			return nil, trace.Wrap(err)
		}

		if err := a.emitter.EmitAuditEvent(ctx, &apievents.CreateMFAAuthChallenge{
			Metadata: apievents.Metadata{
				Type:        events.CreateMFAAuthChallengeEvent,
				Code:        events.CreateMFAAuthChallengeCode,
				ClusterName: clusterName.GetClusterName(),
			},
			UserMetadata:        authz.ClientUserMetadataWithUser(ctx, user),
			ChallengeScope:      challengeExtensions.Scope.String(),
			ChallengeAllowReuse: challengeExtensions.AllowReuse == mfav1.ChallengeAllowReuse_CHALLENGE_ALLOW_REUSE_YES,
		}); err != nil {
			log.WithError(err).Warn("Failed to emit CreateMFAAuthChallenge event.")
		}

		return &proto.MFAAuthenticateChallenge{
			WebauthnChallenge: wantypes.CredentialAssertionToProto(assertion),
		}, nil
	}

	// User required for non-passwordless.
	if user == "" {
		return nil, trace.BadParameter("user required")
	}

	devs, err := a.Services.GetMFADevices(ctx, user, true /* withSecrets */)
	if err != nil {
		return nil, trace.Wrap(err)
	}
	groupedDevs := groupByDeviceType(devs, enableWebauthn)
	challenge := &proto.MFAAuthenticateChallenge{}

	// TOTP challenge.
	if enableTOTP && groupedDevs.TOTP {
		challenge.TOTP = &proto.TOTPChallenge{}
	}

	// WebAuthn challenge.
	if len(groupedDevs.Webauthn) > 0 {
		webLogin := &wanlib.LoginFlow{
			U2F:      u2fPref,
			Webauthn: webConfig,
			Identity: wanlib.WithDevices(a.Services, groupedDevs.Webauthn),
		}
		assertion, err := webLogin.Begin(ctx, user, challengeExtensions)
		if err != nil {
			return nil, trace.Wrap(err)
		}
		challenge.WebauthnChallenge = wantypes.CredentialAssertionToProto(assertion)
	}

	clusterName, err := a.GetClusterName()
	if err != nil {
		return nil, trace.Wrap(err)
	}

	if err := a.emitter.EmitAuditEvent(ctx, &apievents.CreateMFAAuthChallenge{
		Metadata: apievents.Metadata{
			Type:        events.CreateMFAAuthChallengeEvent,
			Code:        events.CreateMFAAuthChallengeCode,
			ClusterName: clusterName.GetClusterName(),
		},
		UserMetadata:        authz.ClientUserMetadataWithUser(ctx, user),
		ChallengeScope:      challengeExtensions.Scope.String(),
		ChallengeAllowReuse: challengeExtensions.AllowReuse == mfav1.ChallengeAllowReuse_CHALLENGE_ALLOW_REUSE_YES,
	}); err != nil {
		log.WithError(err).Warn("Failed to emit CreateMFAAuthChallenge event.")
	}

	return challenge, nil
}

type devicesByType struct {
	TOTP     bool
	Webauthn []*types.MFADevice
}

func groupByDeviceType(devs []*types.MFADevice, groupWebauthn bool) devicesByType {
	res := devicesByType{}
	for _, dev := range devs {
		switch dev.Device.(type) {
		case *types.MFADevice_Totp:
			res.TOTP = true
		case *types.MFADevice_U2F:
			if groupWebauthn {
				res.Webauthn = append(res.Webauthn, dev)
			}
		case *types.MFADevice_Webauthn:
			if groupWebauthn {
				res.Webauthn = append(res.Webauthn, dev)
			}
		default:
			log.Warningf("Skipping MFA device of unknown type %T.", dev.Device)
		}
	}
	return res
}

// validateMFAAuthResponseForRegister is akin to [validateMFAAuthResponse], but
// it allows users with no devices to supply a nil/empty response.
//
// The hasDevices response value can only be trusted in the absence of errors.
//
// Use only for registration purposes.
func (a *Server) validateMFAAuthResponseForRegister(ctx context.Context, resp *proto.MFAAuthenticateResponse, username string, requiredExtensions *mfav1.ChallengeExtensions) (hasDevices bool, err error) {
	// Let users without a useable device go through registration.
	if resp == nil || (resp.GetTOTP() == nil && resp.GetWebauthn() == nil) {
		devices, err := a.Services.GetMFADevices(ctx, username, false /* withSecrets */)
		if err != nil {
			return false, trace.Wrap(err)
		}
		if len(devices) == 0 {
			// Allowed, no devices registered.
			return false, nil
		}

		authPref, err := a.GetAuthPreference(ctx)
		if err != nil {
			return false, trace.Wrap(err)
		}
		totpEnabled := authPref.IsSecondFactorTOTPAllowed()
		webauthnEnabled := authPref.IsSecondFactorWebauthnAllowed()

		devsByType := groupByDeviceType(devices, webauthnEnabled)
		if (totpEnabled && devsByType.TOTP) || (webauthnEnabled && len(devsByType.Webauthn) > 0) {
			return false, trace.BadParameter("second factor authentication required")
		}

		// Allowed, no useable devices registered.
		return false, nil
	}

	if err := a.WithUserLock(ctx, username, func() error {
		_, err := a.ValidateMFAAuthResponse(ctx, resp, username, requiredExtensions)
		return err
	}); err != nil {
		return false, trace.Wrap(err)
	}

	return true, nil
}

// ValidateMFAAuthResponse validates an MFA or passwordless challenge. The provided
// required challenge extensions will be checked against the stored challenge when
// applicable (webauthn only). Returns the authentication data derived from the solved
// challenge.
func (a *Server) ValidateMFAAuthResponse(
	ctx context.Context,
	resp *proto.MFAAuthenticateResponse,
	user string,
	requiredExtensions *mfav1.ChallengeExtensions,
) (*authz.MFAAuthData, error) {

	authData, validateErr := a.validateMFAAuthResponseInternal(ctx, resp, user, requiredExtensions)
	// validateErr handled after audit.

	// Read ClusterName for audit.
	var clusterName string
	if cn, err := a.GetClusterName(); err != nil {
		log.WithError(err).Warn("Failed to read cluster name")
		// err swallowed on purpose.
	} else {
		clusterName = cn.GetClusterName()
	}

	// Take the user from the authData if the user param is empty.
	// This happens for passwordless.
	if user == "" && authData != nil {
		user = authData.User
	}

	// Emit audit event.
	auditEvent := &apievents.ValidateMFAAuthResponse{
		Metadata: apievents.Metadata{
			Type:        events.ValidateMFAAuthResponseEvent,
			ClusterName: clusterName,
		},
		UserMetadata:   authz.ClientUserMetadataWithUser(ctx, user),
		ChallengeScope: requiredExtensions.Scope.String(),
	}
	if validateErr != nil {
		auditEvent.Code = events.ValidateMFAAuthResponseFailureCode
		auditEvent.Success = false
		auditEvent.UserMessage = validateErr.Error()
		auditEvent.Error = validateErr.Error()
	} else {
		auditEvent.Code = events.ValidateMFAAuthResponseCode
		auditEvent.Success = true
		deviceMetadata := mfaDeviceEventMetadata(authData.Device)
		auditEvent.MFADevice = &deviceMetadata
		auditEvent.ChallengeAllowReuse = authData.AllowReuse == mfav1.ChallengeAllowReuse_CHALLENGE_ALLOW_REUSE_YES
	}
	if err := a.emitter.EmitAuditEvent(ctx, auditEvent); err != nil {
		log.WithError(err).Warn("Failed to emit ValidateMFAAuthResponse event")
		// err swallowed on purpose.
	}

	return authData, trace.Wrap(validateErr)
}

func (a *Server) validateMFAAuthResponseInternal(
	ctx context.Context,
	resp *proto.MFAAuthenticateResponse,
	user string,
	requiredExtensions *mfav1.ChallengeExtensions,
) (*authz.MFAAuthData, error) {
	if requiredExtensions == nil {
		return nil, trace.BadParameter("required challenge extensions parameter required")
	}

	isPasswordless := requiredExtensions.Scope == mfav1.ChallengeScope_CHALLENGE_SCOPE_PASSWORDLESS_LOGIN

	// Sanity check user/passwordless.
	if user == "" && !isPasswordless {
		return nil, trace.BadParameter("user required")
	}

	switch res := resp.Response.(type) {
	// cases in order of preference
	case *proto.MFAAuthenticateResponse_Webauthn:
		// Read necessary configurations.
		cap, err := a.GetAuthPreference(ctx)
		if err != nil {
			return nil, trace.Wrap(err)
		}
		u2f, err := cap.GetU2F()
		switch {
		case trace.IsNotFound(err): // OK, may happen.
		case err != nil: // Unexpected.
			return nil, trace.Wrap(err)
		}
		webConfig, err := cap.GetWebauthn()
		if err != nil {
			return nil, trace.Wrap(err)
		}

		assertionResp := wantypes.CredentialAssertionResponseFromProto(res.Webauthn)
		var loginData *wanlib.LoginData
		if isPasswordless {
			webLogin := &wanlib.PasswordlessFlow{
				Webauthn: webConfig,
				Identity: a.Services,
			}
			loginData, err = webLogin.Finish(ctx, assertionResp)

			// Disallow non-local users from logging in with passwordless.
			if err == nil {
				u, getErr := a.GetUser(ctx, loginData.User, false /* withSecrets */)
				if getErr != nil {
					err = trace.Wrap(getErr)
				} else if u.GetUserType() != types.UserTypeLocal {
					// Return the error unmodified, without the "MFA response validation
					// failed" prefix.
					return nil, trace.Wrap(types.ErrPassswordlessLoginBySSOUser)
				}
			}
		} else {
			webLogin := &wanlib.LoginFlow{
				U2F:      u2f,
				Webauthn: webConfig,
				Identity: a.Services,
			}
			loginData, err = webLogin.Finish(ctx, user, wantypes.CredentialAssertionResponseFromProto(res.Webauthn), requiredExtensions)
		}
		if err != nil {
			return nil, trace.AccessDenied("MFA response validation failed: %v", err)
		}

		return &authz.MFAAuthData{
			Device:     loginData.Device,
			User:       loginData.User,
			AllowReuse: loginData.AllowReuse,
		}, nil

	case *proto.MFAAuthenticateResponse_TOTP:
		dev, err := a.checkOTP(user, res.TOTP.Code)
		if err != nil {
			return nil, trace.Wrap(err)
		}

		return &authz.MFAAuthData{
			Device: dev,
			User:   user,
			// We store the last used token so OTP reuse is never allowed.
			AllowReuse: mfav1.ChallengeAllowReuse_CHALLENGE_ALLOW_REUSE_NO,
		}, nil

	default:
		return nil, trace.BadParameter("unknown or missing MFAAuthenticateResponse type %T", resp.Response)
	}
}

func mergeKeySets(a, b types.CAKeySet) types.CAKeySet {
	newKeySet := a.Clone()
	newKeySet.SSH = append(newKeySet.SSH, b.SSH...)
	newKeySet.TLS = append(newKeySet.TLS, b.TLS...)
	newKeySet.JWT = append(newKeySet.JWT, b.JWT...)
	return newKeySet
}

// addAdditionalTrustedKeysAtomic performs an atomic update to
// the given CA with newKeys added to the AdditionalTrustedKeys
func (a *Server) addAdditionalTrustedKeysAtomic(ctx context.Context, ca types.CertAuthority, newKeys types.CAKeySet, needsUpdate func(types.CertAuthority) (bool, error)) error {
	const maxIterations = 64

	for i := 0; i < maxIterations; i++ {
		if update, err := needsUpdate(ca); err != nil || !update {
			return trace.Wrap(err)
		}

		err := ca.SetAdditionalTrustedKeys(mergeKeySets(
			ca.GetAdditionalTrustedKeys(),
			newKeys,
		))
		if err != nil {
			return trace.Wrap(err)
		}

		if _, err := a.UpdateCertAuthority(ctx, ca); err == nil {
			return nil
		} else if !errors.Is(err, backend.ErrIncorrectRevision) {
			return trace.Wrap(err)
		}

		ca, err = a.Services.GetCertAuthority(ctx, ca.GetID(), true)
		if err != nil {
			return trace.Wrap(err)
		}
	}
	return trace.Errorf("too many conflicts attempting to set additional trusted keys for ca %q of type %q", ca.GetClusterName(), ca.GetType())
}

// newKeySet generates a new sets of keys for a given CA type.
// Keep this function in sync with lib/services/suite/suite.go:NewTestCAWithConfig().
func newKeySet(ctx context.Context, keyStore *keystore.Manager, caID types.CertAuthID) (types.CAKeySet, error) {
	var keySet types.CAKeySet

	// Add SSH keys if necessary.
	switch caID.Type {
	case types.UserCA, types.HostCA, types.OpenSSHCA:
		sshKeyPair, err := keyStore.NewSSHKeyPair(ctx, sshCAKeyPurpose(caID.Type))
		if err != nil {
			return keySet, trace.Wrap(err)
		}
		keySet.SSH = append(keySet.SSH, sshKeyPair)
	}

	// Add TLS keys if necessary.
	switch caID.Type {
	case types.UserCA, types.HostCA, types.DatabaseCA, types.DatabaseClientCA, types.SAMLIDPCA, types.SPIFFECA:
		tlsKeyPair, err := keyStore.NewTLSKeyPair(ctx, caID.DomainName, tlsCAKeyPurpose(caID.Type))
		if err != nil {
			return keySet, trace.Wrap(err)
		}
		keySet.TLS = append(keySet.TLS, tlsKeyPair)
	}

	// Add JWT keys if necessary.
	switch caID.Type {
	case types.JWTSigner, types.OIDCIdPCA, types.SPIFFECA:
		jwtKeyPair, err := keyStore.NewJWTKeyPair(ctx, jwtCAKeyPurpose(caID.Type))
		if err != nil {
			return keySet, trace.Wrap(err)
		}
		keySet.JWT = append(keySet.JWT, jwtKeyPair)
	}

	return keySet, nil
}

func sshCAKeyPurpose(caType types.CertAuthType) cryptosuites.KeyPurpose {
	switch caType {
	case types.UserCA:
		return cryptosuites.UserCASSH
	case types.HostCA:
		return cryptosuites.HostCASSH
	case types.OpenSSHCA:
		return cryptosuites.OpenSSHCASSH
	}
	return cryptosuites.KeyPurposeUnspecified
}

func tlsCAKeyPurpose(caType types.CertAuthType) cryptosuites.KeyPurpose {
	switch caType {
	case types.UserCA:
		return cryptosuites.UserCATLS
	case types.HostCA:
		return cryptosuites.HostCATLS
	case types.DatabaseCA:
		return cryptosuites.DatabaseCATLS
	case types.DatabaseClientCA:
		return cryptosuites.DatabaseClientCATLS
	case types.SAMLIDPCA:
		return cryptosuites.SAMLIdPCATLS
	case types.SPIFFECA:
		return cryptosuites.SPIFFECATLS
	}
	return cryptosuites.KeyPurposeUnspecified
}

func jwtCAKeyPurpose(caType types.CertAuthType) cryptosuites.KeyPurpose {
	switch caType {
	case types.JWTSigner:
		return cryptosuites.JWTCAJWT
	case types.OIDCIdPCA:
		return cryptosuites.OIDCIdPCAJWT
	case types.SPIFFECA:
		return cryptosuites.SPIFFECAJWT
	}
	return cryptosuites.KeyPurposeUnspecified
}

// ensureLocalAdditionalKeys adds additional trusted keys to the CA if they are not
// already present.
func (a *Server) ensureLocalAdditionalKeys(ctx context.Context, ca types.CertAuthority) error {
	usableKeysResult, err := a.keyStore.HasUsableAdditionalKeys(ctx, ca)
	if err != nil {
		return trace.Wrap(err)
	}
	if usableKeysResult.CAHasPreferredKeyType {
		// Nothing to do.
		return nil
	}

	newKeySet, err := newKeySet(ctx, a.keyStore, ca.GetID())
	if err != nil {
		return trace.Wrap(err)
	}

	// The CA still needs an update while the CA does not contain any keys of
	// the preferred type.
	needsUpdate := func(ca types.CertAuthority) (bool, error) {
		usableKeysResult, err := a.keyStore.HasUsableAdditionalKeys(ctx, ca)
		return !usableKeysResult.CAHasPreferredKeyType, trace.Wrap(err)
	}
	err = a.addAdditionalTrustedKeysAtomic(ctx, ca, newKeySet, needsUpdate)
	if err != nil {
		return trace.Wrap(err)
	}
	log.Infof("Successfully added locally usable additional trusted keys to %s CA.", ca.GetType())
	return nil
}

// GetLicense return the license used the start the teleport enterprise auth server
func (a *Server) GetLicense(ctx context.Context) (string, error) {
	if modules.GetModules().Features().Cloud {
		return "", trace.AccessDenied("license cannot be downloaded on Cloud")
	}
	if a.license == nil {
		return "", trace.NotFound("license not found")
	}
	return fmt.Sprintf("%s%s", a.license.CertPEM, a.license.KeyPEM), nil
}

// GetHeadlessAuthenticationFromWatcher gets a headless authentication from the headless
// authentication watcher.
func (a *Server) GetHeadlessAuthenticationFromWatcher(ctx context.Context, username, name string) (*types.HeadlessAuthentication, error) {
	sub, err := a.headlessAuthenticationWatcher.Subscribe(ctx, username, name)
	if err != nil {
		return nil, trace.Wrap(err)
	}
	defer sub.Close()

	// Wait for the login process to insert the headless authentication resource into the backend.
	// If it already exists and passes the condition, WaitForUpdate will return it immediately.
	headlessAuthn, err := sub.WaitForUpdate(ctx, func(ha *types.HeadlessAuthentication) (bool, error) {
		return services.ValidateHeadlessAuthentication(ha) == nil, nil
	})
	return headlessAuthn, trace.Wrap(err)
}

// UpsertHeadlessAuthenticationStub creates a headless authentication stub for the user
// that will expire after the standard callback timeout.
func (a *Server) UpsertHeadlessAuthenticationStub(ctx context.Context, username string) error {
	// Create the stub. If it already exists, update its expiration.
	expires := a.clock.Now().Add(defaults.HeadlessLoginTimeout)
	stub, err := types.NewHeadlessAuthentication(username, services.HeadlessAuthenticationUserStubID, expires)
	if err != nil {
		return trace.Wrap(err)
	}

	err = a.Services.UpsertHeadlessAuthentication(ctx, stub)
	return trace.Wrap(err)
}

// CompareAndSwapHeadlessAuthentication performs a compare
// and swap replacement on a headless authentication resource.
func (a *Server) CompareAndSwapHeadlessAuthentication(ctx context.Context, old, new *types.HeadlessAuthentication) (*types.HeadlessAuthentication, error) {
	headlessAuthn, err := a.Services.CompareAndSwapHeadlessAuthentication(ctx, old, new)
	return headlessAuthn, trace.Wrap(err)
}

// getAccessRequestMonthlyUsage returns the number of access requests that have been created this month.
func (a *Server) getAccessRequestMonthlyUsage(ctx context.Context) (int, error) {
	return resourceusage.GetAccessRequestMonthlyUsage(ctx, a.Services.AuditLogSessionStreamer, a.clock.Now().UTC())
}

// verifyAccessRequestMonthlyLimit checks whether the cluster has exceeded the monthly access request limit.
// If so, it returns an error. This is only applicable on usage-based billing plans.
func (a *Server) verifyAccessRequestMonthlyLimit(ctx context.Context) error {
	f := modules.GetModules().Features()
	accessRequestsEntitlement := f.GetEntitlement(entitlements.AccessRequests)

	if accessRequestsEntitlement.Limit == 0 {
		return nil // unlimited access
	}

	monthlyLimit := accessRequestsEntitlement.Limit

	const limitReachedMessage = "cluster has reached its monthly access request limit, please contact the cluster administrator"

	usage, err := a.getAccessRequestMonthlyUsage(ctx)
	if err != nil {
		return trace.Wrap(err)
	}
	if usage >= int(monthlyLimit) {
		return trace.AccessDenied(limitReachedMessage)
	}

	return nil
}

// getProxyPublicAddr returns the first valid, non-empty proxy public address it
// finds, or empty otherwise.
func (a *Server) getProxyPublicAddr() string {
	if proxies, err := a.GetProxies(); err == nil {
		for _, p := range proxies {
			addr := p.GetPublicAddr()
			if addr == "" {
				continue
			}
			if _, err := utils.ParseAddr(addr); err != nil {
				log.Warningf("Invalid public address on the proxy %q: %q: %v.", p.GetName(), addr, err)
				continue
			}
			return addr
		}
	}
	return ""
}

// GetNodeStream streams a list of registered servers.
func (a *Server) GetNodeStream(ctx context.Context, namespace string) stream.Stream[types.Server] {
	var done bool
	startKey := ""
	return stream.PageFunc(func() ([]types.Server, error) {
		if done {
			return nil, io.EOF
		}
		resp, err := a.ListResources(ctx, proto.ListResourcesRequest{
			ResourceType: types.KindNode,
			Namespace:    namespace,
			Limit:        apidefaults.DefaultChunkSize,
			StartKey:     startKey,
		})
		if err != nil {
			return nil, trace.Wrap(err)
		}
		startKey = resp.NextKey
		done = startKey == ""
		resources := types.ResourcesWithLabels(resp.Resources)
		servers, err := resources.AsServers()
		return servers, trace.Wrap(err)
	})
}

// authKeepAliver is a keep aliver using auth server directly
type authKeepAliver struct {
	sync.RWMutex
	a           *Server
	ctx         context.Context
	cancel      context.CancelFunc
	keepAlivesC chan types.KeepAlive
	err         error
}

// KeepAlives returns a channel accepting keep alive requests
func (k *authKeepAliver) KeepAlives() chan<- types.KeepAlive {
	return k.keepAlivesC
}

func (k *authKeepAliver) forwardKeepAlives() {
	for {
		select {
		case <-k.a.closeCtx.Done():
			k.Close()
			return
		case <-k.ctx.Done():
			return
		case keepAlive := <-k.keepAlivesC:
			err := k.a.KeepAliveServer(k.ctx, keepAlive)
			if err != nil {
				k.closeWithError(err)
				return
			}
		}
	}
}

func (k *authKeepAliver) closeWithError(err error) {
	k.Close()
	k.Lock()
	defer k.Unlock()
	k.err = err
}

// Error returns the error if keep aliver
// has been closed
func (k *authKeepAliver) Error() error {
	k.RLock()
	defer k.RUnlock()
	return k.err
}

// Done returns channel that is closed whenever
// keep aliver is closed
func (k *authKeepAliver) Done() <-chan struct{} {
	return k.ctx.Done()
}

// Close closes keep aliver and cancels all goroutines
func (k *authKeepAliver) Close() error {
	k.cancel()
	return nil
}

// githubClient is internal structure that stores Github OAuth 2client and its config
type githubClient struct {
	client *oauth2.Client
	config oauth2.Config
}

// oauth2ConfigsEqual returns true if the provided OAuth2 configs are equal
func oauth2ConfigsEqual(a, b oauth2.Config) bool {
	if a.Credentials.ID != b.Credentials.ID {
		return false
	}
	if a.Credentials.Secret != b.Credentials.Secret {
		return false
	}
	if a.RedirectURL != b.RedirectURL {
		return false
	}
	if len(a.Scope) != len(b.Scope) {
		return false
	}
	for i := range a.Scope {
		if a.Scope[i] != b.Scope[i] {
			return false
		}
	}
	if a.AuthURL != b.AuthURL {
		return false
	}
	if a.TokenURL != b.TokenURL {
		return false
	}
	if a.AuthMethod != b.AuthMethod {
		return false
	}
	return true
}

// DefaultDNSNamesForRole returns default DNS names for the specified role.
func DefaultDNSNamesForRole(role types.SystemRole) []string {
	if (types.SystemRoles{role}).IncludeAny(
		types.RoleAuth,
		types.RoleAdmin,
		types.RoleProxy,
		types.RoleKube,
		types.RoleApp,
		types.RoleDatabase,
		types.RoleWindowsDesktop,
		types.RoleOkta,
		types.RoleAWSIdentityCenter,
	) {
		return []string{
			"*." + constants.APIDomain,
			constants.APIDomain,
		}
	}
	return nil
}<|MERGE_RESOLUTION|>--- conflicted
+++ resolved
@@ -462,12 +462,9 @@
 		CrownJewels:               cfg.CrownJewels,
 		BotInstance:               cfg.BotInstance,
 		SPIFFEFederations:         cfg.SPIFFEFederations,
-<<<<<<< HEAD
 		ProvisioningStates:        cfg.ProvisioningStates,
 		IdentityCenter:            cfg.IdentityCenter,
-=======
 		StaticHostUser:            cfg.StaticHostUsers,
->>>>>>> a47041bd
 	}
 
 	as := Server{
@@ -665,12 +662,9 @@
 	services.AccessGraphSecretsGetter
 	services.DevicesGetter
 	services.SPIFFEFederations
-<<<<<<< HEAD
 	services.ProvisioningStates
 	services.IdentityCenter
-=======
 	services.StaticHostUser
->>>>>>> a47041bd
 }
 
 // GetWebSession returns existing web session described by req.
