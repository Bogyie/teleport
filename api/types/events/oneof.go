--- conflicted
+++ resolved
@@ -423,7 +423,6 @@
 		out.Event = &OneOf_Unknown{
 			Unknown: e,
 		}
-<<<<<<< HEAD
 	case *CassandraBatch:
 		out.Event = &OneOf_CassandraBatch{
 			CassandraBatch: e,
@@ -439,7 +438,7 @@
 	case *CassandraExecute:
 		out.Event = &OneOf_CassandraExecute{
 			CassandraExecute: e,
-=======
+		}
 	case *KubernetesClusterCreate:
 		out.Event = &OneOf_KubernetesClusterCreate{
 			KubernetesClusterCreate: e,
@@ -451,7 +450,6 @@
 	case *KubernetesClusterDelete:
 		out.Event = &OneOf_KubernetesClusterDelete{
 			KubernetesClusterDelete: e,
->>>>>>> 245e67ad
 		}
 	default:
 		log.Errorf("Attempted to convert dynamic event of unknown type \"%v\" into protobuf event.", in.GetType())
