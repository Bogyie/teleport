--- conflicted
+++ resolved
@@ -3810,11 +3810,8 @@
 			resources[i] = respResource.GetSAMLIdPServiceProvider()
 		case types.KindIdentityCenterAccount:
 			resources[i] = respResource.GetAppServer()
-<<<<<<< HEAD
 		case types.KindIdentityCenterAccountAssignment:
 			resources[i] = respResource.GetIdentityCenterAccountAssignment()
-=======
->>>>>>> de8e27f6
 		default:
 			return nil, trace.NotImplemented("resource type %s does not support pagination", req.ResourceType)
 		}
