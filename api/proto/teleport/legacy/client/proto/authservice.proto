--- conflicted
+++ resolved
@@ -1940,19 +1940,6 @@
   DeviceUsage DeviceUsage = 3 [(gogoproto.jsontag) = "device_usage,omitempty"];
 }
 
-<<<<<<< HEAD
-// IdentityCenterAccount
-message IdentityCenterAccount {
-  string ID = 1;
-  string ARN = 2;
-  string AccountName = 3;
-  string Description = 4;
-}
-
-// IdentityCenterPermissionSet
-message IdentityCenterPermissionSet {
-  string ARN = 1;
-=======
 // IdentityCenterAccount holds information about an Identity Center account
 // within an IdentityCenterAccountAssignment
 message IdentityCenterAccount {
@@ -1976,18 +1963,13 @@
   string ARN = 1;
 
   // Name is the human readable name for the Permission Set
->>>>>>> 534796b3
   string Name = 2;
 }
 
 // IdentityCenterAccountAssignment represents a requestable Identity Center
-<<<<<<< HEAD
-// Account Assignment
-=======
 // Account Assignment. This is strictly a wire-format object for use with the
 // Unfied resource cache, and the types defined in the `identitycenter` package
 // should be used for actual processing.
->>>>>>> 534796b3
 message IdentityCenterAccountAssignment {
   // Kind is the database server resource kind.
   string Kind = 1 [(gogoproto.jsontag) = "kind"];
@@ -2001,10 +1983,6 @@
     (gogoproto.jsontag) = "metadata"
   ];
 
-<<<<<<< HEAD
-  string DisplayName = 5;
-  IdentityCenterAccount Account = 6;
-=======
   // DisplayName is a human-readable name for the Account assignment
   string DisplayName = 5;
 
@@ -2013,7 +1991,6 @@
 
   // PermissionSet is the Identity Center Permission Set this assignment
   // references
->>>>>>> 534796b3
   IdentityCenterPermissionSet PermissionSet = 7;
 }
 
