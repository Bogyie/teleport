// Copyright 2021 Gravitational, Inc
//
// Licensed under the Apache License, Version 2.0 (the "License");
// you may not use this file except in compliance with the License.
// You may obtain a copy of the License at
//
//      http://www.apache.org/licenses/LICENSE-2.0
//
// Unless required by applicable law or agreed to in writing, software
// distributed under the License is distributed on an "AS IS" BASIS,
// WITHOUT WARRANTIES OR CONDITIONS OF ANY KIND, either express or implied.
// See the License for the specific language governing permissions and
// limitations under the License.

syntax = "proto3";

package types;

import "gogoproto/gogo.proto";
import "google/protobuf/duration.proto";
import "google/protobuf/timestamp.proto";
import "google/protobuf/wrappers.proto";
import "teleport/attestation/v1/attestation.proto";
import "teleport/legacy/types/wrappers/wrappers.proto";

option go_package = "github.com/gravitational/teleport/api/types";
option (gogoproto.goproto_getters_all) = false;
option (gogoproto.marshaler_all) = true;
option (gogoproto.unmarshaler_all) = true;

message KeepAlive {
  reserved 3; // LeaseID
  reserved "LeaseID";

  // Name of the resource to keep alive.
  string Name = 1 [(gogoproto.jsontag) = "server_name"];
  // Namespace is the namespace of the resource.
  string Namespace = 2 [(gogoproto.jsontag) = "namespace"];
  // Expires is set to update expiry time of the resource.
  google.protobuf.Timestamp Expires = 4 [
    (gogoproto.stdtime) = true,
    (gogoproto.nullable) = false,
    (gogoproto.jsontag) = "expires"
  ];

  // The type of a KeepAlive. When adding a new type, please double-check
  // lib/usagereporter/teleport to see if we need any change in the resource
  // heartbeat event.
  enum KeepAliveType {
    UNKNOWN = 0;

    // "node", KindNode. For the sake of correct usage reporting, it shouldn't
    // be used for OpenSSH nodes.
    NODE = 1;
    // "app_server", KindAppServer
    APP = 2;
    // "db_server", KindDatabaseServer
    DATABASE = 3;
    // "windows_desktop_service", KindWindowsDesktopService
    WINDOWS_DESKTOP = 4;
    // "kube_server", KindKubeServer
    KUBERNETES = 5;
    // "db_service", KindDatabaseService
    DATABASE_SERVICE = 6;
  }

  // Type is the type (or kind) of the resource that's being kept alive.
  KeepAliveType Type = 9 [(gogoproto.jsontag) = "type"];
  // HostID is an optional UUID of the host the resource belongs to.
  string HostID = 10 [(gogoproto.jsontag) = "host_id,omitempty"];
}

// Metadata is resource metadata
message Metadata {
  reserved 7; // ID
  reserved "ID";

  // Name is an object name
  string Name = 1 [(gogoproto.jsontag) = "name"];
  // Namespace is object namespace. The field should be called "namespace"
  // when it returns in Teleport 2.4.
  string Namespace = 2 [(gogoproto.jsontag) = "-"];
  // Description is object description
  string Description = 3 [(gogoproto.jsontag) = "description,omitempty"];
  // Labels is a set of labels
  map<string, string> Labels = 5 [(gogoproto.jsontag) = "labels,omitempty"];
  // Expires is a global expiry time header can be set on any resource in the
  // system.
  google.protobuf.Timestamp Expires = 6 [
    (gogoproto.stdtime) = true,
    (gogoproto.nullable) = true,
    (gogoproto.jsontag) = "expires,omitempty"
  ];
  // Revision is an opaque identifier which tracks the versions of a resource
  // over time. Clients should ignore and not alter its value but must return
  // the revision in any updates of a resource.
  string Revision = 8 [(gogoproto.jsontag) = "revision,omitempty"];
}

// Rotation is a status of the rotation of the certificate authority
message Rotation {
  option (gogoproto.goproto_stringer) = false;
  option (gogoproto.stringer) = false;

  // State could be one of "init" or "in_progress".
  string State = 1 [(gogoproto.jsontag) = "state,omitempty"];
  // Phase is the current rotation phase.
  string Phase = 2 [(gogoproto.jsontag) = "phase,omitempty"];
  // Mode sets manual or automatic rotation mode.
  string Mode = 3 [(gogoproto.jsontag) = "mode,omitempty"];
  // CurrentID is the ID of the rotation operation
  // to differentiate between rotation attempts.
  string CurrentID = 4 [(gogoproto.jsontag) = "current_id"];
  // Started is set to the time when rotation has been started
  // in case if the state of the rotation is "in_progress".
  google.protobuf.Timestamp Started = 5 [
    (gogoproto.nullable) = false,
    (gogoproto.stdtime) = true,
    (gogoproto.jsontag) = "started,omitempty"
  ];
  // GracePeriod is a period during which old and new CA
  // are valid for checking purposes, but only new CA is issuing certificates.
  int64 GracePeriod = 6 [
    (gogoproto.jsontag) = "grace_period,omitempty",
    (gogoproto.casttype) = "Duration"
  ];
  // LastRotated specifies the last time of the completed rotation.
  google.protobuf.Timestamp LastRotated = 7 [
    (gogoproto.nullable) = false,
    (gogoproto.stdtime) = true,
    (gogoproto.jsontag) = "last_rotated,omitempty"
  ];
  // Schedule is a rotation schedule - used in
  // automatic mode to switch between phases.
  RotationSchedule Schedule = 8 [
    (gogoproto.nullable) = false,
    (gogoproto.jsontag) = "schedule,omitempty"
  ];
}

// RotationSchedule is a rotation schedule setting time switches
// for different phases.
message RotationSchedule {
  // UpdateClients specifies time to switch to the "Update clients" phase
  google.protobuf.Timestamp UpdateClients = 1 [
    (gogoproto.nullable) = false,
    (gogoproto.stdtime) = true,
    (gogoproto.jsontag) = "update_clients,omitempty"
  ];
  // UpdateServers specifies time to switch to the "Update servers" phase.
  google.protobuf.Timestamp UpdateServers = 2 [
    (gogoproto.nullable) = false,
    (gogoproto.stdtime) = true,
    (gogoproto.jsontag) = "update_servers,omitempty"
  ];
  // Standby specifies time to switch to the "Standby" phase.
  google.protobuf.Timestamp Standby = 3 [
    (gogoproto.nullable) = false,
    (gogoproto.stdtime) = true,
    (gogoproto.jsontag) = "standby,omitempty"
  ];
}

// ResourceHeader is a shared resource header
// used in cases when only type and name is known
message ResourceHeader {
  // Kind is a resource kind
  string Kind = 1 [(gogoproto.jsontag) = "kind,omitempty"];
  // SubKind is an optional resource sub kind, used in some resources
  string SubKind = 2 [(gogoproto.jsontag) = "sub_kind,omitempty"];
  // Version is the API version used to create the resource. It must be
  // specified. Based on this version, Teleport will apply different defaults on
  // resource creation or deletion. It must be an integer prefixed by "v".
  // For example: `v1`
  string Version = 3 [(gogoproto.jsontag) = "version,omitempty"];
  // Metadata is resource metadata
  Metadata Metadata = 4 [
    (gogoproto.nullable) = false,
    (gogoproto.jsontag) = "metadata,omitempty"
  ];
}

// DatabaseServerV3 represents a database access server.
message DatabaseServerV3 {
  option (gogoproto.goproto_stringer) = false;
  option (gogoproto.stringer) = false;

  // Kind is the database server resource kind.
  string Kind = 1 [(gogoproto.jsontag) = "kind"];
  // SubKind is an optional resource subkind.
  string SubKind = 2 [(gogoproto.jsontag) = "sub_kind,omitempty"];
  // Version is the resource version.
  string Version = 3 [(gogoproto.jsontag) = "version"];
  // Metadata is the database server metadata.
  Metadata Metadata = 4 [
    (gogoproto.nullable) = false,
    (gogoproto.jsontag) = "metadata"
  ];
  // Spec is the database server spec.
  DatabaseServerSpecV3 Spec = 5 [
    (gogoproto.nullable) = false,
    (gogoproto.jsontag) = "spec"
  ];
}

// DatabaseServerSpecV3 is the database server spec.
message DatabaseServerSpecV3 {
  reserved 1; // Description
  reserved "Description";
  reserved 2; // Protocol
  reserved "Protocol";
  reserved 3; // URI
  reserved "URI";
  reserved 4; // CACert
  reserved "CACert";
  reserved 5; // AWS
  reserved "AWS";
  reserved 9; // DynamicLabels
  reserved "DynamicLabels";
  reserved 11; // GCP
  reserved "GCP";

  // Version is the Teleport version that the server is running.
  string Version = 6 [(gogoproto.jsontag) = "version"];
  // Hostname is the database server hostname.
  string Hostname = 7 [(gogoproto.jsontag) = "hostname"];
  // HostID is the ID of the host the database server is running on.
  string HostID = 8 [(gogoproto.jsontag) = "host_id"];
  // Rotation contains the server CA rotation information.
  Rotation Rotation = 10 [
    (gogoproto.nullable) = false,
    (gogoproto.jsontag) = "rotation,omitempty"
  ];
  // Database is the database proxied by this database server.
  DatabaseV3 Database = 12 [(gogoproto.jsontag) = "database,omitempty"];
  // ProxyIDs is a list of proxy IDs this server is expected to be connected to.
  repeated string ProxyIDs = 13 [(gogoproto.jsontag) = "proxy_ids,omitempty"];
}

// DatabaseV3List represents a list of databases.
message DatabaseV3List {
  // Databases is a list of database resources.
  repeated DatabaseV3 Databases = 1;
}

// DatabaseV3 represents a single proxied database.
message DatabaseV3 {
  option (gogoproto.goproto_stringer) = false;
  option (gogoproto.stringer) = false;

  // Kind is the database resource kind.
  string Kind = 1 [(gogoproto.jsontag) = "kind"];
  // SubKind is an optional resource subkind.
  string SubKind = 2 [(gogoproto.jsontag) = "sub_kind,omitempty"];
  // Version is the resource version. It must be specified.
  // Supported values are: `v3`.
  string Version = 3 [(gogoproto.jsontag) = "version"];
  // Metadata is the database metadata.
  Metadata Metadata = 4 [
    (gogoproto.nullable) = false,
    (gogoproto.jsontag) = "metadata"
  ];
  // Spec is the database spec.
  DatabaseSpecV3 Spec = 5 [
    (gogoproto.nullable) = false,
    (gogoproto.jsontag) = "spec"
  ];
  // Status is the database runtime information.
  DatabaseStatusV3 Status = 6 [
    (gogoproto.nullable) = false,
    (gogoproto.jsontag) = "status"
  ];
}

// DatabaseSpecV3 is the database spec.
message DatabaseSpecV3 {
  // Protocol is the database protocol: postgres, mysql, mongodb, etc.
  string Protocol = 1 [(gogoproto.jsontag) = "protocol"];
  // URI is the database connection endpoint.
  string URI = 2 [(gogoproto.jsontag) = "uri"];
  // CACert is the PEM-encoded database CA certificate.
  //
  // DEPRECATED: Moved to TLS.CACert. DELETE IN 10.0.
  string CACert = 3 [
    (gogoproto.jsontag) = "ca_cert,omitempty",
    deprecated = true
  ];
  // DynamicLabels is the database dynamic labels.
  map<string, CommandLabelV2> DynamicLabels = 4 [
    (gogoproto.nullable) = false,
    (gogoproto.jsontag) = "dynamic_labels,omitempty"
  ];
  // AWS contains AWS specific settings for RDS/Aurora/Redshift databases.
  AWS AWS = 5 [
    (gogoproto.nullable) = false,
    (gogoproto.jsontag) = "aws,omitempty"
  ];
  // GCP contains parameters specific to GCP Cloud SQL databases.
  GCPCloudSQL GCP = 6 [
    (gogoproto.nullable) = false,
    (gogoproto.jsontag) = "gcp,omitempty"
  ];
  // Azure contains Azure specific database metadata.
  Azure Azure = 7 [
    (gogoproto.nullable) = false,
    (gogoproto.jsontag) = "azure,omitempty"
  ];
  // TLS is the TLS configuration used when establishing connection to target database.
  // Allows to provide custom CA cert or override server name.
  DatabaseTLS TLS = 8 [
    (gogoproto.nullable) = false,
    (gogoproto.jsontag) = "tls,omitempty"
  ];
  // AD is the Active Directory configuration for the database.
  AD AD = 9 [
    (gogoproto.nullable) = false,
    (gogoproto.jsontag) = "ad,omitempty"
  ];
  // MySQL is an additional section with MySQL database options.
  MySQLOptions MySQL = 10 [
    (gogoproto.nullable) = false,
    (gogoproto.jsontag) = "mysql,omitempty"
  ];
  // AdminUser is the database admin user for automatic user provisioning.
  DatabaseAdminUser AdminUser = 11 [(gogoproto.jsontag) = "admin_user,omitempty"];
  // MongoAtlas contains Atlas metadata about the database.
  MongoAtlas MongoAtlas = 12 [
    (gogoproto.nullable) = false,
    (gogoproto.jsontag) = "mongo_atlas,omitempty"
  ];
  // Oracle is an additional Oracle configuration options.
  OracleOptions Oracle = 13 [
    (gogoproto.nullable) = false,
    (gogoproto.jsontag) = "oracle,omitempty"
  ];
}

// DatabaseAdminUser contains information about privileged database user used
// for automatic user provisioning.
message DatabaseAdminUser {
  // Name is the username of the privileged database user.
  string Name = 1 [(gogoproto.jsontag) = "name"];
  // DefaultDatabase is the database that the privileged database user logs
  // into by default.
  //
  // Depending on the database type, this database may be used to store
  // procedures or data for managing database users.
  string DefaultDatabase = 2 [(gogoproto.jsontag) = "default_database"];
}

// OracleOptions contains information about privileged database user used
// for database audit.
message OracleOptions {
  // AuditUser is the Oracle database user privilege to access internal Oracle audit trail.
  string AuditUser = 1 [(gogoproto.jsontag) = "audit_user"];
}

// DatabaseStatusV3 contains runtime information about the database.
message DatabaseStatusV3 {
  // CACert is the auto-downloaded cloud database CA certificate.
  string CACert = 1 [(gogoproto.jsontag) = "ca_cert,omitempty"];
  // AWS is the auto-discovered AWS cloud database metadata.
  AWS AWS = 2 [
    (gogoproto.nullable) = false,
    (gogoproto.jsontag) = "aws"
  ];
  // MySQL is an additional section with MySQL runtime database information.
  MySQLOptions MySQL = 3 [
    (gogoproto.nullable) = false,
    (gogoproto.jsontag) = "mysql,omitempty"
  ];
  // ManagedUsers is a list of database users that are managed by Teleport.
  repeated string ManagedUsers = 4 [(gogoproto.jsontag) = "managed_users,omitempty"];
  // Azure is the auto-discovered Azure cloud database metadata.
  Azure Azure = 5 [
    (gogoproto.nullable) = false,
    (gogoproto.jsontag) = "azure"
  ];
}

// IAMPolicyStatus represents states that describe if an AWS database
// has its IAM policy properly configured or not.
// This enum is set in a Sync.Map during an IAM task that checks for the
// validity of IAM policy, and the database gets updated with the value
// from this map during a heartbeat.
enum IAMPolicyStatus {
  // IAM_POLICY_STATUS_UNSPECIFIED represents a zero value where
  // nothing has been attempted yet.
  IAM_POLICY_STATUS_UNSPECIFIED = 0;
  // IAM_POLICY_STATUS_PENDING represents a state where iam policy status
  // is pending to be checked. This enum value is set at the start of
  // registering a database -> IAM setup (before the db heartbeat starts).
  //
  // This state was required for two reasons:
  //   1) To be able to tell apart from an older service that do not update
  //      the IAMPolicyStatus (in which case the enum value will remain the
  //      zero value).
  //   2) When starting a database, the heartbeat and its IAM task starts,
  //      and the heartbeat may run first before the IAM task finishes.
  IAM_POLICY_STATUS_PENDING = 1;
  // IAM_POLICY_STATUS_FAILED represents a state where an error occured
  // while checking for IAM policy status eg: no AWS credentials provider found
  // or the policy was misconfigured.
  IAM_POLICY_STATUS_FAILED = 2;
  // IAM_POLICY_STATUS_SUCCESS represents a state where IAM policy was configured
  // correctly.
  IAM_POLICY_STATUS_SUCCESS = 3;
}

// AWS contains AWS metadata about the database.
message AWS {
  // Region is a AWS cloud region.
  string Region = 1 [(gogoproto.jsontag) = "region,omitempty"];
  // Redshift contains Redshift specific metadata.
  Redshift Redshift = 2 [
    (gogoproto.nullable) = false,
    (gogoproto.jsontag) = "redshift,omitempty"
  ];
  // RDS contains RDS specific metadata.
  RDS RDS = 3 [
    (gogoproto.nullable) = false,
    (gogoproto.jsontag) = "rds,omitempty"
  ];
  // AccountID is the AWS account ID this database belongs to.
  string AccountID = 4 [(gogoproto.jsontag) = "account_id,omitempty"];
  // ElastiCache contains AWS ElastiCache Redis specific metadata.
  ElastiCache ElastiCache = 5 [
    (gogoproto.nullable) = false,
    (gogoproto.jsontag) = "elasticache,omitempty"
  ];
  // SecretStore contains secret store configurations.
  SecretStore SecretStore = 6 [
    (gogoproto.nullable) = false,
    (gogoproto.jsontag) = "secret_store,omitempty"
  ];
  // MemoryDB contains AWS MemoryDB specific metadata.
  MemoryDB MemoryDB = 7 [
    (gogoproto.nullable) = false,
    (gogoproto.jsontag) = "memorydb,omitempty"
  ];
  // RDSProxy contains AWS Proxy specific metadata.
  RDSProxy RDSProxy = 8 [
    (gogoproto.nullable) = false,
    (gogoproto.jsontag) = "rdsproxy,omitempty"
  ];
  // RedshiftServerless contains AWS Redshift Serverless specific metadata.
  RedshiftServerless RedshiftServerless = 9 [
    (gogoproto.nullable) = false,
    (gogoproto.jsontag) = "redshift_serverless,omitempty"
  ];
  // ExternalID is an optional AWS external ID used to enable assuming an AWS role across accounts.
  string ExternalID = 10 [(gogoproto.jsontag) = "external_id,omitempty"];
  // AssumeRoleARN is an optional AWS role ARN to assume when accessing a database.
  // Set this field and ExternalID to enable access across AWS accounts.
  string AssumeRoleARN = 11 [(gogoproto.jsontag) = "assume_role_arn,omitempty"];
  // OpenSearch contains AWS OpenSearch specific metadata.
  OpenSearch OpenSearch = 12 [
    (gogoproto.nullable) = false,
    (gogoproto.jsontag) = "opensearch,omitempty"
  ];

  reserved 13;
  reserved "IAMPolicyExists";

  // IAMPolicyStatus indicates whether the IAM Policy is configured properly for database access.
  // If not, the user must update the AWS profile identity to allow access to the Database.
  // Eg for an RDS Database: the underlying AWS profile allows for `rds-db:connect` for the Database.
  IAMPolicyStatus IAMPolicyStatus = 14 [(gogoproto.jsontag) = "iam_policy_status"];
  // SessionTags is a list of AWS STS session tags.
  map<string, string> SessionTags = 15 [(gogoproto.jsontag) = "session_tags,omitempty"];

  // DocumentDB contains AWS DocumentDB specific metadata.
  DocumentDB DocumentDB = 16 [
    (gogoproto.nullable) = false,
    (gogoproto.jsontag) = "docdb,omitempty"
  ];
}

// SecretStore contains secret store configurations.
message SecretStore {
  // KeyPrefix specifies the secret key prefix.
  string KeyPrefix = 1 [(gogoproto.jsontag) = "key_prefix,omitempty"];
  // KMSKeyID specifies the AWS KMS key for encryption.
  string KMSKeyID = 2 [(gogoproto.jsontag) = "kms_key_id,omitempty"];
}

// Redshift contains AWS Redshift specific database metadata.
message Redshift {
  // ClusterID is the Redshift cluster identifier.
  string ClusterID = 1 [(gogoproto.jsontag) = "cluster_id,omitempty"];
}

// RDS contains AWS RDS specific database metadata.
message RDS {
  // InstanceID is the RDS instance identifier.
  string InstanceID = 1 [(gogoproto.jsontag) = "instance_id,omitempty"];
  // ClusterID is the RDS cluster (Aurora) identifier.
  string ClusterID = 2 [(gogoproto.jsontag) = "cluster_id,omitempty"];
  // ResourceID is the RDS instance resource identifier (db-xxx).
  string ResourceID = 3 [(gogoproto.jsontag) = "resource_id,omitempty"];
  // IAMAuth indicates whether database IAM authentication is enabled.
  bool IAMAuth = 4 [(gogoproto.jsontag) = "iam_auth"];
  // Subnets is a list of subnets for the RDS instance.
  repeated string Subnets = 5 [(gogoproto.jsontag) = "subnets,omitempty"];
  // VPCID is the VPC where the RDS is running.
  string VPCID = 6 [(gogoproto.jsontag) = "vpc_id,omitempty"];
  // SecurityGroups is a list of attached security groups for the RDS instance.
  repeated string SecurityGroups = 7 [(gogoproto.jsontag) = "security_groups,omitempty"];
}

// RDSProxy contains AWS RDS Proxy specific database metadata.
message RDSProxy {
  // Name is the identifier of an RDS Proxy.
  string Name = 1 [(gogoproto.jsontag) = "name,omitempty"];
  // CustomEndpointName is the identifier of an RDS Proxy custom endpoint.
  string CustomEndpointName = 2 [(gogoproto.jsontag) = "custom_endpoint_name,omitempty"];
  // ResourceID is the RDS instance resource identifier (prx-xxx).
  string ResourceID = 3 [(gogoproto.jsontag) = "resource_id,omitempty"];
}

// ElastiCache contains AWS ElastiCache Redis specific metadata.
message ElastiCache {
  // ReplicationGroupID is the Redis replication group ID.
  string ReplicationGroupID = 1 [(gogoproto.jsontag) = "replication_group_id,omitempty"];
  // UserGroupIDs is a list of user group IDs.
  repeated string UserGroupIDs = 2 [(gogoproto.jsontag) = "user_group_ids,omitempty"];
  // TransitEncryptionEnabled indicates whether in-transit encryption (TLS) is enabled.
  bool TransitEncryptionEnabled = 3 [(gogoproto.jsontag) = "transit_encryption_enabled,omitempty"];
  // EndpointType is the type of the endpoint.
  string EndpointType = 4 [(gogoproto.jsontag) = "endpoint_type,omitempty"];
}

// MemoryDB contains AWS MemoryDB specific metadata.
message MemoryDB {
  // ClusterName is the name of the MemoryDB cluster.
  string ClusterName = 1 [(gogoproto.jsontag) = "cluster_name,omitempty"];
  // ACLName is the name of the ACL associated with the cluster.
  string ACLName = 2 [(gogoproto.jsontag) = "acl_name,omitempty"];
  // TLSEnabled indicates whether in-transit encryption (TLS) is enabled.
  bool TLSEnabled = 3 [(gogoproto.jsontag) = "tls_enabled,omitempty"];
  // EndpointType is the type of the endpoint.
  string EndpointType = 4 [(gogoproto.jsontag) = "endpoint_type,omitempty"];
}

// RedshiftServerless contains AWS Redshift Serverless specific metadata.
message RedshiftServerless {
  // WorkgroupName is the workgroup name.
  string WorkgroupName = 1 [(gogoproto.jsontag) = "workgroup_name,omitempty"];
  // EndpointName is the VPC endpoint name.
  string EndpointName = 2 [(gogoproto.jsontag) = "endpoint_name,omitempty"];
  // WorkgroupID is the workgroup ID.
  string WorkgroupID = 3 [(gogoproto.jsontag) = "workgroup_id,omitempty"];
}

// OpenSearch contains AWS OpenSearch specific metadata.
message OpenSearch {
  // DomainName is the name of the domain.
  string DomainName = 1 [(gogoproto.jsontag) = "domain_name,omitempty"];
  // DomainID is the ID of the domain.
  string DomainID = 2 [(gogoproto.jsontag) = "domain_id,omitempty"];
  // EndpointType is the type of the endpoint.
  string EndpointType = 3 [(gogoproto.jsontag) = "endpoint_type,omitempty"];
}

// DocumentDB contains AWS DocumentDB specific metadata.
message DocumentDB {
  // ClusterID is the cluster identifier.
  string ClusterID = 1 [(gogoproto.jsontag) = "cluster_id,omitempty"];
  // InstanceID is the instance identifier.
  string InstanceID = 2 [(gogoproto.jsontag) = "instance_id,omitempty"];
  // EndpointType is the type of the endpoint.
  string EndpointType = 3 [(gogoproto.jsontag) = "endpoint_type,omitempty"];
}

// GCPCloudSQL contains parameters specific to GCP Cloud SQL databases.
message GCPCloudSQL {
  // ProjectID is the GCP project ID the Cloud SQL instance resides in.
  string ProjectID = 1 [(gogoproto.jsontag) = "project_id,omitempty"];
  // InstanceID is the Cloud SQL instance ID.
  string InstanceID = 2 [(gogoproto.jsontag) = "instance_id,omitempty"];
}

// Azure contains Azure specific database metadata.
message Azure {
  // Name is the Azure database server name.
  string Name = 1 [(gogoproto.jsontag) = "name,omitempty"];
  // ResourceID is the Azure fully qualified ID for the resource.
  string ResourceID = 2 [(gogoproto.jsontag) = "resource_id,omitempty"];
  // Redis contains Azure Cache for Redis specific database metadata.
  AzureRedis Redis = 3 [
    (gogoproto.nullable) = false,
    (gogoproto.jsontag) = "redis,omitempty"
  ];
  // IsFlexiServer is true if the database is an Azure Flexible server.
  bool IsFlexiServer = 4 [(gogoproto.jsontag) = "is_flexi_server,omitempty"];
}

// AzureRedis contains Azure Cache for Redis specific database metadata.
message AzureRedis {
  // ClusteringPolicy is the clustering policy for Redis Enterprise.
  string ClusteringPolicy = 1 [(gogoproto.jsontag) = "clustering_policy,omitempty"];
}

// AD contains Active Directory specific database configuration.
message AD {
  // KeytabFile is the path to the Kerberos keytab file.
  string KeytabFile = 1 [(gogoproto.jsontag) = "keytab_file,omitempty"];
  // Krb5File is the path to the Kerberos configuration file. Defaults to /etc/krb5.conf.
  string Krb5File = 2 [(gogoproto.jsontag) = "krb5_file,omitempty"];
  // Domain is the Active Directory domain the database resides in.
  string Domain = 3 [(gogoproto.jsontag) = "domain"];
  // SPN is the service principal name for the database.
  string SPN = 4 [(gogoproto.jsontag) = "spn"];
  // LDAPCert is a certificate from Windows LDAP/AD, optional; only for x509 Authentication.
  string LDAPCert = 5 [(gogoproto.jsontag) = "ldap_cert,omitempty"];
  // KDCHostName is the host name for a KDC for x509 Authentication.
  string KDCHostName = 6 [(gogoproto.jsontag) = "kdc_host_name,omitempty"];
}

// DatabaseTLSMode represents the level of TLS verification performed by
// DB agent when connecting to a database.
enum DatabaseTLSMode {
  // VERIFY_FULL performs full certificate validation.
  VERIFY_FULL = 0;
  // VERIFY_CA works the same as VERIFY_FULL, but it skips the hostname check.
  VERIFY_CA = 1;
  // INSECURE accepts any certificate provided by server. This is the least secure option.
  INSECURE = 2;
}

// DatabaseTLS contains TLS configuration options.
message DatabaseTLS {
  // Mode is a TLS connection mode.
  // 0 is "verify-full"; 1 is "verify-ca", 2 is "insecure".
  DatabaseTLSMode Mode = 1 [(gogoproto.jsontag) = "mode"];
  // CACert is an optional user provided CA certificate used for verifying
  // database TLS connection.
  string CACert = 2 [(gogoproto.jsontag) = "ca_cert,omitempty"];
  // ServerName allows to provide custom hostname. This value will override the
  // servername/hostname on a certificate during validation.
  string ServerName = 3 [(gogoproto.jsontag) = "server_name,omitempty"];
  // TrustSystemCertPool allows Teleport to trust certificate authorities
  // available on the host system. If not set (by default), Teleport only
  // trusts self-signed databases with TLS certificates signed by Teleport's
  // Database Server CA or the ca_cert specified in this TLS setting. For
  // cloud-hosted databases, Teleport downloads the corresponding required CAs
  // for validation.
  bool TrustSystemCertPool = 4 [(gogoproto.jsontag) = "trust_system_cert_pool,omitempty"];
}

// MySQLOptions are additional MySQL database options.
message MySQLOptions {
  // ServerVersion is the server version reported by DB proxy if the runtime information is
  // not available.
  string ServerVersion = 1 [(gogoproto.jsontag) = "server_version,omitempty"];
}

// MongoAtlas contains Atlas metadata about the database.
message MongoAtlas {
  // Name is the Atlas database instance name.
  string Name = 1 [(gogoproto.jsontag) = "name,omitempty"];
}

// InstanceV1 represents the state of a running teleport instance independent
// of the specific services that instance exposes.
message InstanceV1 {
  ResourceHeader Header = 1 [
    (gogoproto.nullable) = false,
    (gogoproto.jsontag) = "",
    (gogoproto.embed) = true
  ];
  InstanceSpecV1 Spec = 2 [
    (gogoproto.nullable) = false,
    (gogoproto.jsontag) = "spec"
  ];
}

message InstanceSpecV1 {
  // Version is the version of teleport this instance most recently advertised.
  string Version = 1 [(gogoproto.jsontag) = "version,omitempty"];

  // Services is the list of active services this instance most recently advertised.
  repeated string Services = 2 [
    (gogoproto.casttype) = "SystemRole",
    (gogoproto.jsontag) = "services,omitempty"
  ];

  // Hostname is the hostname this instance most recently advertised.
  string Hostname = 3 [(gogoproto.jsontag) = "hostname,omitempty"];

  // AuthID is the ID of the Auth Service that most recently observed this instance.
  string AuthID = 4 [(gogoproto.jsontag) = "auth_id,omitempty"];

  // LastSeen is the last time an Auth Service server reported observing this instance.
  google.protobuf.Timestamp LastSeen = 5 [
    (gogoproto.stdtime) = true,
    (gogoproto.nullable) = false,
    (gogoproto.jsontag) = "last_seen,omitempty"
  ];

  // ControlLog is the log of recent important instance control events related to this instance. See comments
  // on the InstanceControlLogEntry type for details.
  repeated InstanceControlLogEntry ControlLog = 6 [
    (gogoproto.nullable) = false,
    (gogoproto.jsontag) = "control_log,omitempty"
  ];

  // ExternalUpgrader identifies the external upgrader that the instance is configured to
  // export schedules to (e.g. 'kube'). Empty if no upgrader is defined.
  string ExternalUpgrader = 7 [(gogoproto.jsontag) = "ext_upgrader,omitempty"];

  // ExternalUpgraderVersion identifies the external upgrader version. Empty if no upgrader is defined.
  string ExternalUpgraderVersion = 8 [(gogoproto.jsontag) = "ext_upgrader_version,omitempty"];
}

// InstanceControlLogEntry represents an entry in a given instance's control log. The control log of
// an instance is protected by CompareAndSwap semantics, allowing entries to function as a means of
// synchronization as well as recordkeeping. For example, an Auth Service instance intending to trigger an upgrade
// for a given instance can check its control log for 'upgrade-attempt' entries. If no such entry exists,
// it can attempt to write an 'upgrade-attempt' entry of its own. If that entry successfully writes without
// hitting a CompareFailed, the Auth Service instance knows that no other Auth Service instances will make concurrent upgrade
// attempts while that entry persists.
//
// NOTE: Due to resource size and backend throughput limitations, care should be taken to minimize the
// use and size of instance control log entries.
//
message InstanceControlLogEntry {
  // Type represents the type of control log entry this is (e.g. 'upgrade-attempt').
  string Type = 1 [(gogoproto.jsontag) = "type,omitempty"];

  // ID is a random identifier used to assist in uniquely identifying entries. This value may
  // be unique, or it may be used to associate a collection of related entries (e.g. an upgrade
  // attempt entry may use the same ID as an associated upgrade failure entry if appropriate).
  uint64 ID = 2 [(gogoproto.jsontag) = "id,omitempty"];

  // Time is the time at which the event represented by this entry occurred (used in determining
  // ordering and expiry).
  google.protobuf.Timestamp Time = 3 [
    (gogoproto.stdtime) = true,
    (gogoproto.nullable) = false,
    (gogoproto.jsontag) = "time,omitempty"
  ];

  // TTL is an optional custom time to live for this control log entry. Some control log entries
  // (e.g. an upgrade failure) may require longer than normal TTLs in order to ensure visibility.
  // If a log entry's TTL results in it having an intended expiry further in the future than the
  // expiry of the enclosing Instance resource, the instance resource's expiry will be bumped
  // to accommodate preservation of the log. Because of this fact, custom entry TTLs should be
  // used sparingly, as excess usage could result in unexpected backend growth for high churn
  // clusters.
  int64 TTL = 4 [
    (gogoproto.jsontag) = "ttl,omitempty",
    (gogoproto.casttype) = "time.Duration"
  ];

  // Labels is an arbitrary collection of key-value pairs. The expected labels are determined by the
  // type of the entry. Use of labels is preferable to adding new fields in some cases in order to
  // preserve fields across auth downgrades (this is mostly relevant for the version-control system).
  map<string, string> Labels = 5 [(gogoproto.jsontag) = "labels,omitempty"];
}

// InstanceFilter matches instance resources.
message InstanceFilter {
  // ServerID matches exactly one instance by server ID if specified.
  string ServerID = 1;

  // Version matches instance version if specified.
  string Version = 2;

  // Services matches the instance services if specified. Note that this field matches all instances which
  // expose *at least* one of the listed services. This is in contrast to service matching in version
  // directives which match instances that expose a *at most* the listed services.
  repeated string Services = 3 [(gogoproto.casttype) = "SystemRole"];

  // ExternalUpgrader matches instance upgrader if specified.
  string ExternalUpgrader = 4;

  // NoExtUpgrader explicitly matches instances for which no upgrader is defined.
  bool NoExtUpgrader = 5;

  // OlderThanVersion is an optional exclusive upper version bound.
  string OlderThanVersion = 6;

  // NewerThanVersion is an optional exclusive lower version bound.
  string NewerThanVersion = 7;
}

// ServerV2 represents a Node, App, Database, Proxy or Auth Service instance in a Teleport cluster.
message ServerV2 {
  option (gogoproto.goproto_stringer) = false;
  option (gogoproto.stringer) = false;

  // Kind is a resource kind
  string Kind = 1 [(gogoproto.jsontag) = "kind"];
  // SubKind is an optional resource sub kind, used in some resources
  string SubKind = 2 [(gogoproto.jsontag) = "sub_kind,omitempty"];
  // Version is version
  string Version = 3 [(gogoproto.jsontag) = "version"];
  // Metadata is resource metadata
  Metadata Metadata = 4 [
    (gogoproto.nullable) = false,
    (gogoproto.jsontag) = "metadata"
  ];
  // Spec is a server spec
  ServerSpecV2 Spec = 5 [
    (gogoproto.nullable) = false,
    (gogoproto.jsontag) = "spec"
  ];
}

// ServerSpecV2 is a specification for V2 Server
message ServerSpecV2 {
  reserved 2;
  reserved "PublicAddr";

  // Addr is a host:port address where this server can be reached.
  string Addr = 1 [(gogoproto.jsontag) = "addr"];
  // Hostname is server hostname
  string Hostname = 3 [(gogoproto.jsontag) = "hostname"];
  // CmdLabels is server dynamic labels
  map<string, CommandLabelV2> CmdLabels = 4 [
    (gogoproto.nullable) = false,
    (gogoproto.jsontag) = "cmd_labels,omitempty"
  ];
  // Rotation specifies server rotation
  Rotation Rotation = 5 [
    (gogoproto.nullable) = false,
    (gogoproto.jsontag) = "rotation,omitempty"
  ];
  // UseTunnel indicates that connections to this server should occur over a
  // reverse tunnel.
  bool UseTunnel = 6 [(gogoproto.jsontag) = "use_tunnel,omitempty"];
  // TeleportVersion is the teleport version that the server is running on
  string Version = 7 [(gogoproto.jsontag) = "version"];

  // PeerAddr is the address a proxy server is reachable at by its peer proxies.
  string PeerAddr = 11 [(gogoproto.jsontag) = "peer_addr,omitempty"];
  // ProxyIDs is a list of proxy IDs this server is expected to be connected to.
  repeated string ProxyIDs = 12 [(gogoproto.jsontag) = "proxy_ids,omitempty"];
  // PublicAddrs is a list of public addresses where this server can be reached.
  repeated string public_addrs = 13;
  // CloudMetadata contains info about the cloud instance the server is running
  // on, if any.
  CloudMetadata CloudMetadata = 14 [(gogoproto.jsontag) = "cloud_metadata,omitempty"];

  reserved 8;
  reserved 10;
  reserved "KubernetesClusters";
  reserved 9; // Apps json_tag="apps"
  reserved "Apps";
}

// AWSInfo contains attributes to match to an EC2 instance.
message AWSInfo {
  // AccountID is an AWS account ID.
  string AccountID = 1 [(gogoproto.jsontag) = "account_id"];
  // InstanceID is an EC2 instance ID.
  string InstanceID = 2 [(gogoproto.jsontag) = "instance_id"];
  // Region is the AWS EC2 Instance Region.
  string Region = 3 [(gogoproto.jsontag) = "region,omitempty"];
  // VPCID is the AWS VPC ID where the Instance is running.
  string VPCID = 4 [(gogoproto.jsontag) = "vpc_id,omitempty"];
  // Integration is the integration name that added this Node.
  // When connecting to it, it will use this integration to issue AWS API calls in order to set up the connection.
  // This includes sending an SSH Key and then opening a tunnel (EC2 Instance Connect Endpoint) so Teleport can connect to it.
  string Integration = 5 [(gogoproto.jsontag) = "integration,omitempty"];
  // SubnetID is the Subnet ID in use by the instance.
  string SubnetID = 6 [(gogoproto.jsontag) = "subnet_id,omitempty"];
}

// CloudMetadata contains info about the cloud instance a server is running
// on, if any.
message CloudMetadata {
  // AWSInfo contains attributes to match to an EC2 instance.
  AWSInfo AWS = 1 [(gogoproto.jsontag) = "aws,omitempty"];
}

// AppServerV3 represents a single proxied web app.
message AppServerV3 {
  option (gogoproto.goproto_stringer) = false;
  option (gogoproto.stringer) = false;

  // Kind is the app server resource kind. Always "app_server".
  string Kind = 1 [(gogoproto.jsontag) = "kind"];
  // SubKind is an optional resource subkind.
  string SubKind = 2 [(gogoproto.jsontag) = "sub_kind,omitempty"];
  // Version is the resource version.
  string Version = 3 [(gogoproto.jsontag) = "version"];
  // Metadata is the app server metadata.
  Metadata Metadata = 4 [
    (gogoproto.nullable) = false,
    (gogoproto.jsontag) = "metadata"
  ];
  // Spec is the app server spec.
  AppServerSpecV3 Spec = 5 [
    (gogoproto.nullable) = false,
    (gogoproto.jsontag) = "spec"
  ];
}

// AppServerSpecV3 is the app access server spec.
message AppServerSpecV3 {
  // Version is the Teleport version that the server is running.
  string Version = 1 [(gogoproto.jsontag) = "version"];
  // Hostname is the app server hostname.
  string Hostname = 2 [(gogoproto.jsontag) = "hostname"];
  // HostID is the app server host uuid.
  string HostID = 3 [(gogoproto.jsontag) = "host_id"];
  // Rotation contains the app server CA rotation information.
  Rotation Rotation = 4 [
    (gogoproto.nullable) = false,
    (gogoproto.jsontag) = "rotation,omitempty"
  ];
  // App is the app proxied by this app server.
  AppV3 App = 5 [(gogoproto.jsontag) = "app"];
  // ProxyIDs is a list of proxy IDs this server is expected to be connected to.
  repeated string ProxyIDs = 6 [(gogoproto.jsontag) = "proxy_ids,omitempty"];
}

// AppV3List represents a list of app resources.
message AppV3List {
  // Apps is a list of app resources.
  repeated AppV3 Apps = 1;
}

// AppV3 represents an app resource.
message AppV3 {
  option (gogoproto.goproto_stringer) = false;
  option (gogoproto.stringer) = false;

  // Kind is the app resource kind. Always "app".
  string Kind = 1 [(gogoproto.jsontag) = "kind"];
  // SubKind is an optional resource subkind.
  string SubKind = 2 [(gogoproto.jsontag) = "sub_kind,omitempty"];
  // Version is the resource version. It must be specified.
  // Supported values are:`v3`.
  string Version = 3 [(gogoproto.jsontag) = "version"];
  // Metadata is the app resource metadata.
  Metadata Metadata = 4 [
    (gogoproto.nullable) = false,
    (gogoproto.jsontag) = "metadata"
  ];
  // Spec is the app resource spec.
  AppSpecV3 Spec = 5 [
    (gogoproto.nullable) = false,
    (gogoproto.jsontag) = "spec"
  ];
}

// CORSPolicy defines the CORS policy for AppSpecV3
message CORSPolicy {
  // allowed_origins specifies which origins are allowed to access the app.
  repeated string allowed_origins = 1 [(gogoproto.jsontag) = "allowed_origins,omitempty"];
  // allowed_methods specifies which methods are allowed when accessing the app.
  repeated string allowed_methods = 2 [(gogoproto.jsontag) = "allowed_methods,omitempty"];
  // allowed_headers specifies which headers can be used when accessing the app.
  repeated string allowed_headers = 3 [(gogoproto.jsontag) = "allowed_headers,omitempty"];
  // allow_credentials indicates whether credentials are allowed.
  bool allow_credentials = 4 [(gogoproto.jsontag) = "allow_credentials,omitempty"];
  // max_age indicates how long (in seconds) the results of a preflight request can be cached.
  uint32 max_age = 5 [(gogoproto.jsontag) = "max_age,omitempty"];
  // exposed_headers indicates which headers are made available to scripts via the browser.
  repeated string exposed_headers = 6 [(gogoproto.jsontag) = "exposed_headers,omitempty"];
}

// AppSpecV3 is the AppV3 resource spec.
message AppSpecV3 {
  // URI is the web app endpoint.
  string URI = 1 [(gogoproto.jsontag) = "uri"];
  // PublicAddr is the public address the application is accessible at.
  string PublicAddr = 2 [(gogoproto.jsontag) = "public_addr,omitempty"];
  // DynamicLabels are the app's command labels.
  map<string, CommandLabelV2> DynamicLabels = 3 [
    (gogoproto.nullable) = false,
    (gogoproto.jsontag) = "dynamic_labels,omitempty"
  ];
  // InsecureSkipVerify disables app's TLS certificate verification.
  bool InsecureSkipVerify = 4 [(gogoproto.jsontag) = "insecure_skip_verify"];
  // Rewrite is a list of rewriting rules to apply to requests and responses.
  Rewrite Rewrite = 5 [(gogoproto.jsontag) = "rewrite,omitempty"];
  // AWS contains additional options for AWS applications.
  AppAWS AWS = 6 [(gogoproto.jsontag) = "aws,omitempty"];
  // Cloud identifies the cloud instance the app represents.
  string Cloud = 7 [(gogoproto.jsontag) = "cloud,omitempty"];
  // UserGroups are a list of user group IDs that this app is associated with.
  repeated string UserGroups = 8;
  // Integration is the integration name that must be used to access this Application.
  // Only applicable to AWS App Access.
  // If present, the Application must use the Integration's credentials instead of ambient credentials to access Cloud APIs.
  string Integration = 9 [(gogoproto.jsontag) = "integration,omitempty"];
  // RequiredAppNames is a list of app names that are required for this app to function. Any app listed here will
  // be part of the authentication redirect flow and authenticate along side this app.
  repeated string RequiredAppNames = 10 [(gogoproto.jsontag) = "required_app_names,omitempty"];
  // CORSPolicy defines the Cross-Origin Resource Sharing settings for the app.
  CORSPolicy CORS = 11 [(gogoproto.jsontag) = "cors,omitempty"];

  AppIdentityCenter IdentityCenter = 99 [(gogoproto.jsontag) = "identity_center,omitempty"];
}

message IdentityCenterPermissionSet {
  string ARN = 1 [(gogoproto.jsontag) = "arn,omitempty"];
  string Name = 2 [(gogoproto.jsontag) = "name,omitempty"];
  bool RequireRequest = 3 [(gogoproto.jsontag) = "requireRequest,omitempty"];
}

message AppIdentityCenter {
  string AccountID = 1 [(gogoproto.jsontag) = "account_id,omitempty"];
  repeated IdentityCenterPermissionSet PermissionSets = 2 [(gogoproto.jsontag) = "permission_sets,omitempty"];
}

// AppServerOrSAMLIdPServiceProviderV1 holds either an AppServerV3 or a SAMLIdPServiceProviderV1 resource (never both).
// Used in application listings that request both app servers and saml apps.
//
// DEPRECATED: Use AppServer and SAMLIdPServiceProvider type individually.
message AppServerOrSAMLIdPServiceProviderV1 {
  option deprecated = true;
  option (gogoproto.goproto_stringer) = false;
  option (gogoproto.stringer) = false;
  // Kind is the resource kind. Always "app_server_saml_idp_sp".
  string Kind = 1 [(gogoproto.jsontag) = "kind"];
  // The AppServer or SAMLIdPServiceProvider resource.
  oneof Resource {
    // AppServer is the AppServer resource.
    AppServerV3 AppServer = 2 [(gogoproto.jsontag) = "app_server,omitempty"];
    // SAMLIdPServiceProvider is the SAMLIdPServiceProvider resource.
    SAMLIdPServiceProviderV1 SAMLIdPServiceProvider = 3 [(gogoproto.jsontag) = "saml_idp_service_provider,omitempty"];
  }
}

// Rewrite is a list of rewriting rules to apply to requests and responses.
message Rewrite {
  // Redirect defines a list of hosts which will be rewritten to the public
  // address of the application if they occur in the "Location" header.
  repeated string Redirect = 1 [(gogoproto.jsontag) = "redirect,omitempty"];
  // Headers is a list of headers to inject when passing the request over
  // to the application.
  repeated Header Headers = 2 [(gogoproto.jsontag) = "headers,omitempty"];
  // JWTClaims configures whether roles/traits are included in the JWT token.
  string JWTClaims = 3 [(gogoproto.jsontag) = "jwt_claims,omitempty"];
}

// Header represents a single http header passed over to the proxied application.
message Header {
  // Name is the http header name.
  string Name = 1 [(gogoproto.jsontag) = "name"];
  // Value is the http header value.
  string Value = 2 [(gogoproto.jsontag) = "value"];
}

// CommandLabelV2 is a label that has a value as a result of the
// output generated by running command, e.g. hostname
message CommandLabelV2 {
  // Period is a time between command runs
  int64 Period = 1 [
    (gogoproto.jsontag) = "period",
    (gogoproto.casttype) = "Duration"
  ];
  // Command is a command to run
  repeated string Command = 2 [(gogoproto.jsontag) = "command"];
  // Result captures standard output
  string Result = 3 [(gogoproto.jsontag) = "result"];
}

// AppAWS contains additional options for AWS applications.
message AppAWS {
  // ExternalID is the AWS External ID used when assuming roles in this app.
  string ExternalID = 1 [(gogoproto.jsontag) = "external_id,omitempty"];
}

// PrivateKeyType is the storage type of a private key.
enum PrivateKeyType {
  // RAW is a plaintext private key.
  RAW = 0;
  // PKCS11 is a private key backed by a PKCS11 device such as HSM.
  PKCS11 = 1;
  // GCP_KMS is a private key backed by GCP KMS.
  GCP_KMS = 2;
  // AWS_KMS is a private key backed by AWS KMS.
  AWS_KMS = 3;
}

// SSHKeyPair is an SSH CA key pair.
message SSHKeyPair {
  // PublicKey is the SSH public key.
  bytes PublicKey = 1 [(gogoproto.jsontag) = "public_key,omitempty"];
  // PrivateKey is the SSH private key.
  bytes PrivateKey = 2 [(gogoproto.jsontag) = "private_key,omitempty"];
  // PrivateKeyType is the type of the PrivateKey.
  PrivateKeyType PrivateKeyType = 3 [(gogoproto.jsontag) = "private_key_type,omitempty"];
}

// TLSKeyPair is a TLS key pair
message TLSKeyPair {
  // Cert is a PEM encoded TLS cert
  bytes Cert = 1 [(gogoproto.jsontag) = "cert,omitempty"];
  // Key is a PEM encoded TLS key
  bytes Key = 2 [(gogoproto.jsontag) = "key,omitempty"];
  // KeyType is the type of the Key.
  PrivateKeyType KeyType = 3 [(gogoproto.jsontag) = "key_type,omitempty"];
}

// JWTKeyPair is a PEM encoded keypair used for signing JWT tokens.
message JWTKeyPair {
  // PublicKey is a PEM encoded public key.
  bytes PublicKey = 1 [(gogoproto.jsontag) = "public_key,omitempty"];
  // PrivateKey is a PEM encoded private key.
  bytes PrivateKey = 2 [(gogoproto.jsontag) = "private_key,omitempty"];
  // PrivateKeyType is the type of the PrivateKey.
  PrivateKeyType PrivateKeyType = 3 [(gogoproto.jsontag) = "private_key_type,omitempty"];
}

// CertAuthorityV2 is version 2 resource spec for Cert Authority
message CertAuthorityV2 {
  option (gogoproto.goproto_stringer) = false;
  option (gogoproto.stringer) = false;
  // Kind is a resource kind
  string Kind = 1 [(gogoproto.jsontag) = "kind"];
  // SubKind is an optional resource sub kind, used in some resources
  string SubKind = 2 [(gogoproto.jsontag) = "sub_kind,omitempty"];
  // Version is version
  string Version = 3 [(gogoproto.jsontag) = "version"];
  // Metadata is connector metadata
  Metadata Metadata = 4 [
    (gogoproto.nullable) = false,
    (gogoproto.jsontag) = "metadata"
  ];
  // Spec contains cert authority specification
  CertAuthoritySpecV2 Spec = 5 [
    (gogoproto.nullable) = false,
    (gogoproto.jsontag) = "spec"
  ];
}

// CertAuthoritySpecV2 is a host or user certificate authority that
// can check and if it has private key stored as well, sign it too
message CertAuthoritySpecV2 {
  reserved 3, 4, 7, 10;
  // Type is either user or host certificate authority
  string Type = 1 [
    (gogoproto.jsontag) = "type",
    (gogoproto.casttype) = "CertAuthType"
  ];
  // ClusterName identifies the cluster name this authority serves.
  string ClusterName = 2 [(gogoproto.jsontag) = "cluster_name"];
  // Roles is a list of roles assumed by users signed by this CA
  repeated string Roles = 5 [(gogoproto.jsontag) = "roles,omitempty"];
  // RoleMap specifies role mappings to remote roles
  repeated RoleMapping RoleMap = 6 [
    (gogoproto.nullable) = false,
    (gogoproto.jsontag) = "role_map,omitempty"
  ];
  // Rotation is a status of the certificate authority rotation
  Rotation Rotation = 8 [
    (gogoproto.nullable) = true,
    (gogoproto.jsontag) = "rotation,omitempty"
  ];
  // SigningAlgType is unused.
  //
  // Deprecated: SigningAlgType is unused.
  enum SigningAlgType {
    option deprecated = true;
    UNKNOWN = 0;
    RSA_SHA1 = 1;
    RSA_SHA2_256 = 2;
    RSA_SHA2_512 = 3;
  }
  // SigningAlg is unused.
  //
  // Deprecated: SigningAlg is unused.
  SigningAlgType SigningAlg = 9 [
    (gogoproto.jsontag) = "signing_alg,omitempty",
    deprecated = true
  ];
  // ActiveKeys are the CA key sets used to sign any new certificates.
  CAKeySet ActiveKeys = 11 [
    (gogoproto.nullable) = false,
    (gogoproto.jsontag) = "active_keys,omitempty"
  ];
  // AdditionalTrustedKeys are additional CA key sets that can be used to
  // verify certificates. Certificates should be verified with
  // AdditionalTrustedKeys and ActiveKeys combined.
  CAKeySet AdditionalTrustedKeys = 12 [
    (gogoproto.nullable) = false,
    (gogoproto.jsontag) = "additional_trusted_keys,omitempty"
  ];
}

// CAKeySet is the set of CA keys.
message CAKeySet {
  // SSH contains SSH CA key pairs.
  repeated SSHKeyPair SSH = 1 [(gogoproto.jsontag) = "ssh,omitempty"];
  // TLS contains TLS CA key/cert pairs.
  repeated TLSKeyPair TLS = 2 [(gogoproto.jsontag) = "tls,omitempty"];
  // JWT contains JWT signing key pairs.
  repeated JWTKeyPair JWT = 3 [(gogoproto.jsontag) = "jwt,omitempty"];
}

// RoleMapping provides mapping of remote roles to local roles
// for trusted clusters
message RoleMapping {
  // Remote specifies remote role name to map from
  string Remote = 1 [(gogoproto.jsontag) = "remote"];
  // Local specifies local roles to map to
  repeated string Local = 2 [(gogoproto.jsontag) = "local"];
}

// ProvisionTokenV1 is a provisioning token V1
message ProvisionTokenV1 {
  option (gogoproto.goproto_stringer) = false;
  option (gogoproto.stringer) = false;

  // Roles is a list of roles associated with the token,
  // that will be converted to metadata in the SSH and X509
  // certificates issued to the user of the token
  repeated string Roles = 1 [
    (gogoproto.jsontag) = "roles",
    (gogoproto.casttype) = "SystemRole"
  ];
  // Expires is a global expiry time header can be set on any resource in the
  // system.
  google.protobuf.Timestamp Expires = 2 [
    (gogoproto.stdtime) = true,
    (gogoproto.nullable) = false,
    (gogoproto.jsontag) = "expires,omitempty"
  ];
  // Token is a token name
  string Token = 3 [(gogoproto.jsontag) = "token"];
}

// ProvisionTokenV2 specifies provisioning token
message ProvisionTokenV2 {
  option (gogoproto.goproto_stringer) = false;
  option (gogoproto.stringer) = false;

  // Kind is a resource kind
  string Kind = 1 [(gogoproto.jsontag) = "kind"];
  // SubKind is an optional resource sub kind, used in some resources
  string SubKind = 2 [(gogoproto.jsontag) = "sub_kind,omitempty"];
  // Version is the resource version. It must be specified.
  // Supported values are:`v2`.
  string Version = 3 [(gogoproto.jsontag) = "version"];
  // Metadata is resource metadata
  Metadata Metadata = 4 [
    (gogoproto.nullable) = false,
    (gogoproto.jsontag) = "metadata"
  ];
  // Spec is a provisioning token V2 spec
  ProvisionTokenSpecV2 Spec = 5 [
    (gogoproto.nullable) = false,
    (gogoproto.jsontag) = "spec"
  ];
}

// ProvisionTokenV2List is a list of provisioning tokens.
message ProvisionTokenV2List {
  // ProvisionTokens is a list of provisioning tokens.
  repeated ProvisionTokenV2 ProvisionTokens = 1;
}

// TokenRule is a rule that a joining node must match in order to use the
// associated token.
message TokenRule {
  // AWSAccount is the AWS account ID.
  string AWSAccount = 1 [(gogoproto.jsontag) = "aws_account,omitempty"];
  // AWSRegions is used for the EC2 join method and is a list of AWS regions a
  // node is allowed to join from.
  repeated string AWSRegions = 2 [(gogoproto.jsontag) = "aws_regions,omitempty"];
  // AWSRole is used for the EC2 join method and is the ARN of the AWS
  // role that the Auth Service will assume in order to call the ec2 API.
  string AWSRole = 3 [(gogoproto.jsontag) = "aws_role,omitempty"];
  // AWSARN is used for the IAM join method, the AWS identity of joining nodes
  // must match this ARN. Supports wildcards "*" and "?".
  string AWSARN = 4 [(gogoproto.jsontag) = "aws_arn,omitempty"];
}

// ProvisionTokenSpecV2 is a specification for V2 token
message ProvisionTokenSpecV2 {
  // Roles is a list of roles associated with the token,
  // that will be converted to metadata in the SSH and X509
  // certificates issued to the user of the token
  repeated string Roles = 1 [
    (gogoproto.jsontag) = "roles",
    (gogoproto.casttype) = "SystemRole"
  ];
  // Allow is a list of TokenRules, nodes using this token must match one
  // allow rule to use this token.
  repeated TokenRule Allow = 2 [(gogoproto.jsontag) = "allow,omitempty"];
  // AWSIIDTTL is the TTL to use for AWS EC2 Instance Identity Documents used
  // to join the cluster with this token.
  int64 AWSIIDTTL = 3 [
    (gogoproto.jsontag) = "aws_iid_ttl,omitempty",
    (gogoproto.casttype) = "Duration"
  ];
  // JoinMethod is the joining method required in order to use this token.
  // Supported joining methods include: azure, circleci, ec2, gcp, github, gitlab, iam, kubernetes, spacelift, token, tpm
  string JoinMethod = 4 [
    (gogoproto.jsontag) = "join_method",
    (gogoproto.casttype) = "JoinMethod"
  ];
  // BotName is the name of the bot this token grants access to, if any
  string BotName = 5 [(gogoproto.jsontag) = "bot_name,omitempty"];
  // SuggestedLabels is a set of labels that resources should set when using this token to enroll
  // themselves in the cluster.
  // Currently, only node-join scripts create a configuration according to the suggestion.
  wrappers.LabelValues SuggestedLabels = 6 [
    (gogoproto.nullable) = false,
    (gogoproto.jsontag) = "suggested_labels,omitempty",
    (gogoproto.customtype) = "Labels"
  ];
  // GitHub allows the configuration of options specific to the "github" join method.
  ProvisionTokenSpecV2GitHub GitHub = 7 [(gogoproto.jsontag) = "github,omitempty"];
  // CircleCI allows the configuration of options specific to the "circleci" join method.
  ProvisionTokenSpecV2CircleCI CircleCI = 8 [(gogoproto.jsontag) = "circleci,omitempty"];
  // SuggestedAgentMatcherLabels is a set of labels to be used by agents to match on resources.
  // When an agent uses this token, the agent should monitor resources that match those labels.
  // For databases, this means adding the labels to `db_service.resources.labels`.
  // Currently, only node-join scripts create a configuration according to the suggestion.
  wrappers.LabelValues SuggestedAgentMatcherLabels = 9 [
    (gogoproto.nullable) = false,
    (gogoproto.jsontag) = "suggested_agent_matcher_labels,omitempty",
    (gogoproto.customtype) = "Labels"
  ];
  // Kubernetes allows the configuration of options specific to the "kubernetes" join method.
  ProvisionTokenSpecV2Kubernetes Kubernetes = 10 [(gogoproto.jsontag) = "kubernetes,omitempty"];
  // Azure allows the configuration of options specific to the "azure" join method.
  ProvisionTokenSpecV2Azure Azure = 11 [(gogoproto.jsontag) = "azure,omitempty"];
  // GitLab allows the configuration of options specific to the "gitlab" join method.
  ProvisionTokenSpecV2GitLab GitLab = 12 [(gogoproto.jsontag) = "gitlab,omitempty"];
  // GCP allows the configuration of options specific to the "gcp" join method.
  ProvisionTokenSpecV2GCP GCP = 13 [(gogoproto.jsontag) = "gcp,omitempty"];
  // Spacelift allows the configuration of options specific to the "spacelift" join method.
  ProvisionTokenSpecV2Spacelift Spacelift = 14 [(gogoproto.jsontag) = "spacelift,omitempty"];
  // TPM allows the configuration of options specific to the "tpm" join method.
  ProvisionTokenSpecV2TPM TPM = 15 [(gogoproto.jsontag) = "tpm,omitempty"];
  // TerraformCloud allows the configuration of options specific to the "terraform_cloud" join method.
  ProvisionTokenSpecV2TerraformCloud TerraformCloud = 16 [(gogoproto.jsontag) = "terraform_cloud,omitempty"];
}

// ProvisionTokenSpecV2TPM contains the TPM-specific part of the
// ProvisionTokenSpecV2
message ProvisionTokenSpecV2TPM {
  message Rule {
    reserved 2, 3;
    reserved "EKPubHash", "EKCertSerial";
    // Description is a human-readable description of the rule. It has no
    // bearing on whether or not a TPM is allowed to join, but can be used
    // to associate a rule with a specific host (e.g the asset tag of the server
    // in which the TPM resides).
    // Example: "build-server-100"
    string Description = 1 [(gogoproto.jsontag) = "description,omitempty"];
    // EKPublicHash is the SHA256 hash of the EKPub marshaled in PKIX format
    // and encoded in hexadecimal. This value will also be checked when a TPM
    // has submitted an EKCert, and the public key in the EKCert will be used
    // for this check.
    // Example: d4b45864d9d6fabfc568d74f26c35ababde2105337d7af9a6605e1c56c891aa6
    string EKPublicHash = 4 [(gogoproto.jsontag) = "ek_public_hash,omitempty"];
    // EKCertificateSerial is the serial number of the EKCert in hexadecimal
    // with colon separated nibbles. This value will not be checked when a TPM
    // does not have an EKCert configured.
    // Example: 73:df:dc:bd:af:ef:8a:d8:15:2e:96:71:7a:3e:7f:a4
    string EKCertificateSerial = 5 [(gogoproto.jsontag) = "ek_certificate_serial,omitempty"];
  }
  // Allow is a list of Rules, the presented delegated identity must match one
  // allow rule to permit joining.
  repeated Rule Allow = 1 [(gogoproto.jsontag) = "allow,omitempty"];
  // EKCertAllowedCAs is a list of CA certificates that will be used to validate
  // TPM EKCerts.
  // When specified, joining TPMs must present an EKCert signed by one of the
  // specified CAs. TPMs that do not present an EKCert will be not permitted to
  // join.
  // When unspecified, TPMs will be allowed to join with either an EKCert or an
  // EKPubHash.
  repeated string EKCertAllowedCAs = 2 [(gogoproto.jsontag) = "ekcert_allowed_cas,omitempty"];
}

// ProvisionTokenSpecV2Github contains the GitHub-specific part of the
// ProvisionTokenSpecV2
message ProvisionTokenSpecV2GitHub {
  // Rule includes fields mapped from `lib/githubactions.IDToken`
  // Not all fields should be included, only ones that we expect to be useful
  // when trying to create rules around which workflows should be allowed to
  // authenticate against a cluster.
  message Rule {
    // Sub also known as Subject is a string that roughly uniquely identifies
    // the workload. The format of this varies depending on the type of
    // github action run.
    string Sub = 1 [(gogoproto.jsontag) = "sub,omitempty"];
    // The repository from where the workflow is running.
    // This includes the name of the owner e.g `gravitational/teleport`
    string Repository = 2 [(gogoproto.jsontag) = "repository,omitempty"];
    // The name of the organization in which the repository is stored.
    string RepositoryOwner = 3 [(gogoproto.jsontag) = "repository_owner,omitempty"];
    // The name of the workflow.
    string Workflow = 4 [(gogoproto.jsontag) = "workflow,omitempty"];
    // The name of the environment used by the job.
    string Environment = 5 [(gogoproto.jsontag) = "environment,omitempty"];
    // The personal account that initiated the workflow run.
    string Actor = 6 [(gogoproto.jsontag) = "actor,omitempty"];
    // The git ref that triggered the workflow run.
    string Ref = 7 [(gogoproto.jsontag) = "ref,omitempty"];
    // The type of ref, for example: "branch".
    string RefType = 8 [(gogoproto.jsontag) = "ref_type,omitempty"];
  }
  // Allow is a list of TokenRules, nodes using this token must match one
  // allow rule to use this token.
  repeated Rule Allow = 1 [(gogoproto.jsontag) = "allow,omitempty"];
  // EnterpriseServerHost allows joining from runners associated with a
  // GitHub Enterprise Server instance. When unconfigured, tokens will be
  // validated against github.com, but when configured to the host of a GHES
  // instance, then the tokens will be validated against host.
  //
  // This value should be the hostname of the GHES instance, and should not
  // include the scheme or a path. The instance must be accessible over HTTPS
  // at this hostname and the certificate must be trusted by the Auth Service.
  string EnterpriseServerHost = 2 [(gogoproto.jsontag) = "enterprise_server_host,omitempty"];
  // EnterpriseSlug allows the slug of a GitHub Enterprise organisation to be
  // included in the expected issuer of the OIDC tokens. This is for
  // compatibility with the `include_enterprise_slug` option in GHE.
  //
  // This field should be set to the slug of your enterprise if this is enabled. If
  // this is not enabled, then this field must be left empty. This field cannot
  // be specified if `enterprise_server_host` is specified.
  //
  // See https://docs.github.com/en/enterprise-cloud@latest/actions/deployment/security-hardening-your-deployments/about-security-hardening-with-openid-connect#customizing-the-issuer-value-for-an-enterprise
  // for more information about customized issuer values.
  string EnterpriseSlug = 3 [(gogoproto.jsontag) = "enterprise_slug,omitempty"];
}

// ProvisionTokenSpecV2GitLab contains the GitLab-specific part of the
// ProvisionTokenSpecV2
message ProvisionTokenSpecV2GitLab {
  message Rule {
    // Sub roughly uniquely identifies the workload. Example:
    // `project_path:mygroup/my-project:ref_type:branch:ref:main`
    // project_path:GROUP/PROJECT:ref_type:TYPE:ref:BRANCH_NAME
    //
    // This field supports "glob-style" matching:
    // - Use '*' to match zero or more characters.
    // - Use '?' to match any single character.
    string Sub = 1 [(gogoproto.jsontag) = "sub,omitempty"];
    // Ref allows access to be limited to jobs triggered by a specific git ref.
    // Ensure this is used in combination with ref_type.
    //
    // This field supports "glob-style" matching:
    // - Use '*' to match zero or more characters.
    // - Use '?' to match any single character.
    string Ref = 2 [(gogoproto.jsontag) = "ref,omitempty"];
    // RefType allows access to be limited to jobs triggered by a specific git
    // ref type. Example:
    // `branch` or `tag`
    string RefType = 3 [(gogoproto.jsontag) = "ref_type,omitempty"];
    // NamespacePath is used to limit access to jobs in a group or user's
    // projects.
    // Example:
    // `mygroup`
    //
    // This field supports "glob-style" matching:
    // - Use '*' to match zero or more characters.
    // - Use '?' to match any single character.
    string NamespacePath = 4 [(gogoproto.jsontag) = "namespace_path,omitempty"];
    // ProjectPath is used to limit access to jobs belonging to an individual
    // project. Example:
    // `mygroup/myproject`
    //
    // This field supports "glob-style" matching:
    // - Use '*' to match zero or more characters.
    // - Use '?' to match any single character.
    string ProjectPath = 5 [(gogoproto.jsontag) = "project_path,omitempty"];
    // PipelineSource limits access by the job pipeline source type.
    // https://docs.gitlab.com/ee/ci/jobs/job_control.html#common-if-clauses-for-rules
    // Example: `web`
    string PipelineSource = 6 [(gogoproto.jsontag) = "pipeline_source,omitempty"];
    // Environment limits access by the environment the job deploys to
    // (if one is associated)
    string Environment = 7 [(gogoproto.jsontag) = "environment,omitempty"];
    // UserLogin is the username of the user executing the job
    string UserLogin = 8 [(gogoproto.jsontag) = "user_login,omitempty"];
    // UserID is the ID of the user executing the job
    string UserID = 9 [(gogoproto.jsontag) = "user_id,omitempty"];
    // UserEmail is the email of the user executing the job
    string UserEmail = 10 [(gogoproto.jsontag) = "user_email,omitempty"];
    // RefProtected is true if the Git ref is protected, false otherwise.
    BoolValue RefProtected = 11 [
      (gogoproto.nullable) = true,
      (gogoproto.jsontag) = "ref_protected,omitempty",
      (gogoproto.customtype) = "BoolOption"
    ];
    // EnvironmentProtected is true if the Git ref is protected, false otherwise.
    BoolValue EnvironmentProtected = 12 [
      (gogoproto.nullable) = true,
      (gogoproto.jsontag) = "environment_protected,omitempty",
      (gogoproto.customtype) = "BoolOption"
    ];
    // CIConfigSHA is the git commit SHA for the ci_config_ref_uri.
    string CIConfigSHA = 13 [(gogoproto.jsontag) = "ci_config_sha,omitempty"];
    // CIConfigRefURI is the ref path to the top-level pipeline definition, for example,
    // gitlab.example.com/my-group/my-project//.gitlab-ci.yml@refs/heads/main.
    string CIConfigRefURI = 14 [(gogoproto.jsontag) = "ci_config_ref_uri,omitempty"];
    // DeploymentTier is the deployment tier of the environment the job specifies
    string DeploymentTier = 15 [(gogoproto.jsontag) = "deployment_tier,omitempty"];
    // ProjectVisibility is the visibility of the project where the pipeline is running.
    // Can be internal, private, or public.
    string ProjectVisibility = 16 [(gogoproto.jsontag) = "project_visibility,omitempty"];
  }
  // Allow is a list of TokenRules, nodes using this token must match one
  // allow rule to use this token.
  repeated Rule Allow = 1 [(gogoproto.jsontag) = "allow,omitempty"];
  // Domain is the domain of your GitLab instance. This will default to
  // `gitlab.com` - but can be set to the domain of your self-hosted GitLab
  // e.g `gitlab.example.com`.
  string Domain = 2 [(gogoproto.jsontag) = "domain,omitempty"];
}

// ProvisionTokenSpecV2CircleCI contains the CircleCI-specific part of the
// ProvisionTokenSpecV2
message ProvisionTokenSpecV2CircleCI {
  message Rule {
    string ProjectID = 1 [(gogoproto.jsontag) = "project_id,omitempty"];
    string ContextID = 2 [(gogoproto.jsontag) = "context_id,omitempty"];
  }
  // Allow is a list of TokenRules, nodes using this token must match one
  // allow rule to use this token.
  repeated Rule Allow = 1 [(gogoproto.jsontag) = "allow,omitempty"];
  string OrganizationID = 2 [(gogoproto.jsontag) = "organization_id,omitempty"];
}

// ProvisionTokenSpecV2Spacelift contains the Spacelift-specific part of the
// ProvisionTokenSpecV2
message ProvisionTokenSpecV2Spacelift {
  message Rule {
    // SpaceID is the ID of the space in which the run that owns the token was
    // executed.
    string SpaceID = 1 [(gogoproto.jsontag) = "space_id,omitempty"];
    // CallerID is the ID of the caller, ie. the stack or module that generated
    // the run.
    string CallerID = 2 [(gogoproto.jsontag) = "caller_id,omitempty"];
    // CallerType is the type of the caller, ie. the entity that owns the run -
    // either `stack` or `module`.
    string CallerType = 3 [(gogoproto.jsontag) = "caller_type,omitempty"];
    // Scope is the scope of the token - either `read` or `write`.
    // See https://docs.spacelift.io/integrations/cloud-providers/oidc/#about-scopes
    string Scope = 4 [(gogoproto.jsontag) = "scope,omitempty"];
  }
  // Allow is a list of Rules, nodes using this token must match one
  // allow rule to use this token.
  repeated Rule Allow = 1 [(gogoproto.jsontag) = "allow,omitempty"];
  // Hostname is the hostname of the Spacelift tenant that tokens
  // will originate from. E.g `example.app.spacelift.io`
  string Hostname = 2 [(gogoproto.jsontag) = "hostname,omitempty"];
}

// ProvisionTokenSpecV2Kubernetes contains the Kubernetes-specific part of the
// ProvisionTokenSpecV2
message ProvisionTokenSpecV2Kubernetes {
  message StaticJWKSConfig {
    // JWKS should be the JSON Web Key Set formatted public keys of that the
    // Kubernetes Cluster uses to sign service account tokens.
    // This can be fetched from /openid/v1/jwks on the Kubernetes API Server.
    string JWKS = 1 [(gogoproto.jsontag) = "jwks,omitempty"];
  }
  // Rule is a set of properties the Kubernetes-issued token might have to be
  // allowed to use this ProvisionToken
  message Rule {
    // ServiceAccount is the namespaced name of the Kubernetes service account.
    // Its format is "namespace:service-account".
    string ServiceAccount = 1 [(gogoproto.jsontag) = "service_account,omitempty"];
  }
  // Allow is a list of Rules, nodes using this token must match one
  // allow rule to use this token.
  repeated Rule Allow = 1 [(gogoproto.jsontag) = "allow,omitempty"];
  // Type controls which behavior should be used for validating the Kubernetes
  // Service Account token. Support values:
  // - `in_cluster`
  // - `static_jwks`
  // If unset, this defaults to `in_cluster`.
  string Type = 2 [
    (gogoproto.jsontag) = "type,omitempty",
    (gogoproto.casttype) = "KubernetesJoinType"
  ];
  // StaticJWKS is the configuration specific to the `static_jwks` type.
  StaticJWKSConfig StaticJWKS = 3 [(gogoproto.jsontag) = "static_jwks,omitempty"];
}

// ProvisionTokenSpecV2Azure contains the Azure-specific part of the
// ProvisionTokenSpecV2.
message ProvisionTokenSpecV2Azure {
  // Rule is a set of properties the Azure-issued token might have to be
  // allowed to use this ProvisionToken.
  message Rule {
    // Subscription is the Azure subscription.
    string Subscription = 1 [(gogoproto.jsontag) = "subscription,omitempty"];
    // ResourceGroups is a list of Azure resource groups the node is allowed
    // to join from.
    repeated string ResourceGroups = 2 [(gogoproto.jsontag) = "resource_groups,omitempty"];
  }
  // Allow is a list of Rules, nodes using this token must match one
  // allow rule to use this token.
  repeated Rule Allow = 1 [(gogoproto.jsontag) = "allow,omitempty"];
}

// ProvisionTokenSpecV2GCP contains the GCP-specific part of the
// ProvisionTokenSpecV2.
message ProvisionTokenSpecV2GCP {
  // Rule is a set of properties the GCP-ussued token might have to be allowed
  // to use this ProvisionToken.
  message Rule {
    // ProjectIDs is a list of project IDs (e.g. `<example-id-123456>`).
    repeated string ProjectIDs = 1 [(gogoproto.jsontag) = "project_ids,omitempty"];
    // Locations is a list of regions (e.g. "us-west1") and/or zones (e.g.
    // "us-west1-b").
    repeated string Locations = 2 [(gogoproto.jsontag) = "locations,omitempty"];
    // ServiceAccounts is a list of service account emails (e.g.
    // `<project-number>-compute@developer.gserviceaccount.com`).
    repeated string ServiceAccounts = 3 [(gogoproto.jsontag) = "service_accounts,omitempty"];
  }
  // Allow is a list of Rules, nodes using this token must match one
  // allow rule to use this token.
  repeated Rule Allow = 1 [(gogoproto.jsontag) = "allow,omitempty"];
}

// ProvisionTokenSpecV2Terraform contains Terraform-specific parts of the
// ProvisionTokenSpecV2.
message ProvisionTokenSpecV2TerraformCloud {
  // Rule is a set of properties the Terraform-issued token might have to be
  // allowed to use this ProvisionToken.
  message Rule {
    // OrganizationID is the ID of the HCP Terraform organization. At least
    // one organization value is required, either ID or name.
    string OrganizationID = 1 [(gogoproto.jsontag) = "organization_id,omitempty"];

    // OrganizationName is the human-readable name of the HCP Terraform
    // organization. At least one organization value is required, either ID or
    // name.
    string OrganizationName = 2 [(gogoproto.jsontag) = "organization_name,omitempty"];

    // ProjectID is the ID of the HCP Terraform project. At least one project or
    // workspace value is required, either ID or name.
    string ProjectID = 3 [(gogoproto.jsontag) = "project_id,omitempty"];

    // ProjectName is the human-readable name for the HCP Terraform project. At
    // least one project or workspace value is required, either ID or name.
    string ProjectName = 4 [(gogoproto.jsontag) = "project_name,omitempty"];

    // WorkspaceID is the ID of the HCP Terraform workspace. At least one
    // project or workspace value is required, either ID or name.
    string WorkspaceID = 5 [(gogoproto.jsontag) = "workspace_id,omitempty"];

    // WorkspaceName is the human-readable name of the HCP Terraform workspace.
    // At least one project or workspace value is required, either ID or name.
    string WorkspaceName = 6 [(gogoproto.jsontag) = "workspace_name,omitempty"];

    // RunPhase is the phase of the run the token was issued for, e.g. `plan` or
    // `apply`
    string RunPhase = 7 [(gogoproto.jsontag) = "run_phase,omitempty"];
  }

  // Allow is a list of Rules, nodes using this token must match one
  // allow rule to use this token.
  repeated Rule Allow = 1 [(gogoproto.jsontag) = "allow,omitempty"];

  // Audience is the JWT audience as configured in the
  // TFC_WORKLOAD_IDENTITY_AUDIENCE(_$TAG) variable in Terraform Cloud. If
  // unset, defaults to the Teleport cluster name.
  // For example, if `TFC_WORKLOAD_IDENTITY_AUDIENCE_TELEPORT=foo` is set in
  // Terraform Cloud, this value should be `foo`. If the variable is set to
  // match the cluster name, it does not need to be set here.
  string Audience = 2 [(gogoproto.jsontag) = "audience,omitempty"];

  // Hostname is the hostname of the Terraform Enterprise instance expected to
  // issue JWTs allowed by this token. This may be unset for regular Terraform
  // Cloud use, in which case it will be assumed to be `app.terraform.io`.
  // Otherwise, it must both match the `iss` (issuer) field included in JWTs,
  // and provide standard JWKS endpoints.
  string Hostname = 3 [(gogoproto.jsontag) = "hostname,omitempty"];
}

// StaticTokensV2 implements the StaticTokens interface.
message StaticTokensV2 {
  option (gogoproto.goproto_stringer) = false;
  option (gogoproto.stringer) = false;

  // Kind is a resource kind
  string Kind = 1 [(gogoproto.jsontag) = "kind"];
  // SubKind is an optional resource sub kind, used in some resources
  string SubKind = 2 [(gogoproto.jsontag) = "sub_kind,omitempty"];
  // Version is version
  string Version = 3 [(gogoproto.jsontag) = "version"];
  // Metadata is resource metadata
  Metadata Metadata = 4 [
    (gogoproto.nullable) = false,
    (gogoproto.jsontag) = "metadata"
  ];
  // Spec is a provisioning token V2 spec
  StaticTokensSpecV2 Spec = 5 [
    (gogoproto.nullable) = false,
    (gogoproto.jsontag) = "spec"
  ];
}

// StaticTokensSpecV2 is the actual data we care about for StaticTokensSpecV2.
message StaticTokensSpecV2 {
  // StaticTokens is a list of tokens that can be used to add nodes to the
  // cluster.
  repeated ProvisionTokenV1 StaticTokens = 1 [
    (gogoproto.nullable) = false,
    (gogoproto.jsontag) = "static_tokens"
  ];
}

// ClusterNameV2 implements the ClusterName interface.
message ClusterNameV2 {
  option (gogoproto.goproto_stringer) = false;
  option (gogoproto.stringer) = false;

  // Kind is a resource kind
  string Kind = 1 [(gogoproto.jsontag) = "kind"];
  // SubKind is an optional resource sub kind, used in some resources
  string SubKind = 2 [(gogoproto.jsontag) = "sub_kind,omitempty"];
  // Version is version
  string Version = 3 [(gogoproto.jsontag) = "version"];
  // Metadata is resource metadata
  Metadata Metadata = 4 [
    (gogoproto.nullable) = false,
    (gogoproto.jsontag) = "metadata"
  ];
  // Spec is a cluster name V2 spec
  ClusterNameSpecV2 Spec = 5 [
    (gogoproto.nullable) = false,
    (gogoproto.jsontag) = "spec"
  ];
}

// ClusterNameSpecV2 is the actual data we care about for ClusterName.
message ClusterNameSpecV2 {
  // ClusterName is the name of the cluster. Changing this value once the
  // cluster is setup can and will cause catastrophic problems.
  string ClusterName = 1 [(gogoproto.jsontag) = "cluster_name"];

  // ClusterID is the unique cluster ID that is set once during the first
  // Auth Service startup.
  string ClusterID = 2 [(gogoproto.jsontag) = "cluster_id"];
}

// ClusterAuditConfigV2 represents audit log settings in the cluster.
message ClusterAuditConfigV2 {
  // Kind is a resource kind
  string Kind = 1 [(gogoproto.jsontag) = "kind"];
  // SubKind is an optional resource sub kind, used in some resources
  string SubKind = 2 [(gogoproto.jsontag) = "sub_kind,omitempty"];
  // Version is a resource version
  string Version = 3 [(gogoproto.jsontag) = "version"];
  // Metadata is resource metadata
  Metadata Metadata = 4 [
    (gogoproto.nullable) = false,
    (gogoproto.jsontag) = "metadata"
  ];
  // Spec is a ClusterAuditConfig specification
  ClusterAuditConfigSpecV2 Spec = 5 [
    (gogoproto.nullable) = false,
    (gogoproto.jsontag) = "spec"
  ];
}

// ClusterAuditConfigSpecV2 is the actual data we care about
// for ClusterAuditConfig.
message ClusterAuditConfigSpecV2 {
  reserved 5;
  reserved "audit_table_name";

  // Type is audit backend type
  string Type = 1 [(gogoproto.jsontag) = "type,omitempty"];
  // Region is a region setting for audit sessions used by cloud providers
  string Region = 2 [(gogoproto.jsontag) = "region,omitempty"];
  // AuditSessionsURI is a parameter where to upload sessions
  string AuditSessionsURI = 3 [(gogoproto.jsontag) = "audit_sessions_uri,omitempty"];
  // AuditEventsURI is a parameter with all supported outputs
  // for audit events
  wrappers.StringValues AuditEventsURI = 4 [
    (gogoproto.nullable) = false,
    (gogoproto.jsontag) = "audit_events_uri,omitempty",
    (gogoproto.customtype) = "github.com/gravitational/teleport/api/types/wrappers.Strings"
  ];

  // EnableContinuousBackups is used to enable (or disable) PITR (Point-In-Time Recovery).
  bool EnableContinuousBackups = 6 [(gogoproto.jsontag) = "continuous_backups,omitempty"];
  // EnableAutoScaling is used to enable (or disable) auto scaling policy.
  bool EnableAutoScaling = 7 [(gogoproto.jsontag) = "auto_scaling,omitempty"];
  // ReadMaxCapacity is the maximum provisioned read capacity.
  int64 ReadMaxCapacity = 8 [(gogoproto.jsontag) = "read_max_capacity,omitempty"];
  // ReadMinCapacity is the minimum provisioned read capacity.
  int64 ReadMinCapacity = 9 [(gogoproto.jsontag) = "read_min_capacity,omitempty"];
  // ReadTargetValue is the ratio of consumed read to provisioned capacity.
  double ReadTargetValue = 10 [(gogoproto.jsontag) = "read_target_value,omitempty"];
  // WriteMaxCapacity is the maximum provisioned write capacity.
  int64 WriteMaxCapacity = 11 [(gogoproto.jsontag) = "write_max_capacity,omitempty"];
  // WriteMinCapacity is the minimum provisioned write capacity.
  int64 WriteMinCapacity = 12 [(gogoproto.jsontag) = "write_min_capacity,omitempty"];
  // WriteTargetValue is the ratio of consumed write to provisioned capacity.
  double WriteTargetValue = 13 [(gogoproto.jsontag) = "write_target_value,omitempty"];
  // RetentionPeriod is the retention period for audit events.
  int64 RetentionPeriod = 14 [
    (gogoproto.jsontag) = "retention_period",
    (gogoproto.casttype) = "Duration",
    (gogoproto.nullable) = true
  ];

  // FIPSEndpointState represents an AWS FIPS endpoint state.
  enum FIPSEndpointState {
    // FIPS_UNSET allows setting FIPS state for AWS S3/Dynamo using configuration files or
    // environment variables
    FIPS_UNSET = 0;
    // FIPS_ENABLED explicitly enables FIPS support for AWS S3/Dynamo
    FIPS_ENABLED = 1;
    // FIPS_DISABLED explicitly disables FIPS support for AWS S3/Dynamo
    FIPS_DISABLED = 2;
  }
  // UseFIPSEndpoint configures AWS endpoints to use FIPS.
  FIPSEndpointState UseFIPSEndpoint = 15 [(gogoproto.jsontag) = "use_fips_endpoint,omitempty"];
}

// ClusterNetworkingConfigV2 contains cluster-wide networking configuration.
message ClusterNetworkingConfigV2 {
  // Kind is a resource kind
  string Kind = 1 [(gogoproto.jsontag) = "kind"];
  // SubKind is an optional resource sub kind, used in some resources
  string SubKind = 2 [(gogoproto.jsontag) = "sub_kind,omitempty"];
  // Version is the resource version. It must be specified.
  // Supported values are:`v2`.
  string Version = 3 [(gogoproto.jsontag) = "version"];
  // Metadata is resource metadata
  Metadata Metadata = 4 [
    (gogoproto.nullable) = false,
    (gogoproto.jsontag) = "metadata"
  ];
  // Spec is a ClusterNetworkingConfig specification
  ClusterNetworkingConfigSpecV2 Spec = 5 [
    (gogoproto.nullable) = false,
    (gogoproto.jsontag) = "spec"
  ];
}

// ClusterNetworkingConfigSpecV2 is the actual data we care about
// for ClusterNetworkingConfig.
message ClusterNetworkingConfigSpecV2 {
  // ClientIdleTimeout sets global cluster default setting for client idle
  // timeouts.
  int64 ClientIdleTimeout = 1 [
    (gogoproto.jsontag) = "client_idle_timeout",
    (gogoproto.casttype) = "Duration"
  ];

  // KeepAliveInterval is the interval at which the server sends keep-alive messages
  // to the client.
  int64 KeepAliveInterval = 2 [
    (gogoproto.jsontag) = "keep_alive_interval",
    (gogoproto.casttype) = "Duration"
  ];

  // KeepAliveCountMax is the number of keep-alive messages that can be
  // missed before the server disconnects the connection to the client.
  int64 KeepAliveCountMax = 3 [(gogoproto.jsontag) = "keep_alive_count_max"];

  // SessionControlTimeout is the session control lease expiry and defines
  // the upper limit of how long a node may be out of contact with the auth
  // server before it begins terminating controlled sessions.
  int64 SessionControlTimeout = 4 [
    (gogoproto.jsontag) = "session_control_timeout",
    (gogoproto.casttype) = "Duration"
  ];

  // ClientIdleTimeoutMessage is the message sent to the user when a connection times out.
  string ClientIdleTimeoutMessage = 5 [(gogoproto.jsontag) = "idle_timeout_message"];

  // WebIdleTimeout sets global cluster default setting for the web UI idle
  // timeouts.
  int64 WebIdleTimeout = 6 [
    (gogoproto.jsontag) = "web_idle_timeout",
    (gogoproto.casttype) = "Duration"
  ];

  // ProxyListenerMode is proxy listener mode used by Teleport Proxies.
  // 0 is "separate"; 1 is "multiplex".
  ProxyListenerMode ProxyListenerMode = 7 [(gogoproto.jsontag) = "proxy_listener_mode,omitempty"];

  // RoutingStrategy determines the strategy used to route to nodes.
  // 0 is "unambiguous_match"; 1 is "most_recent".
  RoutingStrategy RoutingStrategy = 8 [(gogoproto.jsontag) = "routing_strategy,omitempty"];

  // TunnelStrategyV1 determines the tunnel strategy used in the cluster.
  TunnelStrategyV1 TunnelStrategy = 9 [(gogoproto.jsontag) = "tunnel_strategy,omitempty"];

  // ProxyPingInterval defines in which interval the TLS routing ping message
  // should be sent. This is applicable only when using ping-wrapped
  // connections, regular TLS routing connections are not affected.
  int64 ProxyPingInterval = 10 [
    (gogoproto.jsontag) = "proxy_ping_interval,omitempty",
    (gogoproto.casttype) = "Duration"
  ];

  // AssistCommandExecutionWorkers determines the number of workers that will
  // execute arbitrary Assist commands on servers in parallel
  int32 AssistCommandExecutionWorkers = 11 [(gogoproto.jsontag) = "assist_command_execution_workers,omitempty"];

  // CaseInsensitiveRouting causes proxies to use case-insensitive hostname matching.
  bool CaseInsensitiveRouting = 12 [(gogoproto.jsontag) = "case_insensitive_routing,omitempty"];

  // SSHDialTimeout is a custom dial timeout used when establishing
  // SSH connections. If not set, the default timeout of 30s will be used.
  int64 SSHDialTimeout = 13 [
    (gogoproto.jsontag) = "ssh_dial_timeout,omitempty",
    (gogoproto.casttype) = "Duration"
  ];
}

// TunnelStrategyV1 defines possible tunnel strategy types.
message TunnelStrategyV1 {
  oneof Strategy {
    AgentMeshTunnelStrategy AgentMesh = 1 [(gogoproto.jsontag) = "agent_mesh,omitempty"];
    ProxyPeeringTunnelStrategy ProxyPeering = 2 [(gogoproto.jsontag) = "proxy_peering,omitempty"];
  }
}

// AgentMeshTunnelStrategy requires reverse tunnels to dial every proxy.
message AgentMeshTunnelStrategy {}

// ProxyPeeringTunnelStrategy requires reverse tunnels to dial a fixed number of proxies.
message ProxyPeeringTunnelStrategy {
  int64 AgentConnectionCount = 1 [(gogoproto.jsontag) = "agent_connection_count,omitempty"];
}

// ProxyListenerMode represents the cluster proxy listener mode.
enum ProxyListenerMode {
  // Separate is the proxy listener mode indicating that proxies are running
  // in separate listener mode where Teleport Proxy services use different listeners.
  Separate = 0;
  // Multiplex is the proxy listener mode indicating the proxy should use multiplex mode
  // where all proxy services are multiplexed on a single proxy port.
  Multiplex = 1;
}

// RoutingStrategy determines the strategy used to route to nodes.
enum RoutingStrategy {
  // UnambiguousMatch only routes to distinct nodes.
  UNAMBIGUOUS_MATCH = 0;

  // MostRecent routes to the most recently heartbeated node if duplicates are present.
  MOST_RECENT = 1;
}

// SessionRecordingConfigV2 contains session recording configuration.
message SessionRecordingConfigV2 {
  // Kind is a resource kind
  string Kind = 1 [(gogoproto.jsontag) = "kind"];
  // SubKind is an optional resource sub kind, used in some resources
  string SubKind = 2 [(gogoproto.jsontag) = "sub_kind,omitempty"];
  // Version is the resource version. It must be specified.
  // Supported values are:`v2`.
  string Version = 3 [(gogoproto.jsontag) = "version"];
  // Metadata is resource metadata
  Metadata Metadata = 4 [
    (gogoproto.nullable) = false,
    (gogoproto.jsontag) = "metadata"
  ];
  // Spec is a SessionRecordingConfig specification
  SessionRecordingConfigSpecV2 Spec = 5 [
    (gogoproto.nullable) = false,
    (gogoproto.jsontag) = "spec"
  ];
}

// SessionRecordingConfigSpecV2 is the actual data we care about
// for SessionRecordingConfig.
message SessionRecordingConfigSpecV2 {
  // Mode controls where (or if) the session is recorded.
  string Mode = 1 [(gogoproto.jsontag) = "mode"];

  // ProxyChecksHostKeys is used to control if the proxy will check host keys
  // when in recording mode.
  BoolValue ProxyChecksHostKeys = 2 [
    (gogoproto.nullable) = true,
    (gogoproto.jsontag) = "proxy_checks_host_keys",
    (gogoproto.customtype) = "BoolOption"
  ];
}

// AuthPreferenceV2 implements the AuthPreference interface.
message AuthPreferenceV2 {
  option (gogoproto.goproto_stringer) = false;
  option (gogoproto.stringer) = false;

  // Kind is a resource kind
  string Kind = 1 [(gogoproto.jsontag) = "kind"];
  // SubKind is an optional resource sub kind, used in some resources
  string SubKind = 2 [(gogoproto.jsontag) = "sub_kind,omitempty"];
  // Version is the resource version. It must be specified.
  // Supported values are: `v2`.
  string Version = 3 [(gogoproto.jsontag) = "version"];
  // Metadata is resource metadata
  Metadata Metadata = 4 [
    (gogoproto.nullable) = false,
    (gogoproto.jsontag) = "metadata"
  ];
  // Spec is an AuthPreference specification
  AuthPreferenceSpecV2 Spec = 5 [
    (gogoproto.nullable) = false,
    (gogoproto.jsontag) = "spec"
  ];
}

// AuthPreferenceSpecV2 is the actual data we care about for AuthPreference.
message AuthPreferenceSpecV2 {
  // Type is the type of authentication.
  string Type = 1 [(gogoproto.jsontag) = "type"];

  // SecondFactor is the type of mult-factor.
  string SecondFactor = 2 [
    (gogoproto.jsontag) = "second_factor,omitempty",
    (gogoproto.casttype) = "github.com/gravitational/teleport/api/constants.SecondFactorType"
  ];

  // ConnectorName is the name of the OIDC or SAML connector. If this value is
  // not set the first connector in the backend will be used.
  string ConnectorName = 3 [(gogoproto.jsontag) = "connector_name,omitempty"];

  // U2F are the settings for the U2F device.
  U2F U2F = 4 [
    (gogoproto.nullable) = true,
    (gogoproto.jsontag) = "u2f,omitempty"
  ];

  reserved 5; // RequireSessionMFA replaced by RequireMFAType
  reserved "RequireSessionMFA";

  // DisconnectExpiredCert provides disconnect expired certificate setting -
  // if true, connections with expired client certificates will get disconnected
  BoolValue DisconnectExpiredCert = 6 [
    (gogoproto.nullable) = true,
    (gogoproto.jsontag) = "disconnect_expired_cert,omitempty",
    (gogoproto.customtype) = "BoolOption"
  ];

  // AllowLocalAuth is true if local authentication is enabled.
  BoolValue AllowLocalAuth = 7 [
    (gogoproto.nullable) = true,
    (gogoproto.jsontag) = "allow_local_auth,omitempty",
    (gogoproto.customtype) = "BoolOption"
  ];

  string MessageOfTheDay = 8 [(gogoproto.jsontag) = "message_of_the_day,omitempty"];

  // LockingMode is the cluster-wide locking mode default.
  string LockingMode = 9 [
    (gogoproto.jsontag) = "locking_mode,omitempty",
    (gogoproto.casttype) = "github.com/gravitational/teleport/api/constants.LockingMode"
  ];

  // Webauthn are the settings for server-side Web Authentication support.
  Webauthn Webauthn = 10 [(gogoproto.jsontag) = "webauthn,omitempty"];

  // AllowPasswordless enables/disables passwordless support.
  // Passwordless requires Webauthn to work.
  // Defaults to true if the Webauthn is configured, defaults to false
  // otherwise.
  BoolValue AllowPasswordless = 11 [
    (gogoproto.nullable) = true,
    (gogoproto.jsontag) = "allow_passwordless,omitempty",
    (gogoproto.customtype) = "BoolOption"
  ];

  // RequireMFAType is the type of MFA requirement enforced for this cluster.
  // 0 is "OFF", 1 is "SESSION", 2 is "SESSION_AND_HARDWARE_KEY", 3 is "HARDWARE_KEY_TOUCH",
  // 4 is "HARDWARE_KEY_PIN", 5 is "HARDWARE_KEY_TOUCH_AND_PIN".
  RequireMFAType RequireMFAType = 12 [(gogoproto.jsontag) = "require_session_mfa,omitempty"];

  // DeviceTrust holds settings related to trusted device verification.
  // Requires Teleport Enterprise.
  DeviceTrust DeviceTrust = 13 [(gogoproto.jsontag) = "device_trust,omitempty"];

  // IDP is a set of options related to accessing IdPs within Teleport.
  // Requires Teleport Enterprise.
  IdPOptions IDP = 14 [(gogoproto.jsontag) = "idp,omitempty"];

  // AllowHeadless enables/disables headless support.
  // Headless authentication requires Webauthn to work.
  // Defaults to true if the Webauthn is configured, defaults to false
  // otherwise.
  BoolValue AllowHeadless = 15 [
    (gogoproto.nullable) = true,
    (gogoproto.jsontag) = "allow_headless,omitempty",
    (gogoproto.customtype) = "BoolOption"
  ];

  // DefaultSessionTTL is the TTL to use for user certs when
  // an explicit TTL is not requested.
  int64 DefaultSessionTTL = 16 [
    (gogoproto.jsontag) = "default_session_ttl,omitempty",
    (gogoproto.casttype) = "Duration"
  ];

  // Okta is a set of options related to the Okta service in Teleport.
  // Requires Teleport Enterprise.
  OktaOptions Okta = 17 [(gogoproto.jsontag) = "okta,omitempty"];

  reserved 18; // PIVSlot replaced by HardwareKey
  reserved "PIVSlot";

  // HardwareKey are the settings for hardware key support.
  HardwareKey HardwareKey = 19 [(gogoproto.jsontag) = "hardware_key,omitempty"];

  // SignatureAlgorithmSuite is the configured signature algorithm suite for the cluster.
  // The current default value is "legacy". This field is not yet fully supported.
  SignatureAlgorithmSuite signature_algorithm_suite = 20;

  // SecondFactors is a list of supported second factor types.
  repeated SecondFactorType SecondFactors = 21 [(gogoproto.jsontag) = "second_factors,omitempty"];
}

// SecondFactorType is a type of second factor.
enum SecondFactorType {
  SECOND_FACTOR_TYPE_UNSPECIFIED = 0;
  // SECOND_FACTOR_TYPE_OTP is OTP second factor.
  SECOND_FACTOR_TYPE_OTP = 1;
  // SECOND_FACTOR_TYPE_WEBAUTHN is WebAuthn second factor.
  SECOND_FACTOR_TYPE_WEBAUTHN = 2;
  // SECOND_FACTOR_TYPE_SSO is SSO second factor.
  SECOND_FACTOR_TYPE_SSO = 3;
}

// U2F defines settings for U2F device.
// Deprecated: U2F is transparently converted to WebAuthn by Teleport. Prefer
// using WebAuthn instead.
message U2F {
  // AppID returns the application ID for universal mult-factor.
  string AppID = 1 [(gogoproto.jsontag) = "app_id,omitempty"];

  // Facets returns the facets for universal mult-factor.
  // Deprecated: Kept for backwards compatibility reasons, but Facets have no
  // effect since Teleport v10, when Webauthn replaced the U2F implementation.
  repeated string Facets = 2 [(gogoproto.jsontag) = "facets,omitempty"];

  // DeviceAttestationCAs contains the trusted attestation CAs for U2F
  // devices.
  repeated string DeviceAttestationCAs = 3 [(gogoproto.jsontag) = "device_attestation_cas,omitempty"];
}

// Webauthn defines user-visible settings for server-side Web Authentication
// support.
message Webauthn {
  // RPID is the ID of the Relying Party.
  // It should be set to the domain name of the Teleport installation.
  //
  // IMPORTANT: RPID must never change in the lifetime of the cluster, because
  // it's recorded in the registration data on the WebAuthn device. If the
  // RPID changes, all existing WebAuthn key registrations will become invalid
  // and all users who use WebAuthn as the multi-factor will need to
  // re-register.
  string RPID = 1 [(gogoproto.jsontag) = "rp_id,omitempty"];
  // Allow list of device attestation CAs in PEM format.
  // If present, only devices whose attestation certificates match the
  // certificates specified here may be registered (existing registrations are
  // unchanged).
  // If supplied in conjunction with AttestationDeniedCAs, then both
  // conditions need to be true for registration to be allowed (the device
  // MUST match an allowed CA and MUST NOT match a denied CA).
  // By default all devices are allowed.
  repeated string AttestationAllowedCAs = 2 [(gogoproto.jsontag) = "attestation_allowed_cas,omitempty"];
  // Deny list of device attestation CAs in PEM format.
  // If present, only devices whose attestation certificates don't match the
  // certificates specified here may be registered (existing registrations are
  // unchanged).
  // If supplied in conjunction with AttestationAllowedCAs, then both
  // conditions need to be true for registration to be allowed (the device
  // MUST match an allowed CA and MUST NOT match a denied CA).
  // By default no devices are denied.
  repeated string AttestationDeniedCAs = 3 [(gogoproto.jsontag) = "attestation_denied_cas,omitempty"];
  reserved 4; // bool Disabled
}

// DeviceTrust holds settings related to trusted device verification.
// Requires Teleport Enterprise.
message DeviceTrust {
  // Mode of verification for trusted devices.
  //
  // The following modes are supported:
  //
  // - "off": disables both device authentication and authorization.
  // - "optional": allows both device authentication and authorization, but
  //   doesn't enforce the presence of device extensions for sensitive
  //   endpoints.
  // - "required": enforces the presence of device extensions for sensitive
  //   endpoints.
  //
  // Mode is always "off" for OSS.
  // Defaults to "optional" for Enterprise.
  string Mode = 1 [(gogoproto.jsontag) = "mode,omitempty"];

  // Enable device auto-enroll.
  // Auto-enroll lets any user issue a device enrollment token for a known
  // device that is not already enrolled.
  // `tsh` takes advantage of auto-enroll to automatically enroll devices on
  // user login, when appropriate.
  // The effective cluster Mode still applies: AutoEnroll=true is meaningless if
  // Mode="off".
  bool AutoEnroll = 2 [(gogoproto.jsontag) = "auto_enroll,omitempty"];

  // Allow list of EKCert CAs in PEM format.
  // If present, only TPM devices that present an EKCert that is signed by a
  // CA specified here may be enrolled (existing enrollments are
  // unchanged).
  //
  // If not present, then the CA of TPM EKCerts will not be checked during
  // enrollment, this allows any device to enroll.
  repeated string EKCertAllowedCAs = 3 [(gogoproto.jsontag) = "ekcert_allowed_cas,omitempty"];
}

// HardwareKey holds settings related to hardware key support.
// Requires Teleport Enterprise.
message HardwareKey {
  // PIVSlot is a PIV slot that Teleport clients should use instead of the
  // default based on private key policy. For example, "9a" or "9e".
  string PIVSlot = 1 [(gogoproto.jsontag) = "piv_slot,omitempty"];

  // SerialNumberValidation holds settings for hardware key serial number validation.
  // By default, serial number validation is disabled.
  HardwareKeySerialNumberValidation SerialNumberValidation = 2 [(gogoproto.jsontag) = "serial_number_validation,omitempty"];
}

message HardwareKeySerialNumberValidation {
  // Enabled indicates whether hardware key serial number validation is enabled.
  bool Enabled = 1 [(gogoproto.jsontag) = "enabled,omitempty"];

  // SerialNumberTraitName is an optional custom user trait name for hardware key
  // serial numbers to replace the default: "hardware_key_serial_numbers".
  //
  // Note: Values for this user trait should be a comma-separated list of serial numbers,
  // or a list of comm-separated lists. e.g ["123", "345,678"]
  string SerialNumberTraitName = 2 [(gogoproto.jsontag) = "serial_number_trait_name,omitempty"];
}

// Namespace represents namespace resource specification
message Namespace {
  // Kind is a resource kind
  string Kind = 1 [(gogoproto.jsontag) = "kind"];
  // SubKind is an optional resource sub kind, used in some resources
  string SubKind = 2 [(gogoproto.jsontag) = "sub_kind,omitempty"];
  // Version is version
  string Version = 3 [(gogoproto.jsontag) = "version"];
  // Metadata is resource metadata
  Metadata Metadata = 4 [
    (gogoproto.nullable) = false,
    (gogoproto.jsontag) = "metadata"
  ];
  // Spec is a namespace spec
  NamespaceSpec Spec = 5 [
    (gogoproto.nullable) = false,
    (gogoproto.jsontag) = "spec"
  ];
}

// NamespaceSpec is a namespace specification
message NamespaceSpec {}

message UserTokenV3 {
  option (gogoproto.goproto_stringer) = false;
  option (gogoproto.stringer) = false;

  // Kind is a resource kind
  string Kind = 1 [(gogoproto.jsontag) = "kind"];
  // SubKind is a resource sub kind, used to define the type of user token.
  string SubKind = 2 [(gogoproto.jsontag) = "sub_kind,omitempty"];
  // Version is version
  string Version = 3 [(gogoproto.jsontag) = "version"];
  // Metadata is resource metadata
  Metadata Metadata = 4 [
    (gogoproto.nullable) = false,
    (gogoproto.jsontag) = "metadata"
  ];
  // Spec is an resource specification
  UserTokenSpecV3 Spec = 5 [
    (gogoproto.nullable) = false,
    (gogoproto.jsontag) = "spec"
  ];
}

// UserTokenUsage contains additional information about the intended usage of a user token.
enum UserTokenUsage {
  // Default value that implies token usage was not set.
  USER_TOKEN_USAGE_UNSPECIFIED = 0;
  // USER_TOKEN_RECOVER_PASSWORD is a request to recover password.
  USER_TOKEN_RECOVER_PASSWORD = 1;
  // USER_TOKEN_RECOVER_MFA is a request to recover a MFA.
  USER_TOKEN_RECOVER_MFA = 2;
  // USER_TOKEN_RENEWAL_BOT is a request to generate certificates
  // for a bot user.
  USER_TOKEN_RENEWAL_BOT = 3;
}

message UserTokenSpecV3 {
  // User is user name associated with this token
  string User = 1 [(gogoproto.jsontag) = "user"];
  // URL is this token URL
  string URL = 2 [(gogoproto.jsontag) = "url"];
  // Usage is an optional field that provides more information about how this token will be used.
  UserTokenUsage Usage = 3 [(gogoproto.jsontag) = "usage,omitempty"];
  // Created holds information about when the token was created
  google.protobuf.Timestamp Created = 4 [
    (gogoproto.stdtime) = true,
    (gogoproto.nullable) = false,
    (gogoproto.jsontag) = "created,omitempty"
  ];
}

message UserTokenSecretsV3 {
  option (gogoproto.goproto_stringer) = false;
  option (gogoproto.stringer) = false;

  // Kind is a resource kind
  string Kind = 1 [(gogoproto.jsontag) = "kind"];
  // SubKind is an optional resource sub kind, used in some resources
  string SubKind = 2 [(gogoproto.jsontag) = "sub_kind,omitempty"];
  // Version is version
  string Version = 3 [(gogoproto.jsontag) = "version"];
  // Metadata is resource metadata
  Metadata Metadata = 4 [
    (gogoproto.nullable) = false,
    (gogoproto.jsontag) = "metadata"
  ];
  // Spec is an resource specification
  UserTokenSecretsSpecV3 Spec = 5 [
    (gogoproto.nullable) = false,
    (gogoproto.jsontag) = "spec"
  ];
}

message UserTokenSecretsSpecV3 {
  // OTPKey is is a secret value of one time password secret generator
  string OTPKey = 1 [(gogoproto.jsontag) = "opt_key"];
  // OTPKey is is a secret value of one time password secret generator
  string QRCode = 2 [(gogoproto.jsontag) = "qr_code,omitempty"];
  // Created holds information about when the token was created
  google.protobuf.Timestamp Created = 3 [
    (gogoproto.stdtime) = true,
    (gogoproto.nullable) = false,
    (gogoproto.jsontag) = "created,omitempty"
  ];
}

// AccessRequest represents an Access Request resource specification
message AccessRequestV3 {
  option (gogoproto.goproto_stringer) = false;
  option (gogoproto.stringer) = false;

  // Kind is a resource kind
  string Kind = 1 [(gogoproto.jsontag) = "kind"];
  // SubKind is an optional resource sub kind, used in some resources
  string SubKind = 2 [(gogoproto.jsontag) = "sub_kind,omitempty"];
  // Version is version
  string Version = 3 [(gogoproto.jsontag) = "version"];
  // Metadata is AccessRequest metadata
  Metadata Metadata = 4 [
    (gogoproto.nullable) = false,
    (gogoproto.jsontag) = "metadata"
  ];
  // Spec is an AccessRequest specification
  AccessRequestSpecV3 Spec = 5 [
    (gogoproto.nullable) = false,
    (gogoproto.jsontag) = "spec"
  ];
}

// AccessReviewThreshold describes a filter used to match access reviews,
// as well as approval/denial counts which trigger state-transitions.  This type
// can be used to describe policies such as "can be approved by 2 admins"
// or "can be denied by any non-contractor".
message AccessReviewThreshold {
  // Name is the optional human-readable name of the threshold.
  string Name = 1 [(gogoproto.jsontag) = "name,omitempty"];
  // Filter is an optional predicate used to determine which reviews
  // count toward this threshold.
  string Filter = 2 [(gogoproto.jsontag) = "filter,omitempty"];
  // Approve is the number of matching approvals needed for state-transition.
  uint32 Approve = 3 [(gogoproto.jsontag) = "approve,omitempty"];
  // Deny is the number of denials needed for state-transition.
  uint32 Deny = 4 [(gogoproto.jsontag) = "deny,omitempty"];
}

// PromotedAccessList is a minimal access list representation used for
// promoting Access Requests to access lists.
message PromotedAccessList {
  // Name is the name of the access list.
  string Name = 1 [(gogoproto.jsontag) = "name"];
  // Title is the title of the access list.
  string Title = 2 [(gogoproto.jsontag) = "title"];
}

// AccessReview is a review to be applied to an Access Request.
message AccessReview {
  // Author is the teleport username of the review author.
  string Author = 1 [(gogoproto.jsontag) = "author"];
  // Roles is a list used for role-subselection (not yet fully supported).
  repeated string Roles = 2 [(gogoproto.jsontag) = "roles,omitempty"];
  // ProposedState is the proposed state (must be APPROVED or DENIED).
  RequestState ProposedState = 3 [(gogoproto.jsontag) = "proposed_state,omitempty"];
  // Reason is an optional human-readable reason for why the above state
  // is being proposed.
  string Reason = 4 [(gogoproto.jsontag) = "reason,omitempty"];
  // Created is the time at which the review was created.
  google.protobuf.Timestamp Created = 5 [
    (gogoproto.stdtime) = true,
    (gogoproto.nullable) = false,
    (gogoproto.jsontag) = "created,omitempty"
  ];
  // Annotations is the proposed value of the request's resolve_annotations field.
  wrappers.LabelValues Annotations = 6 [
    (gogoproto.nullable) = false,
    (gogoproto.jsontag) = "annotations,omitempty",
    (gogoproto.customtype) = "github.com/gravitational/teleport/api/types/wrappers.Traits"
  ];

  // ThresholdIndexes stores the indexes of thresholds which this review matches
  // (internal use only).
  repeated uint32 ThresholdIndexes = 7 [(gogoproto.jsontag) = "i,omitempty"];

  reserved "PromotedAccessListTitle";
  reserved 8;

  // AccessList is the access list that this request was promoted to.
  // This field is only populated when the request is in the PROMOTED state.
  PromotedAccessList accessList = 9 [(gogoproto.jsontag) = "access_list,omitempty"];

  // AssumeStartTime is the time the requested roles can be assumed.
  google.protobuf.Timestamp AssumeStartTime = 10 [
    (gogoproto.stdtime) = true,
    (gogoproto.nullable) = true,
    (gogoproto.jsontag) = "assume_start_time,omitempty"
  ];
}

// AccessReviewSubmission encodes the necessary parameters for submitting
// a new access review.
message AccessReviewSubmission {
  // RequestID is the unique ID of the request to be reviewed.
  string RequestID = 1 [(gogoproto.jsontag) = "id,omitempty"];

  // Review is the review to be applied.
  AccessReview Review = 2 [
    (gogoproto.nullable) = false,
    (gogoproto.jsontag) = "review,omitempty"
  ];
}

// RequestState represents the state of a request for escalated privilege.
enum RequestState {
  // NONE variant exists to allow RequestState to be explicitly omitted
  // in certain circumstances (e.g. in an AccessRequestFilter).
  NONE = 0;
  // PENDING variant is the default for newly created requests.
  PENDING = 1;
  // APPROVED variant indicates that a request has been accepted by
  // an administrating party.
  APPROVED = 2;
  // DENIED variant indicates that a request has been rejected by
  // an administrating party.
  DENIED = 3;
  // PROMOTED variant indicates that a request has been promoted to
  // an access list.
  PROMOTED = 4;
}

// ThresholdIndexSet encodes a list of threshold indexes. One of the listed thresholds
// must pass for the set to be considered to have passed (i.e. this is an `or` operator).
message ThresholdIndexSet {
  // Indexes are the indexes of thresholds which relate to the role.
  repeated uint32 Indexes = 1 [(gogoproto.jsontag) = "i,omitempty"];
}

// ThresholdIndexSets is a list of threshold index sets.  Each of the individual
// sets must pass (i.e. this is an `and` operator).
message ThresholdIndexSets {
  // Sets are the sets that make up this group.
  repeated ThresholdIndexSet Sets = 1 [
    (gogoproto.nullable) = false,
    (gogoproto.jsontag) = "s,omitempty"
  ];
}

// AccessRequestSpec is the specification for AccessRequest
message AccessRequestSpecV3 {
  // User is the name of the user to whom the roles will be applied.
  string User = 1 [(gogoproto.jsontag) = "user"];
  // Roles is the name of the roles being requested.
  repeated string Roles = 2 [(gogoproto.jsontag) = "roles"];
  // State is the current state of this Access Request.
  RequestState State = 3 [(gogoproto.jsontag) = "state,omitempty"];
  // Created encodes the time at which the request was registered with the auth
  // server.
  google.protobuf.Timestamp Created = 4 [
    (gogoproto.stdtime) = true,
    (gogoproto.nullable) = false,
    (gogoproto.jsontag) = "created,omitempty"
  ];
  // Expires constrains the maximum lifetime of any login session for which this
  // request is active.
  google.protobuf.Timestamp Expires = 5 [
    (gogoproto.stdtime) = true,
    (gogoproto.nullable) = false,
    (gogoproto.jsontag) = "expires,omitempty"
  ];

  // RequestReason is an optional message explaining the reason for the request.
  string RequestReason = 6 [(gogoproto.jsontag) = "request_reason,omitempty"];

  // ResolveReason is an optional message explaining the reason for the resolution
  // of the request (approval, denial, etc...).
  string ResolveReason = 7 [(gogoproto.jsontag) = "resolve_reason,omitempty"];

  // ResolveAnnotations is a set of arbitrary values received from plugins or other
  // resolving parties during approval/denial.  Importantly, these annotations are
  // included in the access_request.update event, allowing plugins to propagate
  // arbitrary structured data to the audit log.
  wrappers.LabelValues ResolveAnnotations = 8 [
    (gogoproto.nullable) = false,
    (gogoproto.jsontag) = "resolve_annotations,omitempty",
    (gogoproto.customtype) = "github.com/gravitational/teleport/api/types/wrappers.Traits"
  ];

  // SystemAnnotations is a set of programmatically generated annotations attached
  // to pending Access Requests by teleport.  These annotations are generated by
  // applying variable interpolation to the RoleConditions.Request.Annotations block
  // of a user's role(s).  These annotations serve as a mechanism for administrators
  // to pass extra information to plugins when they process pending Access Requests.
  wrappers.LabelValues SystemAnnotations = 9 [
    (gogoproto.nullable) = false,
    (gogoproto.jsontag) = "system_annotations,omitempty",
    (gogoproto.customtype) = "github.com/gravitational/teleport/api/types/wrappers.Traits"
  ];

  // Thresholds is a list of review thresholds relevant to this request.  Order must be
  // preserved, as thresholds are referenced by index (internal use only).
  repeated AccessReviewThreshold Thresholds = 10 [
    (gogoproto.nullable) = false,
    (gogoproto.jsontag) = "thresholds,omitempty"
  ];

  // RoleThresholdMapping encodes the relationship between the requested roles and
  // the review threshold requirements for the given role (internal use only).
  // By storing a representation of which thresholds must pass for each requested role, we
  // both eliminate the need to cache the requestor's roles directly, and allow future
  // versions of teleport to become smarter about calculating more granular requirements
  // in a backwards-compatible manner (i.e. calculation can become smarter in minor releases).
  // Storing this relationship on the request is necessary in order to avoid unexpected or
  // inconsistent behavior due to review submission timing.
  map<string, ThresholdIndexSets> RoleThresholdMapping = 11 [
    (gogoproto.nullable) = false,
    (gogoproto.jsontag) = "rtm,omitempty"
  ];

  // Reviews is a list of reviews applied to this request (internal use only).
  repeated AccessReview Reviews = 12 [
    (gogoproto.nullable) = false,
    (gogoproto.jsontag) = "reviews,omitempty"
  ];

  // SuggestedReviewers is a list of reviewer suggestions.  These can be teleport usernames, but
  // that is not a requirement.
  repeated string SuggestedReviewers = 13 [(gogoproto.jsontag) = "suggested_reviewers,omitempty"];

  // RequestedResourceIDs is a set of resources to which access is being requested.
  repeated ResourceID RequestedResourceIDs = 14 [
    (gogoproto.jsontag) = "resource_ids,omitempty",
    (gogoproto.nullable) = false
  ];

  // LoginHint is used as a hint for search-based Access Requests to select
  // roles based on the login the user is attempting.
  string LoginHint = 15 [(gogoproto.jsontag) = "login_hint,omitempty"];

  // DryRun indicates that the request should not actually be created, the
  // Auth Service should only validate the Access Request.
  bool DryRun = 16 [(gogoproto.jsontag) = "dry_run,omitempty"];

  // MaxDuration indicates how long the access should be granted for.
  google.protobuf.Timestamp MaxDuration = 17 [
    (gogoproto.stdtime) = true,
    (gogoproto.nullable) = false,
    (gogoproto.jsontag) = "max_duration,omitempty"
  ];

  // SessionTLL indicated how long a certificate for a session should be valid for.
  google.protobuf.Timestamp SessionTTL = 18 [
    (gogoproto.stdtime) = true,
    (gogoproto.nullable) = false,
    (gogoproto.jsontag) = "session_ttl,omitempty"
  ];

  reserved "PromotedAccessListTitle";
  reserved 19;

  // PromotedAccessListTitle is the title of the access list that this request
  // was promoted to. Used by WebUI to display the title of the access list.
  // This field is only populated when the request is in the PROMOTED state.
  PromotedAccessList accessList = 20 [(gogoproto.jsontag) = "access_list,omitempty"];

  // AssumeStartTime is the time the requested roles can be assumed.
  google.protobuf.Timestamp AssumeStartTime = 21 [
    (gogoproto.stdtime) = true,
    (gogoproto.nullable) = true,
    (gogoproto.jsontag) = "assume_start_time,omitempty"
  ];

  repeated IdentityCenterAccountAssignment RequestedAccountAssignments = 99 [
    (gogoproto.nullable) = true,
    (gogoproto.jsontag) = "account_asignmnets,omitempty"
  ];
}

enum AccessRequestScope {
  // DEFAULT allows all requests to be viewed
  DEFAULT = 0;
  // MY_REQUESTS will return only requests created by the requester
  MY_REQUESTS = 1;
  // NEEDS_REVIEW will return only requests that were not created by
  // the requester and do not include a review made by the requester
  NEEDS_REVIEW = 2;
  // REVIEWED will return only requests that were not created by
  // the requester and have a review submitted by the requester. This
  // can include requests that have no yet been completely approved/denied.
  REVIEWED = 3;
}

// AccessRequestFilter encodes filter params for Access Requests.
message AccessRequestFilter {
  // ID specifies a request ID if set.
  string ID = 1 [(gogoproto.jsontag) = "id,omitempty"];
  // User specifies a username if set.
  string User = 2 [(gogoproto.jsontag) = "user,omitempty"];
  // RequestState filters for requests in a specific state.
  RequestState State = 3 [(gogoproto.jsontag) = "state,omitempty"];
  // SearchKeywords is a list of search keywords to match against resource field values.
  // The matcher goes through select field values from a resource
  // and tries to match against the list of search values, ignoring case and order.
  // Returns true if all search vals were matched (or if nil search vals).
  // Returns false if no or partial match (or nil field values).
  repeated string SearchKeywords = 4 [(gogoproto.jsontag) = "search,omitempty"];
  // Scope is an aditional filter to view requests based on needs review, reviewed, my requests
  AccessRequestScope Scope = 5 [(gogoproto.jsontag) = "scope,omitempty"];
  // Requester is the requester of the api call. This is set by the Auth Service
  // Use User for the requester of the request.
  string Requester = 6 [(gogoproto.jsontag) = "requester,omitempty"];
}

// AccessCapabilities is a summary of capabilities that a user
// is granted via their dynamic access privileges which may not be
// calculable by directly examining the user's own static roles.
message AccessCapabilities {
  // RequestableRoles is a list of existent roles which the user is allowed to request.
  repeated string RequestableRoles = 1 [(gogoproto.jsontag) = "requestable_roles,omitempty"];
  // SuggestedReviewers is a list of all reviewers which are suggested by the user's roles.
  repeated string SuggestedReviewers = 2 [(gogoproto.jsontag) = "suggested_reviewers,omitempty"];
  // ApplicableRolesForResources is a list of the roles applicable for access to a given set of resources.
  repeated string ApplicableRolesForResources = 3 [(gogoproto.jsontag) = "applicable_roles,omitempty"];
  // RequestPrompt is an optional message which tells users what they aught to request.
  string RequestPrompt = 4 [(gogoproto.jsontag) = "request_prompt,omitempty"];
  // RequireReason indicates whether the request strategy is one that requires
  // users to always supply reasons with their requests.
  bool RequireReason = 5 [(gogoproto.jsontag) = "require_reason,omitempty"];
  // AutoRequest indicates whether the request strategy indicates that a
  // request should be automatically generated on login.
  bool AutoRequest = 6 [(gogoproto.jsontag) = "auto_request,omitempty"];
}

// AccessCapabilitiesRequest encodes parameters for the GetAccessCapabilities method.
message AccessCapabilitiesRequest {
  // User is the name of the user whose capabilities we are interested in (defaults to
  // the caller's own username).
  string User = 1 [(gogoproto.jsontag) = "user,omitempty"];
  // RequestableRoles is a flag indicating that we would like to view the list of roles
  // that the user is able to request.
  bool RequestableRoles = 2 [(gogoproto.jsontag) = "requestable_roles,omitempty"];
  // SuggestedReviewers is a flag indicating that we would like to view the list of all
  // reviewers which are suggested by the user's roles.
  bool SuggestedReviewers = 3 [(gogoproto.jsontag) = "suggested_reviewers,omitempty"];
  // ResourceIDs is the list of the ResourceIDs of the resources we would like to view
  // the necessary roles for.
  repeated ResourceID ResourceIDs = 4 [
    (gogoproto.jsontag) = "resource_ids,omitempty",
    (gogoproto.nullable) = false
  ];
  // Login is the host login the user is requesting access for.
  string Login = 5 [(gogoproto.jsontag) = "login,omitempty"];
  // FilterRequestableRolesByResource is a flag indicating that the returned
  // list of roles that the user can request should be filtered to only include
  // roles that allow access to the provided ResourceIDs.
  bool FilterRequestableRolesByResource = 6 [(gogoproto.jsontag) = "filter_requestable_roles_by_resource,omitempty"];
}

// ResourceID is a unique identifier for a teleport resource.
message ResourceID {
  // ClusterName is the name of the cluster the resource is in.
  string ClusterName = 1 [(gogoproto.jsontag) = "cluster"];
  // Kind is the resource kind.
  string Kind = 2 [(gogoproto.jsontag) = "kind"];
  // Name is the name of the specific resource.
  string Name = 3 [(gogoproto.jsontag) = "name"];
  // SubResourceName is the resource belonging to resource identified by "Name"
  // that the user is allowed to access to.
  // When granting access to a subresource, access to other resources is limited.
  // Currently it just supports resources of Kind=pod and the format is the following
  // "<kube_namespace>/<kube_pod>".
  string SubResourceName = 4 [(gogoproto.jsontag) = "sub_resource,omitempty"];
}

// PluginData stores a collection of values associated with a specific resource.
message PluginDataV3 {
  option (gogoproto.goproto_stringer) = false;
  option (gogoproto.stringer) = false;

  // Kind is a resource kind
  string Kind = 1 [(gogoproto.jsontag) = "kind"];
  // SubKind is an optional resource sub kind, used in some resources
  string SubKind = 2 [(gogoproto.jsontag) = "sub_kind,omitempty"];
  // Version is version
  string Version = 3 [(gogoproto.jsontag) = "version"];
  // Metadata is PluginData metadata
  Metadata Metadata = 4 [
    (gogoproto.nullable) = false,
    (gogoproto.jsontag) = "metadata"
  ];
  // Spec is a PluginData specification
  PluginDataSpecV3 Spec = 5 [
    (gogoproto.nullable) = false,
    (gogoproto.jsontag) = "spec"
  ];
}

// PluginDataEntry wraps a mapping of arbitrary string values used by
// plugins to store per-resource information.
message PluginDataEntry {
  // Data is a mapping of arbitrary string values.
  map<string, string> Data = 1 [(gogoproto.jsontag) = "data,omitempty"];
}

// PluginData stores a collection of values associated with a specific resource.
message PluginDataSpecV3 {
  // Entries is a collection of PluginData values organized by plugin name.
  map<string, PluginDataEntry> Entries = 1 [(gogoproto.jsontag) = "entries"];
}

// NOTE: PluginDataFilter and PluginDataUpdateParams currently only target AccessRequest resources
// since those are the only resources currently managed via plugin.  Support for additional resource
// kinds may be added in a backwards-compatible manner by adding a `Kind` field which defaults
// to `access_request` if unspecified.

// PluginDataFilter encodes filter params for plugin data.
message PluginDataFilter {
  // Kind is the kind of resource that the target plugin data
  // is associated with.
  string Kind = 1 [(gogoproto.jsontag) = "kind,omitempty"];
  // Resource matches a specific resource name if set.
  string Resource = 2 [(gogoproto.jsontag) = "resource,omitempty"];
  // Plugin matches a specific plugin name if set.
  string Plugin = 3 [(gogoproto.jsontag) = "plugin,omitempty"];
}

// PluginDataUpdateParams encodes parameters for updating a PluginData field.
message PluginDataUpdateParams {
  // Kind is the kind of resource that the target plugin data
  // is associated with.
  string Kind = 1 [(gogoproto.jsontag) = "kind"];
  // Resource indicates the name of the target resource.
  string Resource = 2 [(gogoproto.jsontag) = "resource"];
  // Plugin is the name of the plugin that owns the data.
  string Plugin = 3 [(gogoproto.jsontag) = "plugin"];
  // Set indicates the fields which should be set by this operation.
  map<string, string> Set = 4 [(gogoproto.jsontag) = "set,omitempty"];
  // Expect optionally indicates the expected state of fields prior to this update.
  map<string, string> Expect = 5 [(gogoproto.jsontag) = "expect,omitempty"];
}

// RoleFilter matches role resources.
message RoleFilter {
  // SearchKeywords is a list of search keywords to match against resource field values.
  repeated string SearchKeywords = 1 [(gogoproto.jsontag) = "search_keywords,omitempty"];
  // SkipSystemRoles filters out teleport system roles from the results.
  bool SkipSystemRoles = 2 [(gogoproto.jsontag) = "skip_system_roles,omitempty"];
}

// RoleV6 represents role resource specification
message RoleV6 {
  option (gogoproto.goproto_stringer) = false;
  option (gogoproto.stringer) = false;

  // Kind is a resource kind
  string Kind = 1 [(gogoproto.jsontag) = "kind"];
  // SubKind is an optional resource sub kind, used in some resources
  string SubKind = 2 [(gogoproto.jsontag) = "sub_kind,omitempty"];
  // Version is the resource version. It must be specified.
  // Supported values are: `v3`, `v4`, `v5`, `v6`, `v7`.
  string Version = 3 [(gogoproto.jsontag) = "version"];
  // Metadata is resource metadata
  Metadata Metadata = 4 [
    (gogoproto.nullable) = false,
    (gogoproto.jsontag) = "metadata"
  ];
  // Spec is a role specification
  RoleSpecV6 Spec = 5 [
    (gogoproto.nullable) = false,
    (gogoproto.jsontag) = "spec"
  ];
}

// RoleSpecV6 is role specification for RoleV6.
message RoleSpecV6 {
  // Options is for OpenSSH options like agent forwarding.
  RoleOptions Options = 1 [
    (gogoproto.nullable) = false,
    (gogoproto.jsontag) = "options,omitempty"
  ];
  // Allow is the set of conditions evaluated to grant access.
  RoleConditions Allow = 2 [
    (gogoproto.nullable) = false,
    (gogoproto.jsontag) = "allow,omitempty"
  ];
  // Deny is the set of conditions evaluated to deny access. Deny takes priority
  // over allow.
  RoleConditions Deny = 3 [
    (gogoproto.nullable) = false,
    (gogoproto.jsontag) = "deny,omitempty"
  ];
}

// CreateHostUserMode determines whether host user creation should be
// disabled or if host users should be cleaned up or kept after
// sessions end.
enum CreateHostUserMode {
  HOST_USER_MODE_UNSPECIFIED = 0;
  // HOST_USER_MODE_OFF disables host user creation.
  HOST_USER_MODE_OFF = 1;
  // HOST_USER_MODE_DROP enables host user creation and deletes users at session end.
  // Deprecated: replaced by HOST_USER_MODE_INSECURE_DROP.
  HOST_USER_MODE_DROP = 2 [deprecated = true];
  // HOST_USER_MODE_KEEP enables host user creation and leaves users behind at session end.
  HOST_USER_MODE_KEEP = 3;
  // HOST_USER_MODE_INSECURE_DROP enables host user creation without a home directory and deletes
  // users at session end.
  HOST_USER_MODE_INSECURE_DROP = 4;
}

// CreateDatabaseUserMode determines whether database user creation should be
// disabled or if users should be cleaned up or kept after sessions end.
enum CreateDatabaseUserMode {
  DB_USER_MODE_UNSPECIFIED = 0;
  // DB_USER_MODE_OFF disables user creation.
  DB_USER_MODE_OFF = 1;
  // DB_USER_MODE_KEEP allows user creation and disable users at session end.
  DB_USER_MODE_KEEP = 2;
  // DB_USER_MODE_BEST_EFFORT_DROP allows user creation and tries to drop user
  // at session end. If the drop fails, fallback to disabling them.
  DB_USER_MODE_BEST_EFFORT_DROP = 3;
}

// RoleOptions is a set of role options
message RoleOptions {
  // ForwardAgent is SSH agent forwarding.
  bool ForwardAgent = 1 [
    (gogoproto.jsontag) = "forward_agent",
    (gogoproto.casttype) = "Bool"
  ];

  // MaxSessionTTL defines how long a SSH session can last for.
  int64 MaxSessionTTL = 2 [
    (gogoproto.jsontag) = "max_session_ttl,omitempty",
    (gogoproto.casttype) = "Duration"
  ];

  // PortForwarding defines if the certificate will have
  // "permit-port-forwarding"
  // in the certificate. PortForwarding is "yes" if not set,
  // that's why this is a pointer
  BoolValue PortForwarding = 3 [
    (gogoproto.nullable) = true,
    (gogoproto.jsontag) = "port_forwarding,omitempty",
    (gogoproto.customtype) = "BoolOption"
  ];

  // CertificateFormat defines the format of the user certificate to allow
  // compatibility with older versions of OpenSSH.
  string CertificateFormat = 4 [(gogoproto.jsontag) = "cert_format"];

  // ClientIdleTimeout sets disconnect clients on idle timeout behavior,
  // if set to 0 means do not disconnect, otherwise is set to the idle
  // duration.
  int64 ClientIdleTimeout = 5 [
    (gogoproto.jsontag) = "client_idle_timeout,omitempty",
    (gogoproto.casttype) = "Duration"
  ];

  // DisconnectExpiredCert sets disconnect clients on expired certificates.
  bool DisconnectExpiredCert = 6 [
    (gogoproto.nullable) = true,
    (gogoproto.jsontag) = "disconnect_expired_cert,omitempty",
    (gogoproto.casttype) = "Bool"
  ];

  // BPF defines what events to record for the BPF-based session recorder.
  repeated string BPF = 7 [(gogoproto.jsontag) = "enhanced_recording,omitempty"];

  // PermitX11Forwarding authorizes use of X11 forwarding.
  bool PermitX11Forwarding = 8 [
    (gogoproto.nullable) = true,
    (gogoproto.jsontag) = "permit_x11_forwarding,omitempty",
    (gogoproto.casttype) = "Bool"
  ];

  // MaxConnections defines the maximum number of
  // concurrent connections a user may hold.
  int64 MaxConnections = 9 [(gogoproto.jsontag) = "max_connections,omitempty"];

  // MaxSessions defines the maximum number of
  // concurrent sessions per connection.
  int64 MaxSessions = 10 [(gogoproto.jsontag) = "max_sessions,omitempty"];

  // RequestAccess defines the request strategy (optional|note|always)
  // where optional is the default.
  string RequestAccess = 11 [
    (gogoproto.jsontag) = "request_access,omitempty",
    (gogoproto.casttype) = "RequestStrategy"
  ];

  // RequestPrompt is an optional message which tells users what they aught to request.
  string RequestPrompt = 12 [(gogoproto.jsontag) = "request_prompt,omitempty"];

  reserved 13; // RequireSessionMFA replaced by RequireMFAType
  reserved "RequireSessionMFA";

  // Lock specifies the locking mode (strict|best_effort) to be applied with
  // the role.
  string Lock = 14 [
    (gogoproto.jsontag) = "lock,omitempty",
    (gogoproto.casttype) = "github.com/gravitational/teleport/api/constants.LockingMode"
  ];

  // RecordDesktopSession indicates whether desktop access sessions should be recorded.
  // It defaults to true unless explicitly set to false.
  RecordSession RecordSession = 15 [(gogoproto.jsontag) = "record_session"];

  // DesktopClipboard indicates whether clipboard sharing is allowed between the user's
  // workstation and the remote desktop. It defaults to true unless explicitly set to
  // false.
  BoolValue DesktopClipboard = 16 [
    (gogoproto.nullable) = true,
    (gogoproto.jsontag) = "desktop_clipboard",
    (gogoproto.customtype) = "BoolOption"
  ];

  // CertExtensions specifies the key/values
  repeated CertExtension CertExtensions = 17 [(gogoproto.jsontag) = "cert_extensions,omitempty"];

  // MaxKubernetesConnections defines the maximum number of concurrent
  // Kubernetes sessions a user may hold.
  int64 MaxKubernetesConnections = 18 [(gogoproto.jsontag) = "max_kubernetes_connections,omitempty"];

  // DesktopDirectorySharing indicates whether directory sharing is allowed between the user's
  // workstation and the remote desktop. It defaults to false unless explicitly set to
  // true.
  BoolValue DesktopDirectorySharing = 19 [
    (gogoproto.nullable) = true,
    (gogoproto.jsontag) = "desktop_directory_sharing",
    (gogoproto.customtype) = "BoolOption"
  ];

  // Deprecated: use CreateHostUserMode instead.
  BoolValue CreateHostUser = 20 [
    (gogoproto.nullable) = true,
    (gogoproto.jsontag) = "create_host_user,omitempty",
    (gogoproto.customtype) = "BoolOption"
  ];

  // PinSourceIP forces the same client IP for certificate generation and usage
  bool PinSourceIP = 21 [
    (gogoproto.jsontag) = "pin_source_ip",
    (gogoproto.casttype) = "Bool"
  ];

  // SSHFileCopy indicates whether remote file operations via SCP or SFTP are allowed
  // over an SSH session. It defaults to true unless explicitly set to false.
  BoolValue SSHFileCopy = 22 [
    (gogoproto.nullable) = true,
    (gogoproto.jsontag) = "ssh_file_copy",
    (gogoproto.customtype) = "BoolOption"
  ];

  // RequireMFAType is the type of MFA requirement enforced for this user.
  // 0 is "OFF", 1 is "SESSION", 2 is "SESSION_AND_HARDWARE_KEY", 3 is "HARDWARE_KEY_TOUCH",
  // 4 is "HARDWARE_KEY_PIN", 5 is "HARDWARE_KEY_TOUCH_AND_PIN".
  RequireMFAType RequireMFAType = 23 [(gogoproto.jsontag) = "require_session_mfa,omitempty"];

  // DeviceTrustMode is the device authorization mode used for the resources
  // associated with the role.
  // See DeviceTrust.Mode.
  string DeviceTrustMode = 24 [(gogoproto.jsontag) = "device_trust_mode,omitempty"];

  // IDP is a set of options related to accessing IdPs within Teleport.
  // Requires Teleport Enterprise.
  IdPOptions IDP = 25 [(gogoproto.jsontag) = "idp,omitempty"];

  // CreateDesktopUser allows users to be automatically created on a Windows desktop
  BoolValue CreateDesktopUser = 26 [
    (gogoproto.nullable) = true,
    (gogoproto.jsontag) = "create_desktop_user",
    (gogoproto.customtype) = "BoolOption"
  ];

  // CreateDatabaseUser enabled automatic database user creation.
  BoolValue CreateDatabaseUser = 27 [
    (gogoproto.nullable) = true,
    (gogoproto.jsontag) = "create_db_user",
    (gogoproto.customtype) = "BoolOption"
  ];

  // CreateHostUserMode allows users to be automatically created on a
  // host when not set to off.
  // 0 is "unspecified"; 1 is "off"; 2 is "drop" (removed for v15 and above),
  // 3 is "keep"; 4 is "insecure-drop".
  CreateHostUserMode CreateHostUserMode = 28 [(gogoproto.jsontag) = "create_host_user_mode,omitempty"];

  // CreateDatabaseUserMode allows users to be automatically created on a
  // database when not set to off.
  // 0 is "unspecified", 1 is "off", 2 is "keep", 3 is "best_effort_drop".
  CreateDatabaseUserMode CreateDatabaseUserMode = 29 [(gogoproto.jsontag) = "create_db_user_mode,omitempty"];

  // MFAVerificationInterval optionally defines the maximum duration that can elapse
  // between successive MFA verifications. This variable is used to ensure
  // that users are periodically prompted to verify their identity, enhancing
  // security by preventing prolonged sessions without re-authentication when using
  // tsh proxy * derivatives.
  // It's only effective if the session requires MFA.
  // If not set, defaults to `max_session_ttl`.
  google.protobuf.Duration MFAVerificationInterval = 30 [
    (gogoproto.jsontag) = "mfa_verification_interval,omitempty",
    (gogoproto.nullable) = false,
    (gogoproto.stdduration) = true
  ];

  // CreateHostUserDefaultShell is used to configure the default shell for newly provisioned host users.
  string CreateHostUserDefaultShell = 31 [(gogoproto.jsontag) = "create_host_user_default_shell,omitempty"];
}

message RecordSession {
  // Desktop indicates whether desktop sessions should be recorded.
  // It defaults to true unless explicitly set to false.
  BoolValue Desktop = 1 [
    (gogoproto.nullable) = true,
    (gogoproto.jsontag) = "desktop",
    (gogoproto.customtype) = "BoolOption"
  ];

  // Default indicates the default value for the services.
  string Default = 2 [
    (gogoproto.jsontag) = "default,omitempty",
    (gogoproto.casttype) = "github.com/gravitational/teleport/api/constants.SessionRecordingMode"
  ];

  // SSH indicates the session mode used on SSH sessions.
  string SSH = 3 [
    (gogoproto.jsontag) = "ssh,omitempty",
    (gogoproto.casttype) = "github.com/gravitational/teleport/api/constants.SessionRecordingMode"
  ];
}

// CertExtensionMode specifies the type of extension to use in the cert.
enum CertExtensionMode {
  // EXTENSION represents a cert extension that may or may not be
  // honored by the server.
  EXTENSION = 0;
}

// CertExtensionType represents the certificate type the extension is for.
// Currently only ssh is supported.
enum CertExtensionType {
  // SSH is used when extending an ssh certificate
  SSH = 0;
}

// CertExtension represents a key/value for a certificate extension
message CertExtension {
  // Type represents the certificate type being extended, only ssh
  // is supported at this time.
  // 0 is "ssh".
  CertExtensionType Type = 1 [(gogoproto.jsontag) = "type"];
  // Mode is the type of extension to be used -- currently
  // critical-option is not supported.
  // 0 is "extension".
  CertExtensionMode Mode = 2 [(gogoproto.jsontag) = "mode"];
  // Name specifies the key to be used in the cert extension.
  string Name = 3 [(gogoproto.jsontag) = "name"];
  // Value specifies the value to be used in the cert extension.
  string Value = 4 [(gogoproto.jsontag) = "value"];
}

// RoleConditions is a set of conditions that must all match to be allowed or
// denied access.
message RoleConditions {
  // Logins is a list of *nix system logins.
  repeated string Logins = 1 [(gogoproto.jsontag) = "logins,omitempty"];

  // Namespaces is a list of namespaces (used to partition a cluster). The
  // field should be called "namespaces" when it returns in Teleport 2.4.
  repeated string Namespaces = 2 [(gogoproto.jsontag) = "-"];

  // NodeLabels is a map of node labels (used to dynamically grant access to
  // nodes).
  wrappers.LabelValues NodeLabels = 3 [
    (gogoproto.nullable) = false,
    (gogoproto.jsontag) = "node_labels,omitempty",
    (gogoproto.customtype) = "Labels"
  ];

  // Rules is a list of rules and their access levels. Rules are a high level
  // construct used for access control.
  repeated Rule Rules = 4 [
    (gogoproto.nullable) = false,
    (gogoproto.jsontag) = "rules,omitempty"
  ];

  // KubeGroups is a list of kubernetes groups
  repeated string KubeGroups = 5 [(gogoproto.jsontag) = "kubernetes_groups,omitempty"];

  AccessRequestConditions Request = 6 [(gogoproto.jsontag) = "request,omitempty"];

  // KubeUsers is an optional kubernetes users to impersonate
  repeated string KubeUsers = 7 [(gogoproto.jsontag) = "kubernetes_users,omitempty"];

  // AppLabels is a map of labels used as part of the RBAC system.
  wrappers.LabelValues AppLabels = 8 [
    (gogoproto.nullable) = false,
    (gogoproto.jsontag) = "app_labels,omitempty",
    (gogoproto.customtype) = "Labels"
  ];

  // ClusterLabels is a map of node labels (used to dynamically grant access to
  // clusters).
  wrappers.LabelValues ClusterLabels = 9 [
    (gogoproto.nullable) = false,
    (gogoproto.jsontag) = "cluster_labels,omitempty",
    (gogoproto.customtype) = "Labels"
  ];

  // KubernetesLabels is a map of kubernetes cluster labels used for RBAC.
  wrappers.LabelValues KubernetesLabels = 10 [
    (gogoproto.nullable) = false,
    (gogoproto.jsontag) = "kubernetes_labels,omitempty",
    (gogoproto.customtype) = "Labels"
  ];

  // DatabaseLabels are used in RBAC system to allow/deny access to databases.
  wrappers.LabelValues DatabaseLabels = 11 [
    (gogoproto.nullable) = false,
    (gogoproto.jsontag) = "db_labels,omitempty",
    (gogoproto.customtype) = "Labels"
  ];

  // DatabaseNames is a list of database names this role is allowed to connect to.
  repeated string DatabaseNames = 12 [(gogoproto.jsontag) = "db_names,omitempty"];
  // DatabaseUsers is a list of databases users this role is allowed to connect as.
  repeated string DatabaseUsers = 13 [(gogoproto.jsontag) = "db_users,omitempty"];

  // Impersonate specifies what users and roles this role is allowed to impersonate
  // by issuing certificates or other possible means.
  ImpersonateConditions Impersonate = 14 [(gogoproto.jsontag) = "impersonate,omitempty"];

  // ReviewRequests defines conditions for submitting access reviews.
  AccessReviewConditions ReviewRequests = 15 [(gogoproto.jsontag) = "review_requests,omitempty"];

  // AWSRoleARNs is a list of AWS role ARNs this role is allowed to assume.
  repeated string AWSRoleARNs = 16 [(gogoproto.jsontag) = "aws_role_arns,omitempty"];

  // WindowsDesktopLogins is a list of desktop login names allowed/denied for Windows desktops.
  repeated string WindowsDesktopLogins = 17 [(gogoproto.jsontag) = "windows_desktop_logins,omitempty"];

  // WindowsDesktopLabels are used in the RBAC system to allow/deny access to Windows desktops.
  wrappers.LabelValues WindowsDesktopLabels = 18 [
    (gogoproto.nullable) = false,
    (gogoproto.jsontag) = "windows_desktop_labels,omitempty",
    (gogoproto.customtype) = "Labels"
  ];

  // RequireSessionJoin specifies policies for required users to start a session.
  repeated SessionRequirePolicy RequireSessionJoin = 19 [(gogoproto.jsontag) = "require_session_join,omitempty"];

  // JoinSessions specifies policies to allow users to join other sessions.
  repeated SessionJoinPolicy JoinSessions = 20 [(gogoproto.jsontag) = "join_sessions,omitempty"];

  // HostGroups is a list of groups for created users to be added to
  repeated string HostGroups = 21 [(gogoproto.jsontag) = "host_groups,omitempty"];
  // HostSudoers is a list of entries to include in a users sudoer file
  repeated string HostSudoers = 22 [(gogoproto.jsontag) = "host_sudoers,omitempty"];

  // AzureIdentities is a list of Azure identities this role is allowed to assume.
  repeated string AzureIdentities = 23 [(gogoproto.jsontag) = "azure_identities,omitempty"];

  // KubernetesResources is the Kubernetes Resources this Role grants access to.
  repeated KubernetesResource KubernetesResources = 24 [
    (gogoproto.nullable) = false,
    (gogoproto.jsontag) = "kubernetes_resources,omitempty"
  ];

  // GCPServiceAccounts is a list of GCP service accounts this role is allowed to assume.
  repeated string GCPServiceAccounts = 25 [(gogoproto.jsontag) = "gcp_service_accounts,omitempty"];

  // DatabaseServiceLabels are used in RBAC system to allow/deny access to Database Services.
  wrappers.LabelValues DatabaseServiceLabels = 26 [
    (gogoproto.nullable) = false,
    (gogoproto.jsontag) = "db_service_labels,omitempty",
    (gogoproto.customtype) = "Labels"
  ];

  // GroupLabels is a map of labels used as part of the RBAC system.
  wrappers.LabelValues GroupLabels = 27 [
    (gogoproto.nullable) = false,
    (gogoproto.jsontag) = "group_labels,omitempty",
    (gogoproto.customtype) = "Labels"
  ];

  // DesktopGroups is a list of groups for created desktop users to be added to
  repeated string DesktopGroups = 28 [(gogoproto.jsontag) = "desktop_groups,omitempty"];

  // DatabaseRoles is a list of databases roles for automatic user creation.
  repeated string DatabaseRoles = 29 [(gogoproto.jsontag) = "db_roles,omitempty"];

  // NodeLabelsExpression is a predicate expression used to allow/deny access to
  // SSH nodes.
  string NodeLabelsExpression = 30 [(gogoproto.jsontag) = "node_labels_expression,omitempty"];
  // AppLabelsExpression is a predicate expression used to allow/deny access to
  // Apps.
  string AppLabelsExpression = 31 [(gogoproto.jsontag) = "app_labels_expression,omitempty"];
  // ClusterLabelsExpression is a predicate expression used to allow/deny access
  // to remote Teleport clusters.
  string ClusterLabelsExpression = 32 [(gogoproto.jsontag) = "cluster_labels_expression,omitempty"];
  // KubernetesLabelsExpression is a predicate expression used to allow/deny
  // access to kubernetes clusters.
  string KubernetesLabelsExpression = 33 [(gogoproto.jsontag) = "kubernetes_labels_expression,omitempty"];
  // DatabaseLabelsExpression is a predicate expression used to allow/deny
  // access to Databases.
  string DatabaseLabelsExpression = 34 [(gogoproto.jsontag) = "db_labels_expression,omitempty"];
  // DatabaseServiceLabelsExpression is a predicate expression used to
  // allow/deny access to Database Services.
  string DatabaseServiceLabelsExpression = 35 [(gogoproto.jsontag) = "db_service_labels_expression,omitempty"];
  // WindowsDesktopLabelsExpression is a predicate expression used to allow/deny
  // access to Windows desktops.
  string WindowsDesktopLabelsExpression = 36 [(gogoproto.jsontag) = "windows_desktop_labels_expression,omitempty"];
  // GroupLabelsExpression is a predicate expression used to allow/deny
  // access to user groups.
  string GroupLabelsExpression = 37 [(gogoproto.jsontag) = "group_labels_expression,omitempty"];
  // DatabasePermissions specifies a set of permissions that will be granted
  // to the database user when using automatic database user provisioning.
  repeated DatabasePermission DatabasePermissions = 38 [
    (gogoproto.nullable) = false,
    (gogoproto.jsontag) = "db_permissions,omitempty"
  ];
  // SPIFFE is used to allow or deny access to a role holder to generating a
  // SPIFFE SVID.
  repeated SPIFFERoleCondition SPIFFE = 39 [(gogoproto.jsontag) = "spiffe,omitempty"];
  reserved 40; // removed saml_idp_service_provider_labels in favor of using app_labels.
  reserved "SAMLIdPServiceProviderLabels";
  reserved 41; // removed saml_idp_service_provider_labels_expression in favor of using app_labels_expression.
  reserved "SAMLIdPServiceProviderLabelsExpression";

  // AccountAssignmentLabels is a map of AccountAssignment labels used to mark
  // resources affected by this condition
  wrappers.LabelValues AccountAssignmentLabels = 100 [
    (gogoproto.nullable) = false,
    (gogoproto.jsontag) = "account_assignment_labels,omitempty",
    (gogoproto.customtype) = "Labels"
  ];

  // AccountAssignments holds the list of account assignments affected by this
  // condition
  repeated IdentityCenterAccountAssignment AccountAssignments = 101 [
    (gogoproto.nullable) = false,
    (gogoproto.jsontag) = "account_assignments,omitempty"
  ];
}

// IdentityCenterAccountAssignment ...
message IdentityCenterAccountAssignment {
  string PermissionSet = 1 [(gogoproto.jsontag) = "permission_set,omitempty"];
  string AccountID = 2 [(gogoproto.jsontag) = "account,omitempty"];
  string Name = 3 [(gogoproto.jsontag) = "name,omitempty"];
}

// SPIFFERoleCondition sets out which SPIFFE identities this role is allowed or
// denied to generate. The Path matcher is required, and is evaluated first. If,
// the Path does not match then the other matcher fields are not evaluated.
message SPIFFERoleCondition {
  // Path specifies a matcher for the SPIFFE ID path. It should not include the
  // trust domain and should start with a leading slash.
  //
  // The matcher by default allows '*' to be used to indicate zero or more of
  // any character. Prepend '^' and append '$' to instead switch to matching
  // using the Go regex syntax.
  //
  // Example:
  // - /svc/foo/*/bar would match /svc/foo/baz/bar
  // - ^\/svc\/foo\/.*\/bar$ would match /svc/foo/baz/bar
  string Path = 1 [(gogoproto.jsontag) = "path,omitempty"];
  // DNSSANs specifies matchers for the SPIFFE ID DNS SANs.
  //
  // Each requested DNS SAN is compared against all matchers configured and if
  // any match, the condition is considered to be met.
  //
  // The matcher by default allows '*' to be used to indicate zero or more of
  // any character. Prepend '^' and append '$' to instead switch to matching
  // using the Go regex syntax.
  //
  // Example: *.example.com would match foo.example.com
  repeated string DNSSANs = 2 [(gogoproto.jsontag) = "dns_sans,omitempty"];
  // IPSANs specifies matchers for the SPIFFE ID IP SANs.
  //
  // Each requested IP SAN is compared against all matchers configured and if
  // any match, the condition is considered to be met.
  //
  // The matchers should be specified using CIDR notation, it supports IPv4 and
  // IPv6.
  //
  // Examples:
  // - 10.0.0.0/24 would match 10.0.0.0 to 10.255.255.255
  // - 10.0.0.42/32 would match only 10.0.0.42
  repeated string IPSANs = 3 [(gogoproto.jsontag) = "ip_sans,omitempty"];
}

// DatabasePermission specifies the database object permission for the user.
message DatabasePermission {
  // Permission is the list of string representations of the permission to be given, e.g. SELECT, INSERT, UPDATE, ...
  repeated string Permissions = 1 [(gogoproto.jsontag) = "permissions"];

  // Match is a list of object labels that must be matched for the permission to be granted.
  wrappers.LabelValues Match = 2 [
    (gogoproto.nullable) = false,
    (gogoproto.jsontag) = "match",
    (gogoproto.customtype) = "Labels"
  ];
}

// KubernetesResource is the Kubernetes resource identifier.
message KubernetesResource {
  // Kind specifies the Kubernetes Resource type.
  // At the moment only "pod" is supported.
  string Kind = 1 [(gogoproto.jsontag) = "kind,omitempty"];
  // Namespace is the resource namespace.
  // It supports wildcards.
  string Namespace = 2 [(gogoproto.jsontag) = "namespace,omitempty"];
  // Name is the resource name.
  // It supports wildcards.
  string Name = 3 [(gogoproto.jsontag) = "name,omitempty"];
  // Verbs are the allowed Kubernetes verbs for the following resource.
  repeated string Verbs = 4 [(gogoproto.jsontag) = "verbs,omitempty"];
}

// SessionRequirePolicy a requirement policy that needs to be fulfilled to grant access.
message SessionRequirePolicy {
  // Name is the name of the policy.
  string Name = 1 [(gogoproto.jsontag) = "name"];

  // Filter is a predicate that determines what users count towards this policy.
  string Filter = 2 [(gogoproto.jsontag) = "filter"];

  // Kinds are the session kinds this policy applies to.
  repeated string Kinds = 3 [(gogoproto.jsontag) = "kinds"];

  // Count is the amount of people that need to be matched for this policy to be fulfilled.
  int32 Count = 4 [(gogoproto.jsontag) = "count"];

  // Modes is the list of modes that may be used to fulfill this policy.
  repeated string Modes = 5 [(gogoproto.jsontag) = "modes"];

  // OnLeave is the behaviour that's used when the policy is no longer fulfilled
  // for a live session.
  string OnLeave = 6 [(gogoproto.jsontag) = "on_leave"];
}

// SessionJoinPolicy defines a policy that allows a user to join sessions.
message SessionJoinPolicy {
  // Name is the name of the policy.
  string Name = 1 [(gogoproto.jsontag) = "name"];

  // Roles is a list of roles that you can join the session of.
  repeated string Roles = 2 [(gogoproto.jsontag) = "roles"];

  // Kinds are the session kinds this policy applies to.
  repeated string Kinds = 3 [(gogoproto.jsontag) = "kinds"];

  // Modes is a list of permitted participant modes for this policy.
  repeated string Modes = 4 [(gogoproto.jsontag) = "modes"];
}

// AccessRequestConditions is a matcher for allow/deny restrictions on
// access-requests.
// Please remember to update IsEmpty when updating this message.
message AccessRequestConditions {
  // Roles is the name of roles which will match the request rule.
  repeated string Roles = 1 [(gogoproto.jsontag) = "roles,omitempty"];

  // ClaimsToRoles specifies a mapping from claims (traits) to teleport roles.
  repeated ClaimMapping ClaimsToRoles = 2 [
    (gogoproto.nullable) = false,
    (gogoproto.jsontag) = "claims_to_roles,omitempty"
  ];

  // Annotations is a collection of annotations to be programmatically
  // appended to pending Access Requests at the time of their creation.
  // These annotations serve as a mechanism to propagate extra information
  // to plugins.  Since these annotations support variable interpolation
  // syntax, they also offer a mechanism for forwarding claims from an
  // external identity provider, to a plugin via `{{external.trait_name}}`
  // style substitutions.
  wrappers.LabelValues Annotations = 3 [
    (gogoproto.nullable) = false,
    (gogoproto.jsontag) = "annotations,omitempty",
    (gogoproto.customtype) = "github.com/gravitational/teleport/api/types/wrappers.Traits"
  ];

  // Thresholds is a list of thresholds, one of which must be met in order for reviews
  // to trigger a state-transition.  If no thresholds are provided, a default threshold
  // of 1 for approval and denial is used.
  repeated AccessReviewThreshold Thresholds = 4 [
    (gogoproto.nullable) = false,
    (gogoproto.jsontag) = "thresholds,omitempty"
  ];

  // SuggestedReviewers is a list of reviewer suggestions.  These can be teleport usernames, but
  // that is not a requirement.
  repeated string SuggestedReviewers = 5 [(gogoproto.jsontag) = "suggested_reviewers,omitempty"];

  // SearchAsRoles is a list of extra roles which should apply to a user while
  // they are searching for resources as part of a Resource Access Request, and
  // defines the underlying roles which will be requested as part of any
  // Resource Access Request.
  repeated string SearchAsRoles = 6 [(gogoproto.jsontag) = "search_as_roles,omitempty"];

  // MaxDuration is the amount of time the access will be granted for.
  // If this is zero, the default duration is used.
  int64 MaxDuration = 7 [
    (gogoproto.jsontag) = "max_duration,omitempty",
    (gogoproto.casttype) = "Duration"
  ];
}

// AccessReviewConditions is a matcher for allow/deny restrictions on
// access reviews.
// Please remember to update IsEmpty when updating this message.
message AccessReviewConditions {
  // Roles is the name of roles which may be reviewed.
  repeated string Roles = 1 [(gogoproto.jsontag) = "roles,omitempty"];

  // ClaimsToRoles specifies a mapping from claims (traits) to teleport roles.
  repeated ClaimMapping ClaimsToRoles = 2 [
    (gogoproto.nullable) = false,
    (gogoproto.jsontag) = "claims_to_roles,omitempty"
  ];

  // Where is an optional predicate which further limits which requests are
  // reviewable.
  string Where = 3 [(gogoproto.jsontag) = "where,omitempty"];

  // PreviewAsRoles is a list of extra roles which should apply to a reviewer
  // while they are viewing a Resource Access Request for the purposes of
  // viewing details such as the hostname and labels of requested resources.
  repeated string PreviewAsRoles = 4 [(gogoproto.jsontag) = "preview_as_roles,omitempty"];
}

// AccessRequestAllowedPromotion describes an allowed promotion to an Access List.
message AccessRequestAllowedPromotion {
  // associated access list
  string accessListName = 1;
}

// AccessRequestAllowedPromotions describes an valid promotion from an access request
// to an access list.
message AccessRequestAllowedPromotions {
  // suggestions is a list of allowed access lists promotions.
  repeated AccessRequestAllowedPromotion promotions = 1;
}

// ClaimMapping maps a claim to teleport roles.
message ClaimMapping {
  // Claim is a claim name.
  string Claim = 1 [(gogoproto.jsontag) = "claim"];
  // Value is a claim value to match.
  string Value = 2 [(gogoproto.jsontag) = "value"];
  // Roles is a list of static teleport roles to match.
  repeated string Roles = 3 [(gogoproto.jsontag) = "roles,omitempty"];
}

// TraitMapping maps a trait to teleport roles.
message TraitMapping {
  // Trait is a trait name.
  string Trait = 1 [(gogoproto.jsontag) = "trait"];
  // Value is a trait value to match.
  string Value = 2 [(gogoproto.jsontag) = "value"];
  // Roles is a list of static teleport roles to match.
  repeated string Roles = 3 [(gogoproto.jsontag) = "roles,omitempty"];
}

// Rule represents allow or deny rule that is executed to check
// if user or service have access to resource
message Rule {
  // Resources is a list of resources
  repeated string Resources = 1 [(gogoproto.jsontag) = "resources,omitempty"];
  // Verbs is a list of verbs
  repeated string Verbs = 2 [(gogoproto.jsontag) = "verbs,omitempty"];
  // Where specifies optional advanced matcher
  string Where = 3 [(gogoproto.jsontag) = "where,omitempty"];
  // Actions specifies optional actions taken when this rule matches
  repeated string Actions = 4 [(gogoproto.jsontag) = "actions,omitempty"];
}

// ImpersonateConditions specifies whether users are allowed
// to issue certificates for other users or groups.
message ImpersonateConditions {
  // Users is a list of resources this role is allowed to impersonate,
  // could be an empty list or a Wildcard pattern
  repeated string Users = 1 [(gogoproto.jsontag) = "users,omitempty"];
  // Roles is a list of resources this role is allowed to impersonate
  repeated string Roles = 2 [(gogoproto.jsontag) = "roles,omitempty"];
  // Where specifies optional advanced matcher
  string Where = 3 [(gogoproto.jsontag) = "where,omitempty"];
}

// BoolValue is a wrapper around bool, used in cases
// whenever bool value can have different default value when missing
message BoolValue {
  bool Value = 1;
}

// UserFilter matches user resources.
message UserFilter {
  // SearchKeywords is a list of search keywords to match against resource field values.
  repeated string SearchKeywords = 1 [(gogoproto.jsontag) = "search_keywords,omitempty"];
}

// UserV2 is version 2 resource spec of the user
message UserV2 {
  option (gogoproto.goproto_stringer) = false;
  option (gogoproto.stringer) = false;

  // Kind is a resource kind
  string Kind = 1 [(gogoproto.jsontag) = "kind"];
  // SubKind is an optional resource sub kind, used in some resources
  string SubKind = 2 [(gogoproto.jsontag) = "sub_kind,omitempty"];
  // Version is the resource version. It must be specified.
  // Supported values are: `v2`.
  string Version = 3 [(gogoproto.jsontag) = "version"];
  // Metadata is resource metadata
  Metadata Metadata = 4 [
    (gogoproto.nullable) = false,
    (gogoproto.jsontag) = "metadata"
  ];
  // Spec is a user specification
  UserSpecV2 Spec = 5 [
    (gogoproto.nullable) = false,
    (gogoproto.jsontag) = "spec"
  ];
  UserStatusV2 Status = 6 [
    (gogoproto.nullable) = false,
    (gogoproto.jsontag) = "status,omitempty"
  ];
}

// UserStatusV2 is a dynamic state of UserV2.
message UserStatusV2 {
  // password_state reflects what the system knows about the user's password.
  // Note that this is a "best effort" property, in that it can be UNSPECIFIED
  // for users who were created before this property was introduced and didn't
  // perform any password-related activity since then. See RFD 0159 for
  // details. Do NOT use this value for authentication purposes!
  PasswordState password_state = 1 [(gogoproto.jsontag) = "password_state,omitempty"];
  // mfa_weakest_device reflects what the system knows about the user's weakest MFA device.
  // Note that this is a "best effort" property, in that it can be UNSPECIFIED.
  MFADeviceKind mfa_weakest_device = 2 [(gogoproto.jsontag) = "mfa_weakest_device,omitempty"];
}

// PasswordState indicates what is known about existence of user's password.
enum PasswordState {
  // Unable to tell whether the password has been configured.
  PASSWORD_STATE_UNSPECIFIED = 0;
  // Password is known to be not configured.
  PASSWORD_STATE_UNSET = 1;
  // Password is known to be configured.
  PASSWORD_STATE_SET = 2;
}

// MFADeviceKind indicates what is known about existence of user's MFA device.
enum MFADeviceKind {
  // Unable to tell whether the MFA device has been configured.
  MFA_DEVICE_KIND_UNSPECIFIED = 0;
  // MFA device is known to be not configured.
  MFA_DEVICE_KIND_UNSET = 1;
  // MFA device is known to be configured using TOTP as the weakest form of MFA.
  MFA_DEVICE_KIND_TOTP = 2;
  // MFA device is known to be configured using WebAuthn as the weakest form of MFA.
  MFA_DEVICE_KIND_WEBAUTHN = 3;
}

// UserSpecV2 is a specification for V2 user
message UserSpecV2 {
  // OIDCIdentities lists associated OpenID Connect identities
  // that let user log in using externally verified identity
  repeated ExternalIdentity OIDCIdentities = 1 [
    (gogoproto.nullable) = false,
    (gogoproto.jsontag) = "oidc_identities,omitempty"
  ];

  // SAMLIdentities lists associated SAML identities
  // that let user log in using externally verified identity
  repeated ExternalIdentity SAMLIdentities = 2 [
    (gogoproto.nullable) = false,
    (gogoproto.jsontag) = "saml_identities,omitempty"
  ];

  // GithubIdentities list associated Github OAuth2 identities
  // that let user log in using externally verified identity
  repeated ExternalIdentity GithubIdentities = 3 [
    (gogoproto.nullable) = false,
    (gogoproto.jsontag) = "github_identities,omitempty"
  ];

  // Roles is a list of roles assigned to user
  repeated string Roles = 4 [(gogoproto.jsontag) = "roles,omitempty"];

  // Traits are key/value pairs received from an identity provider (through
  // OIDC claims or SAML assertions) or from a system administrator for local
  // accounts. Traits are used to populate role variables.
  wrappers.LabelValues Traits = 5 [
    (gogoproto.nullable) = false,
    (gogoproto.jsontag) = "traits,omitempty",
    (gogoproto.customtype) = "github.com/gravitational/teleport/api/types/wrappers.Traits"
  ];

  // Status is a login status of the user
  LoginStatus Status = 6 [
    (gogoproto.nullable) = false,
    (gogoproto.jsontag) = "status,omitempty"
  ];

  // Expires if set sets TTL on the user
  google.protobuf.Timestamp Expires = 7 [
    (gogoproto.stdtime) = true,
    (gogoproto.nullable) = false,
    (gogoproto.jsontag) = "expires"
  ];

  // CreatedBy holds information about agent or person created this user
  CreatedBy CreatedBy = 8 [
    (gogoproto.nullable) = false,
    (gogoproto.jsontag) = "created_by,omitempty"
  ];

  // LocalAuth holds sensitive data necessary for performing local
  // authentication
  LocalAuthSecrets LocalAuth = 9 [(gogoproto.jsontag) = "local_auth,omitempty"];

  // TrustedDeviceIDs contains the IDs of trusted devices enrolled by the user.
  //
  // Note that SSO users are transient and thus may contain an empty
  // TrustedDeviceIDs field, even though the user->device association exists
  // under the Device Trust subsystem. Do not rely on this field to determine
  // device associations or ownership, it exists for legacy/informative purposes
  // only.
  //
  // Managed by the Device Trust subsystem, avoid manual edits.
  repeated string TrustedDeviceIDs = 10 [(gogoproto.jsontag) = "trusted_device_ids,omitempty"];
}

// ExternalIdentity is OpenID Connect/SAML or Github identity that is linked
// to particular user and connector and lets user to log in using external
// credentials, e.g. google
message ExternalIdentity {
  option (gogoproto.goproto_stringer) = false;
  option (gogoproto.stringer) = false;

  // ConnectorID is id of registered OIDC connector, e.g. 'google-example.com'
  string ConnectorID = 1 [(gogoproto.jsontag) = "connector_id,omitempty"];

  // Username is username supplied by external identity provider
  string Username = 2 [(gogoproto.jsontag) = "username,omitempty"];

  // SAMLSingleLogoutURL is the SAML Single log-out URL to initiate SAML SLO (single log-out), if applicable.
  string SAMLSingleLogoutURL = 3 [(gogoproto.jsontag) = "samlSingleLogoutUrl,omitempty"];
}

// LoginStatus is a login status of the user
message LoginStatus {
  // IsLocked tells us if user is locked
  bool IsLocked = 1 [(gogoproto.jsontag) = "is_locked"];
  // LockedMessage contains the message in case if user is locked
  string LockedMessage = 2 [(gogoproto.jsontag) = "locked_message,omitempty"];
  // LockedTime contains time when user was locked
  google.protobuf.Timestamp LockedTime = 3 [
    (gogoproto.stdtime) = true,
    (gogoproto.nullable) = false,
    (gogoproto.jsontag) = "locked_time,omitempty"
  ];
  // LockExpires contains time when this lock will expire
  google.protobuf.Timestamp LockExpires = 4 [
    (gogoproto.stdtime) = true,
    (gogoproto.nullable) = false,
    (gogoproto.jsontag) = "lock_expires,omitempty"
  ];
  reserved 5; // removed "google.protobuf.Timestamp RecoveryAttemptLockExpires" after lockout was removed
  reserved "RecoveryAttemptLockExpires";
}

// CreatedBy holds information about the person or agent who created the user
message CreatedBy {
  option (gogoproto.goproto_stringer) = false;
  option (gogoproto.stringer) = false;

  // Identity if present means that user was automatically created by identity
  ConnectorRef Connector = 1 [
    (gogoproto.nullable) = true,
    (gogoproto.jsontag) = "connector,omitempty"
  ];
  // Time specifies when user was created
  google.protobuf.Timestamp Time = 2 [
    (gogoproto.stdtime) = true,
    (gogoproto.nullable) = false,
    (gogoproto.jsontag) = "time"
  ];
  // User holds information about user
  UserRef User = 3 [
    (gogoproto.nullable) = false,
    (gogoproto.jsontag) = "user"
  ];
}

// LocalAuthSecrets holds sensitive data used to authenticate a local user.
message LocalAuthSecrets {
  // PasswordHash encodes a combined salt & hash for password verification.
  bytes PasswordHash = 1 [(gogoproto.jsontag) = "password_hash,omitempty"];

  // Deprecated 2nd factor fields, use MFA below instead.
  string TOTPKey = 2 [(gogoproto.jsontag) = "totp_key,omitempty"];
  reserved 3; // U2FRegistrationData U2FRegistration
  reserved 4; // uint32 U2FCounter

  repeated MFADevice MFA = 5 [(gogoproto.jsontag) = "mfa,omitempty"];
  // Webauthn holds settings necessary for webauthn local auth.
  // May be null for legacy users or users that haven't yet used webauthn as
  // their multi-factor.
  WebauthnLocalAuth Webauthn = 6 [(gogoproto.jsontag) = "webauthn,omitempty"];
}

// MFADevice is a multi-factor authentication device, such as a security key or
// an OTP app.
message MFADevice {
  // Boilerplate for implementing the Resource interface.
  string kind = 1;
  string sub_kind = 2;
  string version = 3;
  Metadata metadata = 4 [(gogoproto.nullable) = false];

  // ID is a UUID of this device.
  string id = 5;

  google.protobuf.Timestamp added_at = 6 [
    (gogoproto.stdtime) = true,
    (gogoproto.nullable) = false
  ];
  google.protobuf.Timestamp last_used = 7 [
    (gogoproto.stdtime) = true,
    (gogoproto.nullable) = false
  ];

  oneof device {
    TOTPDevice totp = 8;
    U2FDevice u2f = 9;
    WebauthnDevice webauthn = 10;
  }
}

// TOTPDevice holds the TOTP-specific fields of MFADevice.
message TOTPDevice {
  string key = 1;
}

// U2FDevice holds the U2F-specific fields of MFADevice.
message U2FDevice {
  // KeyHandle uniquely identifies a key on a device
  bytes key_handle = 1;
  // PubKey is an DER encoded ecdsa public key
  bytes pub_key = 2;
  // Counter is the latest seen value of the U2F usage counter.
  uint32 counter = 3;
}

// WebauthnDevice holds Webauthn-specific fields of MFADevice.
message WebauthnDevice {
  // Credential ID for the authenticator.
  bytes credential_id = 1;
  // Public key encoded in CBOR format.
  // Webauthn support various key algorithms; CBOR encoding is used to reflect
  // those choices.
  // See https://w3c.github.io/webauthn/#sctn-alg-identifier for a starter
  // reference.
  bytes public_key_cbor = 2;
  // Attestation format used by the authenticator, if any.
  string attestation_type = 3;
  // AAGUID is the globally unique identifier of the authenticator model.
  // Zeroed for U2F devices.
  bytes aaguid = 4;
  // Signature counter for login operations.
  // Actual counter values received from the authenticator are expected to be
  // higher than the previously-stored value.
  uint32 signature_counter = 5;
  // Raw attestation object, as returned by the authentication during
  // registration.
  // Absent for legacy entries (Teleport 8.x).
  bytes attestation_object = 6;
  // True if a resident key was requested during registration.
  // Marks passwordless-capable devices.
  // (Note that resident_key=true represents the server-side / Relying Party
  // view of the registration process; the authenticator alone can determine
  // if a key is truly resident.)
  bool resident_key = 7;
  // Relying Party ID used by the credential.
  // Recorded on registration for new credentials, or on first successful
  // authentication for "old" credentials (created before the field existed).
  // Ideally, this is always the same as the configured RPID.
  // If an RPID change does happen, this helps Teleport detect it and react
  // accordingly.
  string credential_rp_id = 8;
  // Authenticator Backup Eligibility (BE) bit, recorded during registration or
  // backfill (for older authenticators).
  // https://w3c.github.io/webauthn/#authdata-flags-be
  google.protobuf.BoolValue credential_backup_eligible = 9;
  // Authenticator Backup State (BS) bit, recorded during registration or
  // backfill (for older authenticators).
  // https://w3c.github.io/webauthn/#authdata-flags-bs
  google.protobuf.BoolValue credential_backed_up = 10;
}

// WebauthnLocalAuth holds settings necessary for local webauthn use.
message WebauthnLocalAuth {
  // UserID is the random user handle generated for the user.
  // See https://www.w3.org/TR/webauthn-2/#sctn-user-handle-privacy.
  bytes UserID = 1 [(gogoproto.jsontag) = "user_id,omitempty"];
}

// ConnectorRef holds information about OIDC connector
message ConnectorRef {
  // Type is connector type
  string Type = 1 [(gogoproto.jsontag) = "type"];
  // ID is connector ID
  string ID = 2 [(gogoproto.jsontag) = "id"];
  // Identity is external identity of the user
  string Identity = 3 [(gogoproto.jsontag) = "identity"];
}

// UserRef holds references to user
message UserRef {
  // Name is name of the user
  string Name = 1 [(gogoproto.jsontag) = "name"];
}

// ReverseTunnelV2 is version 2 of the resource spec of the reverse tunnel
message ReverseTunnelV2 {
  // Kind is a resource kind
  string Kind = 1 [(gogoproto.jsontag) = "kind"];
  // SubKind is an optional resource sub kind, used in some resources
  string SubKind = 2 [(gogoproto.jsontag) = "sub_kind,omitempty"];
  // Version is version
  string Version = 3 [(gogoproto.jsontag) = "version"];
  // Metadata is a resource metadata
  Metadata Metadata = 4 [
    (gogoproto.nullable) = false,
    (gogoproto.jsontag) = "metadata"
  ];
  // Spec is a reverse tunnel specification
  ReverseTunnelSpecV2 Spec = 5 [
    (gogoproto.nullable) = false,
    (gogoproto.jsontag) = "spec"
  ];
}

// ReverseTunnelSpecV2 is a specification for V2 reverse tunnel
message ReverseTunnelSpecV2 {
  // ClusterName is a domain name of remote cluster we are connecting to
  string ClusterName = 1 [(gogoproto.jsontag) = "cluster_name"];
  // DialAddrs is a list of remote address to establish a connection to
  // it's always SSH over TCP
  repeated string DialAddrs = 2 [(gogoproto.jsontag) = "dial_addrs,omitempty"];
  // Type is the type of reverse tunnel, either proxy or node.
  string Type = 3 [
    (gogoproto.jsontag) = "type",
    (gogoproto.casttype) = "TunnelType"
  ];
}

// TunnelConnectionV2 is version 2 of the resource spec of the tunnel connection
message TunnelConnectionV2 {
  option (gogoproto.goproto_stringer) = false;
  option (gogoproto.stringer) = false;

  // Kind is a resource kind
  string Kind = 1 [(gogoproto.jsontag) = "kind"];
  // SubKind is an optional resource sub kind, used in some resources
  string SubKind = 2 [(gogoproto.jsontag) = "sub_kind,omitempty"];
  // Version is version
  string Version = 3 [(gogoproto.jsontag) = "version"];
  // Metadata is a resource metadata
  Metadata Metadata = 4 [
    (gogoproto.nullable) = false,
    (gogoproto.jsontag) = "metadata"
  ];
  // Spec is a tunnel specification
  TunnelConnectionSpecV2 Spec = 5 [
    (gogoproto.nullable) = false,
    (gogoproto.jsontag) = "spec"
  ];
}

// TunnelConnectionSpecV2 is a specification for V2 tunnel connection
message TunnelConnectionSpecV2 {
  // ClusterName is a name of the cluster
  string ClusterName = 1 [(gogoproto.jsontag) = "cluster_name"];
  // ProxyName is the name of the proxy server
  string ProxyName = 2 [(gogoproto.jsontag) = "proxy_name"];
  // LastHeartbeat is a time of the last heartbeat
  google.protobuf.Timestamp LastHeartbeat = 3 [
    (gogoproto.stdtime) = true,
    (gogoproto.nullable) = false,
    (gogoproto.jsontag) = "last_heartbeat,omitempty"
  ];
  // Type is the type of reverse tunnel, either proxy or node.
  string Type = 4 [
    (gogoproto.jsontag) = "type",
    (gogoproto.casttype) = "TunnelType"
  ];
}

// SemaphoreFilter encodes semaphore filtering params.
// A semaphore filter matches a semaphore if all nonzero fields
// match the corresponding semaphore fields (e.g. a filter which
// specifies only `kind=foo` would match all semaphores of
// kind `foo`).
message SemaphoreFilter {
  // SemaphoreKind is the kind of the semaphore.
  string SemaphoreKind = 1 [(gogoproto.jsontag) = "kind"];
  // SemaphoreName is the name of the semaphore.
  string SemaphoreName = 2 [(gogoproto.jsontag) = "name"];
}

// AcquireSemaphoreRequest holds semaphore lease acquisition parameters.
message AcquireSemaphoreRequest {
  // SemaphoreKind is the kind of the semaphore.
  string SemaphoreKind = 1 [(gogoproto.jsontag) = "kind"];
  // SemaphoreName is the name of the semaphore.
  string SemaphoreName = 2 [(gogoproto.jsontag) = "name"];
  // MaxLeases is the maximum number of concurrent leases.  If acquisition
  // would cause more than MaxLeases to exist, acquisition must fail.
  int64 MaxLeases = 3 [(gogoproto.jsontag) = "max_resources"];
  // Expires is the time at which this lease expires.
  google.protobuf.Timestamp Expires = 4 [
    (gogoproto.stdtime) = true,
    (gogoproto.nullable) = false,
    (gogoproto.jsontag) = "expires"
  ];
  // Holder identifies the entity holding the lease.
  string Holder = 5 [(gogoproto.jsontag) = "holder"];
}

// SemaphoreLease represents lease acquired for semaphore
message SemaphoreLease {
  // SemaphoreKind is the kind of the semaphore.
  string SemaphoreKind = 1 [(gogoproto.jsontag) = "kind"];
  // SemaphoreName is the name of the semaphore.
  string SemaphoreName = 2 [(gogoproto.jsontag) = "name"];
  // LeaseID uniquely identifies this lease.
  string LeaseID = 3 [(gogoproto.jsontag) = "lease_id"];
  // Expires is the time at which this lease expires.
  google.protobuf.Timestamp Expires = 5 [
    (gogoproto.stdtime) = true,
    (gogoproto.nullable) = false,
    (gogoproto.jsontag) = "expires"
  ];
}

// SemaphoreLeaseRef identifies an existent lease.
message SemaphoreLeaseRef {
  // LeaseID is the unique ID of the lease.
  string LeaseID = 1 [(gogoproto.jsontag) = "lease_id"];
  // Expires is the time at which the lease expires.
  google.protobuf.Timestamp Expires = 2 [
    (gogoproto.stdtime) = true,
    (gogoproto.nullable) = false,
    (gogoproto.jsontag) = "expires"
  ];
  // Holder identifies the lease holder.
  string Holder = 3 [(gogoproto.jsontag) = "holder"];
}

// SemaphoreV3 implements Semaphore interface
message SemaphoreV3 {
  option (gogoproto.goproto_stringer) = false;
  option (gogoproto.stringer) = false;

  // Kind is a resource kind
  string Kind = 1 [(gogoproto.jsontag) = "kind"];
  // SubKind is an optional resource sub kind, used in some resources
  string SubKind = 2 [(gogoproto.jsontag) = "sub_kind,omitempty"];
  // Version is version
  string Version = 3 [(gogoproto.jsontag) = "version"];
  // Metadata is Semaphore metadata
  Metadata Metadata = 4 [
    (gogoproto.nullable) = false,
    (gogoproto.jsontag) = "metadata"
  ];
  // Spec is a lease V3 spec
  SemaphoreSpecV3 Spec = 5 [
    (gogoproto.nullable) = false,
    (gogoproto.jsontag) = "spec"
  ];
}

// SemaphoreSpecV3 contains the data about lease
message SemaphoreSpecV3 {
  // Leases is a list of all currently acquired leases.
  repeated SemaphoreLeaseRef Leases = 1 [
    (gogoproto.nullable) = false,
    (gogoproto.jsontag) = "leases"
  ];
}

// WebSessionV2 represents an application or UI web session.
message WebSessionV2 {
  option (gogoproto.goproto_stringer) = false;
  option (gogoproto.stringer) = false;

  // Kind is a resource kind.
  string Kind = 1 [(gogoproto.jsontag) = "kind"];
  // SubKind is an optional resource sub kind, used in some resources.
  string SubKind = 2 [(gogoproto.jsontag) = "sub_kind,omitempty"];
  // Version is version.
  string Version = 3 [(gogoproto.jsontag) = "version"];
  // Metadata is a resource metadata.
  Metadata Metadata = 4 [
    (gogoproto.nullable) = false,
    (gogoproto.jsontag) = "metadata"
  ];
  // Spec is a tunnel specification.
  WebSessionSpecV2 Spec = 5 [
    (gogoproto.nullable) = false,
    (gogoproto.jsontag) = "spec"
  ];
}

// WebSessionSpecV2 is a specification for web session.
message WebSessionSpecV2 {
  // User is the identity of the user to which the web session belongs.
  string User = 1 [(gogoproto.jsontag) = "user"];
  // Pub is the SSH certificate for the user, marshaled in the authorized key
  // format.
  bytes Pub = 2 [(gogoproto.jsontag) = "pub"];
  // Priv is the SSH private key for the user, in PEM-encoded PKCS#1 or PKCS#8
  // format. If TLSPriv is unset, this is also the TLS private key.
  bytes Priv = 3 [(gogoproto.jsontag) = "priv,omitempty"];
  // TLSCert is the X.509 certificate for the user (PEM-encoded).
  bytes TLSCert = 4 [(gogoproto.jsontag) = "tls_cert,omitempty"];
  // BearerToken is a token that is paired with the session cookie for
  // authentication. It is periodically rotated so a stolen cookie itself
  // is not enough to steal a session. In addition it is used for CSRF
  // mitigation.
  string BearerToken = 5 [(gogoproto.jsontag) = "bearer_token"];
  // BearerTokenExpires is the absolute time when the token expires.
  google.protobuf.Timestamp BearerTokenExpires = 6 [
    (gogoproto.stdtime) = true,
    (gogoproto.nullable) = false,
    (gogoproto.jsontag) = "bearer_token_expires"
  ];
  // Expires is the absolute time when the session expires.
  google.protobuf.Timestamp Expires = 7 [
    (gogoproto.stdtime) = true,
    (gogoproto.nullable) = false,
    (gogoproto.jsontag) = "expires"
  ];
  // LoginTime is the time this user recently logged in.
  google.protobuf.Timestamp LoginTime = 8 [
    (gogoproto.stdtime) = true,
    (gogoproto.nullable) = false,
    (gogoproto.jsontag) = "login_time"
  ];
  // IdleTimeout is the max time a user can be inactive in a session.
  int64 IdleTimeout = 9 [
    (gogoproto.jsontag) = "idle_timeout",
    (gogoproto.casttype) = "Duration"
  ];
  // ConsumedAccessRequestID is the ID of the access request from which additional roles to assume
  // were obtained.
  string ConsumedAccessRequestID = 10 [(gogoproto.jsontag) = "consumed_access_request_id,omitempty"];
  // SAMLSession is data associated with a SAML IdP session.
  SAMLSessionData SAMLSession = 11 [(gogoproto.jsontag) = "saml_session,omitempty"];
  // Device trust web authentication token.
  // May be exchanged for a single on-behalf-of device authentication attempt
  // (typically performed by Connect).
  // Only present if on-behalf-of device authentication is possible.
  DeviceWebToken DeviceWebToken = 12 [(gogoproto.jsontag) = "device_web_token,omitempty"];
  // HasDeviceExtensions is true if the session's TLS and SSH certificates are
  // augmented with device extensions.
  bool HasDeviceExtensions = 13 [(gogoproto.jsontag) = "has_device_extensions,omitempty"];
  // TrustedDeviceRequirement indicates whether access may be hindered by the
  // lack of a trusted device.
  //
  // If during login a device is required and DeviceWebToken is nil, then it's
  // likely the user needs to enroll their device to avoid impacting access.
  TrustedDeviceRequirement TrustedDeviceRequirement = 14 [(gogoproto.jsontag) = "trusted_device_requirement,omitempty"];
  // TLSPriv is the TLS private key for the user, in PEM-encoded PKCS#1 or PKCS#8
  // format. If unset, then Priv is used as both the SSH and TLS private key.
  bytes TLSPriv = 15 [(gogoproto.jsontag) = "tls_priv,omitempty"];
}

// TrustedDeviceRequirement indicates whether access may be hindered by the lack
// of a trusted device.
enum TrustedDeviceRequirement {
  // Device requirement not determined.
  // Does not mean that a device is not required, only that the necessary data
  // was not considered.
  TRUSTED_DEVICE_REQUIREMENT_UNSPECIFIED = 0;
  // Trusted device not required.
  TRUSTED_DEVICE_REQUIREMENT_NOT_REQUIRED = 1;
  // Trusted device required by either cluster mode or user roles.
  TRUSTED_DEVICE_REQUIREMENT_REQUIRED = 2;
}

// Web-focused view of teleport.devicetrust.v1.DeviceWebToken.
message DeviceWebToken {
  // Opaque token identifier.
  string id = 1;
  // Opaque device web token, in plaintext, encoded in base64.RawURLEncoding
  // (so it is inherently safe for URl use).
  string token = 2;
}

// WebSessionFilter encodes cache watch parameters for filtering web sessions.
message WebSessionFilter {
  // User is the username to filter web sessions for.
  string User = 1 [(gogoproto.jsontag) = "user"];
}

// SAMLSessionData contains data for a SAML session.
// Based on crewjam/saml's session object: https://github.com/crewjam/saml/blob/main/identity_provider.go
message SAMLSessionData {
  // ID is the identifier for the SAML session.
  string ID = 1 [(gogoproto.jsontag) = "id"];
  // CreateTime is the time that the session was created.
  google.protobuf.Timestamp CreateTime = 2 [
    (gogoproto.stdtime) = true,
    (gogoproto.nullable) = false,
    (gogoproto.jsontag) = "create_time"
  ];
  // ExpireTime is the time that the session will expire.
  google.protobuf.Timestamp ExpireTime = 3 [
    (gogoproto.stdtime) = true,
    (gogoproto.nullable) = false,
    (gogoproto.jsontag) = "expire_time"
  ];
  // Index is the session index that allows the IdP to uniquely identify a session.
  string Index = 4 [(gogoproto.jsontag) = "index"];

  // NameID an identifier for the session.
  string NameID = 5 [(gogoproto.jsontag) = "name_id"];
  // NameIDFormat is the format of the Name ID.
  string NameIDFormat = 6 [(gogoproto.jsontag) = "name_id_format"];
  // SubjectID is the identifier for the subject of the session.
  string SubjectID = 7 [(gogoproto.jsontag) = "subject_id"];

  // Groups is a list of groups that the user has access to.
  repeated string Groups = 8 [(gogoproto.jsontag) = "groups"];
  // UserName is the user's name.
  string UserName = 9 [(gogoproto.jsontag) = "user_name"];
  // UserEmail is the user's e-mail.
  string UserEmail = 10 [(gogoproto.jsontag) = "user_email"];
  // UserCommonName is the user's common name.
  string UserCommonName = 11 [(gogoproto.jsontag) = "user_common_name"];
  // UserSurname is the user's surname.
  string UserSurname = 12 [(gogoproto.jsontag) = "user_surname"];
  // UserGivenName is the user's given name.
  string UserGivenName = 13 [(gogoproto.jsontag) = "user_given_name"];
  // UserScopedAffiliation is the user's scoped affiliation.
  string UserScopedAffiliation = 14 [(gogoproto.jsontag) = "user_scoped_affiliation"];

  // CustomAttributes are any custom attributes associated with the request.
  repeated SAMLAttribute CustomAttributes = 15 [(gogoproto.jsontag) = "custom_attributes"];
}

// SAMLAttribute contains an attribute name and associated values.
// Defined in http://docs.oasis-open.org/security/saml/v2.0/saml-core-2.0-os.pdf.
message SAMLAttribute {
  // FriendlyName is a user readable name for the attribute.
  string FriendlyName = 1 [(gogoproto.jsontag) = "friendly_name"];
  // Name is a full name for the attribute, typically an OID value.
  string Name = 2 [(gogoproto.jsontag) = "name"];
  // NameFormat is the format of the name.
  string NameFormat = 3 [(gogoproto.jsontag) = "name_format"];
  // Values is a list of attribute values.
  repeated SAMLAttributeValue Values = 4 [(gogoproto.jsontag) = "values"];
}

// SAMLAttributeValues contains a type, value, and an associated name ID block.
// Defined in http://docs.oasis-open.org/security/saml/v2.0/saml-core-2.0-os.pdf.
message SAMLAttributeValue {
  // Type is the type of value this attribute represents.
  string Type = 1 [(gogoproto.jsontag) = "type"];
  // Value is the value of the attribute.
  string Value = 2 [(gogoproto.jsontag) = "value"];
  // NameID is a more restrictive identifier for the attribute value.
  SAMLNameID NameID = 3 [(gogoproto.jsontag) = "name_id,omitempty"];
}

// SAMLNameID is a more restrictive identifier for an object in SAML.
// Defined in http://docs.oasis-open.org/security/saml/v2.0/saml-core-2.0-os.pdf.
message SAMLNameID {
  // NameQualifier is the domain that qualifies the identifier.
  string NameQualifier = 1 [(gogoproto.jsontag) = "name_qualifier"];
  // SPNameQualifier qualifies the identifier with the name of the service provider.
  string SPNameQualifier = 2 [(gogoproto.jsontag) = "sp_name_qualifier"];
  // Format is the format of the identifier.
  string Format = 3 [(gogoproto.jsontag) = "format"];
  // SPProvidedID is an identifier established by the service provider.
  string SPProvidedID = 4 [(gogoproto.jsontag) = "sp_provider_id"];
  // Value is the value of the name ID.
  string Value = 5 [(gogoproto.jsontag) = "value"];
}

// RemoteClusterV3 represents remote cluster resource specification
message RemoteClusterV3 {
  option (gogoproto.goproto_stringer) = false;
  option (gogoproto.stringer) = false;

  // Kind is a resource kind
  string Kind = 1 [(gogoproto.jsontag) = "kind"];
  // SubKind is an optional resource sub kind, used in some resources
  string SubKind = 2 [(gogoproto.jsontag) = "sub_kind,omitempty"];
  // Version is resource API version
  string Version = 3 [(gogoproto.jsontag) = "version"];

  // Metadata is resource metadata
  Metadata Metadata = 4 [
    (gogoproto.nullable) = false,
    (gogoproto.jsontag) = "metadata"
  ];
  // Status is a remote cluster status
  RemoteClusterStatusV3 Status = 5 [
    (gogoproto.nullable) = false,
    (gogoproto.jsontag) = "status"
  ];
}

// RemoteClusterStatusV3 represents status of the remote cluster
message RemoteClusterStatusV3 {
  // Connection represents connection status, online or offline
  string Connection = 1 [(gogoproto.jsontag) = "connection"];

  // LastHeartbeat records last heartbeat of the cluster
  google.protobuf.Timestamp LastHeartbeat = 2 [
    (gogoproto.stdtime) = true,
    (gogoproto.nullable) = false,
    (gogoproto.jsontag) = "last_heartbeat"
  ];
}

// KubernetesCluster is a named kubernetes API endpoint handled by a Server.
//
// TODO: deprecate and convert all usage to KubernetesClusterV3
message KubernetesCluster {
  // Name is the name of this kubernetes cluster.
  string Name = 1 [(gogoproto.jsontag) = "name"];

  // StaticLabels is map of static labels associated with this cluster.
  // Used for RBAC.
  map<string, string> StaticLabels = 2 [(gogoproto.jsontag) = "static_labels,omitempty"];
  // DynamicLabels is map of dynamic labels associated with this cluster.
  // Used for RBAC.
  map<string, CommandLabelV2> DynamicLabels = 3 [
    (gogoproto.nullable) = false,
    (gogoproto.jsontag) = "dynamic_labels,omitempty"
  ];
}

// KubernetesClusterV3 represents a named kubernetes API endpoint.
message KubernetesClusterV3 {
  option (gogoproto.goproto_stringer) = false;
  option (gogoproto.stringer) = false;

  // Kind is the cluster resource kind.
  string Kind = 1 [(gogoproto.jsontag) = "kind"];
  // SubKind is an optional resource subkind.
  string SubKind = 2 [(gogoproto.jsontag) = "sub_kind,omitempty"];
  // Version is the resource version.
  string Version = 3 [(gogoproto.jsontag) = "version"];
  // Metadata is the resource metadata.
  Metadata Metadata = 4 [
    (gogoproto.nullable) = false,
    (gogoproto.jsontag) = "metadata"
  ];
  // Spec is the resource spec.
  KubernetesClusterSpecV3 Spec = 5 [
    (gogoproto.nullable) = false,
    (gogoproto.jsontag) = "spec"
  ];
}

// KubernetesClusterSpecV3 is a specification for a Kubernetes cluster.
message KubernetesClusterSpecV3 {
  // DynamicLabels are the cluster's dynamic labels.
  map<string, CommandLabelV2> DynamicLabels = 1 [
    (gogoproto.nullable) = false,
    (gogoproto.jsontag) = "dynamic_labels,omitempty"
  ];
  // Kubeconfig is the kubeconfig file payload that grants access to the cluster.
  // If multiple contexts are specified, the first will be selected.
  bytes Kubeconfig = 2 [(gogoproto.jsontag) = "kubeconfig,omitempty"];
  // Azure holds the required Azure information for Teleport to access the cluster.
  KubeAzure Azure = 3 [
    (gogoproto.nullable) = false,
    (gogoproto.jsontag) = "azure,omitempty"
  ];
  // AWS holds the required AWS information for Teleport to access the cluster.
  KubeAWS AWS = 4 [
    (gogoproto.nullable) = false,
    (gogoproto.jsontag) = "aws,omitempty"
  ];
  // GCP holds the required GCP information for Teleport to access the cluster.
  KubeGCP GCP = 5 [
    (gogoproto.nullable) = false,
    (gogoproto.jsontag) = "gcp,omitempty"
  ];
}

// KubeAzure contains the Azure information about the cluster.
message KubeAzure {
  // ResourceName is the AKS cluster name.
  string ResourceName = 1 [(gogoproto.jsontag) = "resource_name,omitempty"];
  // ResourceGroup is the Azure resource group name.
  string ResourceGroup = 2 [(gogoproto.jsontag) = "resource_group,omitempty"];
  // TenantID is the AKS cluster Tenant ID.
  string TenantID = 3 [(gogoproto.jsontag) = "tenant_id,omitempty"];
  // SubscriptionID is the AKS cluster SubscriptionID.
  string SubscriptionID = 4 [(gogoproto.jsontag) = "subscription_id,omitempty"];
}

// KubeAWS contains the AWS information about the cluster.
message KubeAWS {
  // Region is a AWS cloud region.
  string Region = 1 [(gogoproto.jsontag) = "region,omitempty"];
  // AccountID is a AWS Account ID.
  string AccountID = 2 [(gogoproto.jsontag) = "account_id,omitempty"];
  // Name is a AWS EKS cluster name.
  string Name = 3 [(gogoproto.jsontag) = "name,omitempty"];
}

// KubeGCP contains the GCP information about the cluster.
message KubeGCP {
  // Location is a GKE cluster location.
  string Location = 1 [(gogoproto.jsontag) = "location,omitempty"];
  // ProjectID is the GKE Project ID.
  string ProjectID = 2 [(gogoproto.jsontag) = "project_id,omitempty"];
  // Name is a GCP GKE cluster name.
  string Name = 3 [(gogoproto.jsontag) = "name,omitempty"];
}

// KubernetesClusterV3List represents a list of kubernetes clusters.
message KubernetesClusterV3List {
  // KubernetesClusters is a list of kubernetes clusters resources.
  repeated KubernetesClusterV3 KubernetesClusters = 1;
}

// KubernetesServerV3 represents a Kubernetes server.
message KubernetesServerV3 {
  option (gogoproto.goproto_stringer) = false;
  option (gogoproto.stringer) = false;
  // Kind is the Kubernetes server resource kind. Always "kube_server".
  string Kind = 1 [(gogoproto.jsontag) = "kind"];
  // SubKind is an optional resource subkind.
  string SubKind = 2 [(gogoproto.jsontag) = "sub_kind,omitempty"];
  // Version is the resource version.
  string Version = 3 [(gogoproto.jsontag) = "version"];
  // Metadata is the Kubernetes server metadata.
  Metadata Metadata = 4 [
    (gogoproto.nullable) = false,
    (gogoproto.jsontag) = "metadata"
  ];
  // Spec is the Kubernetes server spec.
  KubernetesServerSpecV3 Spec = 5 [
    (gogoproto.nullable) = false,
    (gogoproto.jsontag) = "spec"
  ];
}

// KubernetesServerSpecV3 is the Kubernetes server spec.
message KubernetesServerSpecV3 {
  // Version is the Teleport version that the server is running.
  string Version = 1 [(gogoproto.jsontag) = "version"];
  // Hostname is the Kubernetes server hostname.
  string Hostname = 2 [(gogoproto.jsontag) = "hostname"];
  // HostID is the Kubernetes server host uuid.
  string HostID = 3 [(gogoproto.jsontag) = "host_id"];
  // Rotation contains the Kubernetes server CA rotation information.
  Rotation Rotation = 4 [
    (gogoproto.nullable) = false,
    (gogoproto.jsontag) = "rotation,omitempty"
  ];
  // Cluster is a Kubernetes Cluster proxied by this Kubernetes server.
  KubernetesClusterV3 Cluster = 5 [(gogoproto.jsontag) = "cluster"];
  // ProxyIDs is a list of proxy IDs this server is expected to be connected to.
  repeated string ProxyIDs = 6 [(gogoproto.jsontag) = "proxy_ids,omitempty"];
}

// WebTokenV3 describes a web token. Web tokens are used as a transport to relay bearer tokens
// to the client.
// Initially bound to a web session, these have been factored out into a separate resource to
// enable separate lifecycle management.
message WebTokenV3 {
  option (gogoproto.goproto_stringer) = false;
  option (gogoproto.stringer) = false;

  // Kind is a resource kind
  string Kind = 1 [(gogoproto.jsontag) = "kind"];
  // SubKind is an optional resource sub kind
  string SubKind = 2 [(gogoproto.jsontag) = "sub_kind,omitempty"];
  // Version is the resource version
  string Version = 3 [(gogoproto.jsontag) = "version"];
  // Metadata is resource metadata
  Metadata Metadata = 4 [
    (gogoproto.nullable) = false,
    (gogoproto.jsontag) = "metadata"
  ];
  // Spec defines the web token
  WebTokenSpecV3 Spec = 5 [
    (gogoproto.nullable) = false,
    (gogoproto.jsontag) = "spec"
  ];
}

// WebTokenSpecV3 is a unique time-limited token bound to a user's web session
message WebTokenSpecV3 {
  // User specifies the user the token is bound to.
  string User = 1 [(gogoproto.jsontag) = "user"];
  // Token specifies the token's value.
  string Token = 2 [(gogoproto.jsontag) = "token"];
}

// GetWebSessionRequest describes a request to query a web session
message GetWebSessionRequest {
  // User specifies the user the web session is for.
  string User = 1 [(gogoproto.jsontag) = "user"];
  // SessionID specifies the web session ID.
  string SessionID = 2 [(gogoproto.jsontag) = "session_id"];
}

// DeleteWebSessionRequest describes a request to delete a web session
message DeleteWebSessionRequest {
  // User specifies the user the session is bound to
  string User = 1 [(gogoproto.jsontag) = "user"];
  // SessionID specifies the web session ID to delete.
  string SessionID = 2 [(gogoproto.jsontag) = "session_id"];
}

// GetWebTokenRequest describes a request to query a web token
message GetWebTokenRequest {
  // User specifies the user the token is for.
  string User = 1 [(gogoproto.jsontag) = "user"];
  // Token specifies the token to get.
  string Token = 2 [(gogoproto.jsontag) = "token"];
}

// DeleteWebTokenRequest describes a request to delete a web token
message DeleteWebTokenRequest {
  // User specifies the user the token is for.
  string User = 1 [(gogoproto.jsontag) = "user"];
  // Token specifies the token to delete.
  string Token = 2 [(gogoproto.jsontag) = "token"];
}

// ResourceRequest is a request relating to a named resource.
message ResourceRequest {
  // Name is the name of the resource.
  string Name = 1 [(gogoproto.jsontag) = "name"];
}

// ResourceWithSecretsRequest is a request relating to a named resource with secrets.
message ResourceWithSecretsRequest {
  // Name is the name of the resource.
  string Name = 1 [(gogoproto.jsontag) = "name"];
  // WithSecrets specifies whether to load associated secrets.
  bool WithSecrets = 2 [(gogoproto.jsontag) = "with_secrets,omitempty"];
}

// ResourcesWithSecretsRequest is a request relating to resources with secrets.
message ResourcesWithSecretsRequest {
  // WithSecrets specifies whether to load associated secrets.
  bool WithSecrets = 1 [(gogoproto.jsontag) = "with_secrets,omitempty"];
}

// ResourcesInNamespaceRequest is a request relating to a named resource in the given namespace.
message ResourceInNamespaceRequest {
  // Name is the name of the resource.
  string Name = 1;
  // Namespace is the namespace of resources.
  string Namespace = 2;
}

// ResourcesInNamespaceRequest is a request relating to resources in the given namespace.
message ResourcesInNamespaceRequest {
  // Namespace is the namespace of resources.
  string Namespace = 1;
}

// OIDCConnectorV3 represents an OIDC connector.
message OIDCConnectorV3 {
  // Kind is a resource kind.
  string Kind = 1 [(gogoproto.jsontag) = "kind"];
  // SubKind is an optional resource sub kind, used in some resources.
  string SubKind = 2 [(gogoproto.jsontag) = "sub_kind,omitempty"];
  // Version is the resource version. It must be specified.
  // Supported values are: `v3`.
  string Version = 3 [(gogoproto.jsontag) = "version"];
  // Metadata holds resource metadata.
  Metadata Metadata = 4 [
    (gogoproto.nullable) = false,
    (gogoproto.jsontag) = "metadata"
  ];
  // Spec is an OIDC connector specification.
  OIDCConnectorSpecV3 Spec = 5 [
    (gogoproto.nullable) = false,
    (gogoproto.jsontag) = "spec"
  ];
}

// OIDCConnectorV3List is a list of OIDC connectors.
message OIDCConnectorV3List {
  // OIDCConnectors is a list of OIDC connectors.
  repeated OIDCConnectorV3 OIDCConnectors = 1;
}

// OIDCConnectorSpecV3 is an OIDC connector specification.
//
// It specifies configuration for Open ID Connect compatible external
// identity provider: https://openid.net/specs/openid-connect-core-1_0.html
message OIDCConnectorSpecV3 {
  reserved 4;

  // IssuerURL is the endpoint of the provider, e.g. https://accounts.google.com.
  string IssuerURL = 1 [(gogoproto.jsontag) = "issuer_url"];
  // ClientID is the id of the authentication client (Teleport Auth Service).
  string ClientID = 2 [(gogoproto.jsontag) = "client_id"];
  // ClientSecret is used to authenticate the client.
  string ClientSecret = 3 [(gogoproto.jsontag) = "client_secret"];
  // ACR is an Authentication Context Class Reference value. The meaning of the ACR
  // value is context-specific and varies for identity providers.
  string ACR = 5 [(gogoproto.jsontag) = "acr_values,omitempty"];
  // Provider is the external identity provider.
  string Provider = 6 [(gogoproto.jsontag) = "provider,omitempty"];
  // Display is the friendly name for this provider.
  string Display = 7 [(gogoproto.jsontag) = "display,omitempty"];
  // Scope specifies additional scopes set by provider.
  repeated string Scope = 8 [(gogoproto.jsontag) = "scope,omitempty"];
  // Prompt is an optional OIDC prompt. An empty string omits prompt.
  // If not specified, it defaults to select_account for backwards compatibility.
  string Prompt = 9 [(gogoproto.jsontag) = "prompt,omitempty"];
  // ClaimsToRoles specifies a dynamic mapping from claims to roles.
  repeated ClaimMapping ClaimsToRoles = 10 [
    (gogoproto.nullable) = false,
    (gogoproto.jsontag) = "claims_to_roles,omitempty"
  ];
  // GoogleServiceAccountURI is a path to a google service account uri.
  string GoogleServiceAccountURI = 11 [(gogoproto.jsontag) = "google_service_account_uri,omitempty"];
  // GoogleServiceAccount is a string containing google service account credentials.
  string GoogleServiceAccount = 12 [(gogoproto.jsontag) = "google_service_account,omitempty"];
  // GoogleAdminEmail is the email of a google admin to impersonate.
  string GoogleAdminEmail = 13 [(gogoproto.jsontag) = "google_admin_email,omitempty"];
  // RedirectURLs is a list of callback URLs which the identity provider can use
  // to redirect the client back to the Teleport Proxy to complete authentication.
  // This list should match the URLs on the provider's side. The URL used for a
  // given auth request will be chosen to match the requesting Proxy's public
  // address. If there is no match, the first url in the list will be used.
  wrappers.StringValues RedirectURLs = 14 [
    (gogoproto.nullable) = false,
    (gogoproto.jsontag) = "redirect_url",
    (gogoproto.customtype) = "github.com/gravitational/teleport/api/types/wrappers.Strings"
  ];
  // AllowUnverifiedEmail tells the connector to accept OIDC users with unverified emails.
  bool AllowUnverifiedEmail = 15 [(gogoproto.jsontag) = "allow_unverified_email,omitempty"];
  // UsernameClaim specifies the name of the claim from the OIDC connector to be used as the user's username.
  string UsernameClaim = 16 [(gogoproto.jsontag) = "username_claim,omitempty"];
  // MaxAge is the amount of time that user logins are
  // valid for. If a user logs in, but then does not login again
  // within this time period, they will be forced to re-authenticate.
  MaxAge MaxAge = 17 [
    (gogoproto.jsontag) = "",
    (gogoproto.embed) = true
  ];
  // ClientRedirectSettings defines which client redirect URLs are allowed for
  // non-browser SSO logins other than the standard localhost ones.
  SSOClientRedirectSettings ClientRedirectSettings = 18 [(gogoproto.jsontag) = "client_redirect_settings,omitempty"];
  // MFASettings contains settings to enable SSO MFA checks through this auth connector.
  OIDCConnectorMFASettings MFASettings = 19 [(gogoproto.jsontag) = "mfa,omitempty"];
}

// MaxAge allows the max_age parameter to be nullable to preserve backwards
// compatibility. The duration is stored as nanoseconds.
message MaxAge {
  int64 Value = 1 [
    (gogoproto.jsontag) = "max_age",
    (gogoproto.casttype) = "Duration"
  ];
}

// SSOClientRedirectSettings contains settings to define which additional client
// redirect URLs should be allowed for non-browser SSO logins.
message SSOClientRedirectSettings {
  // a list of hostnames allowed for https client redirect URLs
  repeated string allowed_https_hostnames = 1;
  // a list of CIDRs allowed for HTTP or HTTPS client redirect URLs
  repeated string insecure_allowed_cidr_ranges = 2;
}

// OIDCConnectorMFASettings contains OIDC MFA settings.
message OIDCConnectorMFASettings {
  // Enabled specified whether this OIDC connector supports MFA checks. Defaults to false.
  bool enabled = 1;
  // ClientID is the OIDC OAuth app client ID.
  string client_id = 2;
  // ClientSecret is the OIDC OAuth app client secret.
  string client_secret = 3;
  // AcrValues are Authentication Context Class Reference values. The meaning of the ACR
  // value is context-specific and varies for identity providers. Some identity providers
  // support MFA specific contexts, such Okta with its "phr" (phishing-resistant) ACR.
  string acr_values = 4;
  // Prompt is an optional OIDC prompt. An empty string omits prompt.
  // If not specified, it defaults to select_account for backwards compatibility.
  string prompt = 5;
}

// OIDCAuthRequest is a request to authenticate with OIDC
// provider, the state about request is managed by Auth Service
message OIDCAuthRequest {
  // ConnectorID is ID of OIDC connector this request uses
  string ConnectorID = 1 [(gogoproto.jsontag) = "connector_id"];

  // Type is opaque string that helps callbacks identify the request type
  string Type = 2 [(gogoproto.jsontag) = "type"];

  // CheckUser tells validator if it should expect and check user
  bool CheckUser = 3 [(gogoproto.jsontag) = "check_user"];

  // StateToken is generated by service and is used to validate
  // request coming from
  string StateToken = 4 [(gogoproto.jsontag) = "state_token"];

  // CSRFToken is associated with user web session token
  string CSRFToken = 5 [(gogoproto.jsontag) = "csrf_token"];

  // RedirectURL will be used to route the user back to a
  // Teleport Proxy after the oidc login attempt in the browser.
  string RedirectURL = 6 [(gogoproto.jsontag) = "redirect_url"];

  // PublicKey is an optional public key, users want these keys to be signed by
  // the Auth Service's user CA in case of successful auth.
  //
  // Deprecated: prefer SshPublicKey and/or TlsPublicKey.
  bytes PublicKey = 7 [
    (gogoproto.jsontag) = "public_key",
    deprecated = true
  ];

  // CertTTL is the TTL of the certificate user wants to get
  int64 CertTTL = 8 [
    (gogoproto.jsontag) = "cert_ttl",
    (gogoproto.casttype) = "time.Duration"
  ];

  // CreateWebSession indicates if user wants to generate a web
  // session after successful authentication
  bool CreateWebSession = 9 [(gogoproto.jsontag) = "create_web_session"];

  // ClientRedirectURL is a URL client wants to be redirected
  // after successful authentication
  string ClientRedirectURL = 10 [(gogoproto.jsontag) = "client_redirect_url"];

  // Compatibility specifies OpenSSH compatibility flags.
  string Compatibility = 11 [(gogoproto.jsontag) = "compatibility,omitempty"];

  // RouteToCluster is the name of Teleport cluster to issue credentials for.
  string RouteToCluster = 12 [(gogoproto.jsontag) = "route_to_cluster,omitempty"];

  // KubernetesCluster is the name of Kubernetes cluster to issue credentials for.
  string KubernetesCluster = 13 [(gogoproto.jsontag) = "kubernetes_cluster,omitempty"];

  // SSOTestFlow indicates if the request is part of the test flow.
  bool SSOTestFlow = 14 [(gogoproto.jsontag) = "sso_test_flow"];

  // ConnectorSpec is embedded connector spec for use in test flow.
  OIDCConnectorSpecV3 ConnectorSpec = 15 [(gogoproto.jsontag) = "connector_spec,omitempty"];

  // ProxyAddress is an optional address which can be used to
  // find a redirect url from the OIDC connector which matches
  // the address. If there is no match, the default redirect
  // url will be used.
  string ProxyAddress = 16 [(gogoproto.jsontag) = "proxy_address,omitempty"];

  // attestation_statement is an attestation statement for the given public key.
  //
  // Deprecated: prefer SshAttestationStatement and/or TlsAttestationStatement.
  teleport.attestation.v1.AttestationStatement attestation_statement = 17 [
    (gogoproto.jsontag) = "attestation_statement,omitempty",
    deprecated = true
  ];

  // ClientLoginIP specifies IP address of the client for login, it will be written to the user's certificates.
  string ClientLoginIP = 18 [(gogoproto.jsontag) = "client_login_ip,omitempty"];

  // ClientUserAgent is the user agent of the Web browser, used for issuing a
  // DeviceWebToken.
  string ClientUserAgent = 19 [(gogoproto.jsontag) = "client_user_agent,omitempty"];

  // SshPublicKey is an optional public key to use as the subject of an issued
  // SSH cert in case of successful auth.
  bytes ssh_public_key = 20 [(gogoproto.jsontag) = "ssh_pub_key,omitempty"];
  // TlsPublicKey is an optional public key to use as the subject of an issued
  // TLS cert in case of successful auth.
  bytes tls_public_key = 21 [(gogoproto.jsontag) = "tls_pub_key,omitempty"];
  // SshAttestationStatement is an attestation statement for the given SSH public key.
  teleport.attestation.v1.AttestationStatement ssh_attestation_statement = 22 [(gogoproto.jsontag) = "ssh_attestation_statement,omitempty"];
  // TlsAttestationStatement is an attestation statement for the given TLS public key.
  teleport.attestation.v1.AttestationStatement tls_attestation_statement = 23 [(gogoproto.jsontag) = "tls_attestation_statement,omitempty"];
}

// SAMLConnectorV2 represents a SAML connector.
message SAMLConnectorV2 {
  // Kind is a resource kind.
  string Kind = 1 [(gogoproto.jsontag) = "kind"];
  // SubKind is an optional resource sub kind, used in some resources.
  string SubKind = 2 [(gogoproto.jsontag) = "sub_kind,omitempty"];
  // Version is the resource version. It must be specified.
  // Supported values are: `v2`.
  string Version = 3 [(gogoproto.jsontag) = "version"];
  // Metadata holds resource metadata.
  Metadata Metadata = 4 [
    (gogoproto.nullable) = false,
    (gogoproto.jsontag) = "metadata"
  ];
  // Spec is an SAML connector specification.
  SAMLConnectorSpecV2 Spec = 5 [
    (gogoproto.nullable) = false,
    (gogoproto.jsontag) = "spec"
  ];
}

// SAMLConnectorV2List is a list of SAML connectors.
message SAMLConnectorV2List {
  // SAMLConnectors is a list of SAML connectors.
  repeated SAMLConnectorV2 SAMLConnectors = 1;
}

// SAMLConnectorSpecV2 is a SAML connector specification.
message SAMLConnectorSpecV2 {
  // Issuer is the identity provider issuer.
  string Issuer = 1 [(gogoproto.jsontag) = "issuer"];
  // SSO is the URL of the identity provider's SSO service.
  string SSO = 2 [(gogoproto.jsontag) = "sso"];
  // Cert is the identity provider certificate PEM.
  // IDP signs `<Response>` responses using this certificate.
  string Cert = 3 [(gogoproto.jsontag) = "cert"];
  // Display controls how this connector is displayed.
  string Display = 4 [(gogoproto.jsontag) = "display"];
  // AssertionConsumerService is a URL for assertion consumer service
  // on the service provider (Teleport's side).
  string AssertionConsumerService = 5 [(gogoproto.jsontag) = "acs"];
  // Audience uniquely identifies our service provider.
  string Audience = 6 [(gogoproto.jsontag) = "audience"];
  // ServiceProviderIssuer is the issuer of the service provider (Teleport).
  string ServiceProviderIssuer = 7 [(gogoproto.jsontag) = "service_provider_issuer"];
  // EntityDescriptor is XML with descriptor. It can be used to supply configuration
  // parameters in one XML file rather than supplying them in the individual elements.
  string EntityDescriptor = 8 [(gogoproto.jsontag) = "entity_descriptor"];
  // EntityDescriptorURL is a URL that supplies a configuration XML.
  string EntityDescriptorURL = 9 [(gogoproto.jsontag) = "entity_descriptor_url"];
  // AttributesToRoles is a list of mappings of attribute statements to roles.
  repeated AttributeMapping AttributesToRoles = 10 [
    (gogoproto.nullable) = false,
    (gogoproto.jsontag) = "attributes_to_roles"
  ];
  // SigningKeyPair is an x509 key pair used to sign AuthnRequest.
  AsymmetricKeyPair SigningKeyPair = 11 [
    (gogoproto.nullable) = true,
    (gogoproto.jsontag) = "signing_key_pair,omitempty"
  ];
  // Provider is the external identity provider.
  string Provider = 12 [(gogoproto.jsontag) = "provider,omitempty"];
  // EncryptionKeyPair is a key pair used for decrypting SAML assertions.
  AsymmetricKeyPair EncryptionKeyPair = 13 [
    (gogoproto.nullable) = true,
    (gogoproto.jsontag) = "assertion_key_pair,omitempty"
  ];
  // AllowIDPInitiated is a flag that indicates if the connector can be used for IdP-initiated
  // logins.
  bool AllowIDPInitiated = 14 [
    (gogoproto.nullable) = true,
    (gogoproto.jsontag) = "allow_idp_initiated,omitempty"
  ];
  // ClientRedirectSettings defines which client redirect URLs are allowed for
  // non-browser SSO logins other than the standard localhost ones.
  SSOClientRedirectSettings ClientRedirectSettings = 15 [(gogoproto.jsontag) = "client_redirect_settings,omitempty"];
  // SingleLogoutURL is the SAML Single log-out URL to initiate SAML SLO (single log-out). If this is not provided, SLO is disabled.
  string SingleLogoutURL = 16 [(gogoproto.jsontag) = "single_logout_url,omitempty"];
  // MFASettings contains settings to enable SSO MFA checks through this auth connector.
  SAMLConnectorMFASettings MFASettings = 17 [(gogoproto.jsontag) = "mfa,omitempty"];
  // ForceAuthn specified whether re-authentication should be forced on login. UNSPECIFIED
  // is treated as NO.
  SAMLForceAuthn ForceAuthn = 18 [(gogoproto.jsontag) = "force_authn,omitempty"];
}

// SAMLConnectorMFASettings contains SAML MFA settings.
message SAMLConnectorMFASettings {
  // Enabled specified whether this SAML connector supports MFA checks. Defaults to false.
  bool enabled = 1;
  // EntityDescriptor is XML with descriptor. It can be used to supply configuration
  // parameters in one XML file rather than supplying them in the individual elements.
  // Usually set from EntityDescriptorUrl.
  string entity_descriptor = 2;
  // EntityDescriptorUrl is a URL that supplies a configuration XML.
  string entity_descriptor_url = 3;
  // ForceAuthn specified whether re-authentication should be forced for MFA checks. UNSPECIFIED is
  // treated as YES to always re-authentication for MFA checks. This should only be set to NO if the
  // IdP is setup to perform MFA checks on top of active user sessions.
  SAMLForceAuthn force_authn = 4;
  // Issuer is the identity provider issuer. Usually set from EntityDescriptor.
  string issuer = 5;
  // SSO is the URL of the identity provider's SSO service. Usually set from EntityDescriptor.
  string sso = 6;
  // Cert is the identity provider certificate PEM.
  // IDP signs `<Response>` responses using this certificate.
  string cert = 7;
}

// SAMLForceAuthn specified whether existing SAML sessions should be accepted or re-authentication
// should be forced.
enum SAMLForceAuthn {
  // UNSPECIFIED is treated as the default value for the context; NO for login, YES for MFA checks.
  FORCE_AUTHN_UNSPECIFIED = 0;
  // YES re-authentication should be forced for existing SAML sessions..
  FORCE_AUTHN_YES = 1;
  // NO re-authentication should not be forced for existing SAML sessions.
  FORCE_AUTHN_NO = 2;
}

// SAMLAuthRequest is a request to authenticate with SAML
// provider, the state about request is managed by the Auth Service
message SAMLAuthRequest {
  // ID is a unique request ID.
  string ID = 1 [(gogoproto.jsontag) = "id"];

  // ConnectorID is ID of OIDC connector this request uses.
  string ConnectorID = 2 [(gogoproto.jsontag) = "connector_id"];

  // Type is opaque string that helps callbacks identify the request type.
  string Type = 3 [(gogoproto.jsontag) = "type"];

  // CheckUser tells validator if it should expect and check user.
  bool CheckUser = 4 [(gogoproto.jsontag) = "check_user"];

  // RedirectURL will be used by browser.
  string RedirectURL = 5 [(gogoproto.jsontag) = "redirect_url"];

  // PublicKey is an optional public key, users want these
  // keys to be signed by Auth Service's user CA in case
  // of successful auth.
  //
  // Deprecated: prefer SshPublicKey and/or TlsPublicKey.
  bytes PublicKey = 6 [
    (gogoproto.jsontag) = "public_key",
    deprecated = true
  ];

  // CertTTL is the TTL of the certificate user wants to get.
  int64 CertTTL = 7 [
    (gogoproto.jsontag) = "cert_ttl",
    (gogoproto.casttype) = "time.Duration"
  ];

  // CSRFToken is associated with user web session token.
  string CSRFToken = 8 [(gogoproto.jsontag) = "csrf_token"];

  // CreateWebSession indicates if user wants to generate a web
  // session after successful authentication.
  bool CreateWebSession = 9 [(gogoproto.jsontag) = "create_web_session"];

  // ClientRedirectURL is a URL client wants to be redirected
  // after successful authentication.
  string ClientRedirectURL = 10 [(gogoproto.jsontag) = "client_redirect_url"];

  // Compatibility specifies OpenSSH compatibility flags.
  string Compatibility = 11 [(gogoproto.jsontag) = "compatibility,omitempty"];

  // RouteToCluster is the name of Teleport cluster to issue credentials for.
  string RouteToCluster = 12 [(gogoproto.jsontag) = "route_to_cluster,omitempty"];

  // KubernetesCluster is the name of Kubernetes cluster to issue credentials for.
  string KubernetesCluster = 13 [(gogoproto.jsontag) = "kubernetes_cluster,omitempty"];

  // SSOTestFlow indicates if the request is part of the test flow.
  bool SSOTestFlow = 14 [(gogoproto.jsontag) = "sso_test_flow"];

  // ConnectorSpec is embedded connector spec for use in test flow.
  SAMLConnectorSpecV2 ConnectorSpec = 15 [(gogoproto.jsontag) = "connector_spec,omitempty"];

  // attestation_statement is an attestation statement for the given public key.
  //
  // Deprecated: prefer SshAttestationStatement and/or TlsAttestationStatement.
  teleport.attestation.v1.AttestationStatement attestation_statement = 16 [(gogoproto.jsontag) = "attestation_statement,omitempty"];

  // ClientLoginIP specifies IP address of the client for login, it will be written to the user's certificates.
  string ClientLoginIP = 17 [(gogoproto.jsontag) = "client_login_ip,omitempty"];

  // ClientUserAgent is the user agent of the Web browser, used for issuing a
  // DeviceWebToken.
  string ClientUserAgent = 18 [(gogoproto.jsontag) = "client_user_agent,omitempty"];

  // SshPublicKey is an optional public key to use as the subject of an issued
  // SSH cert in case of successful auth.
  bytes ssh_public_key = 19 [(gogoproto.jsontag) = "ssh_pub_key,omitempty"];
  // TlsPublicKey is an optional public key to use as the subject of an issued
  // TLS cert in case of successful auth.
  bytes tls_public_key = 20 [(gogoproto.jsontag) = "tls_pub_key,omitempty"];
  // SshAttestationStatement is an attestation statement for the given SSH public key.
  teleport.attestation.v1.AttestationStatement ssh_attestation_statement = 21 [(gogoproto.jsontag) = "ssh_attestation_statement,omitempty"];
  // TlsAttestationStatement is an attestation statement for the given TLS public key.
  teleport.attestation.v1.AttestationStatement tls_attestation_statement = 22 [(gogoproto.jsontag) = "tls_attestation_statement,omitempty"];
}

// AttributeMapping maps a SAML attribute statement to teleport roles.
message AttributeMapping {
  // Name is an attribute statement name.
  string Name = 1 [(gogoproto.jsontag) = "name"];
  // Value is an attribute statement value to match.
  string Value = 2 [(gogoproto.jsontag) = "value"];
  // Roles is a list of static teleport roles to map to.
  repeated string Roles = 3 [(gogoproto.jsontag) = "roles,omitempty"];
}

// AsymmetricKeyPair is a combination of a public certificate and
// private key that can be used for encryption and signing.
message AsymmetricKeyPair {
  // PrivateKey is a PEM encoded x509 private key.
  string PrivateKey = 1 [(gogoproto.jsontag) = "private_key"];
  // Cert is a PEM-encoded x509 certificate.
  string Cert = 2 [(gogoproto.jsontag) = "cert"];
}

// GithubConnectorV3 represents a Github connector.
message GithubConnectorV3 {
  // Kind is a resource kind.
  string Kind = 1 [(gogoproto.jsontag) = "kind"];
  // SubKind is an optional resource sub kind, used in some resources.
  string SubKind = 2 [(gogoproto.jsontag) = "sub_kind,omitempty"];
  // Version is the resource version. It must be specified.
  // Supported values are: `v3`.
  string Version = 3 [(gogoproto.jsontag) = "version"];
  // Metadata holds resource metadata.
  Metadata Metadata = 4 [
    (gogoproto.nullable) = false,
    (gogoproto.jsontag) = "metadata"
  ];
  // Spec is an Github connector specification.
  GithubConnectorSpecV3 Spec = 5 [
    (gogoproto.nullable) = false,
    (gogoproto.jsontag) = "spec"
  ];
}

// GithubConnectorV3List is a list of Github connectors.
message GithubConnectorV3List {
  // GithubConnectors is a list of Github connectors.
  repeated GithubConnectorV3 GithubConnectors = 1;
}

// GithubConnectorSpecV3 is a Github connector specification.
message GithubConnectorSpecV3 {
  // ClientID is the Github OAuth app client ID.
  string ClientID = 1 [(gogoproto.jsontag) = "client_id"];
  // ClientSecret is the Github OAuth app client secret.
  string ClientSecret = 2 [(gogoproto.jsontag) = "client_secret"];
  // RedirectURL is the authorization callback URL.
  string RedirectURL = 3 [(gogoproto.jsontag) = "redirect_url"];
  // TeamsToLogins maps Github team memberships onto allowed logins/roles.
  //
  // DELETE IN 11.0.0
  // Deprecated: use GithubTeamsToRoles instead.
  repeated TeamMapping TeamsToLogins = 4 [
    (gogoproto.nullable) = false,
    (gogoproto.jsontag) = "teams_to_logins"
  ];
  // Display is the connector display name.
  string Display = 5 [(gogoproto.jsontag) = "display"];
  // TeamsToRoles maps Github team memberships onto allowed roles.
  repeated TeamRolesMapping TeamsToRoles = 6 [
    (gogoproto.nullable) = false,
    (gogoproto.jsontag) = "teams_to_roles"
  ];
  // EndpointURL is the URL of the GitHub instance this connector is for.
  string EndpointURL = 7 [(gogoproto.jsontag) = "endpoint_url"];
  // APIEndpointURL is the URL of the API endpoint of the Github instance
  // this connector is for.
  string APIEndpointURL = 8 [(gogoproto.jsontag) = "api_endpoint_url"];
  // ClientRedirectSettings defines which client redirect URLs are allowed for
  // non-browser SSO logins other than the standard localhost ones.
  SSOClientRedirectSettings ClientRedirectSettings = 9 [(gogoproto.jsontag) = "client_redirect_settings,omitempty"];
}

// GithubAuthRequest is the request to start Github OAuth2 flow.
message GithubAuthRequest {
  // ConnectorID is the name of the connector to use.
  string ConnectorID = 1 [(gogoproto.jsontag) = "connector_id"];
  // Type is opaque string that helps callbacks identify the request type.
  string Type = 2 [(gogoproto.jsontag) = "type"];
  // StateToken is used to validate the request.
  string StateToken = 3 [(gogoproto.jsontag) = "state_token"];
  // CSRFToken is used to protect against CSRF attacks.
  string CSRFToken = 4 [(gogoproto.jsontag) = "csrf_token"];
  // PublicKey is an optional public key to sign in case of successful auth.
  //
  // Deprecated: prefer SshPublicKey and/or TlsPublicKey.
  bytes PublicKey = 5 [
    (gogoproto.jsontag) = "public_key",
    deprecated = true
  ];
  // CertTTL is TTL of the cert that's generated in case of successful auth.
  int64 CertTTL = 6 [
    (gogoproto.jsontag) = "cert_ttl",
    (gogoproto.casttype) = "time.Duration"
  ];
  // CreateWebSession indicates that a user wants to generate a web session
  // after successful authentication.
  bool CreateWebSession = 7 [(gogoproto.jsontag) = "create_web_session"];
  // RedirectURL will be used by browser.
  string RedirectURL = 8 [(gogoproto.jsontag) = "redirect_url"];
  // ClientRedirectURL is the URL where client will be redirected after
  // successful auth.
  string ClientRedirectURL = 9 [(gogoproto.jsontag) = "client_redirect_url"];
  // Compatibility specifies OpenSSH compatibility flags.
  string Compatibility = 10 [(gogoproto.jsontag) = "compatibility,omitempty"];
  // Expires is a global expiry time header can be set on any resource in the system.
  google.protobuf.Timestamp Expires = 11 [
    (gogoproto.stdtime) = true,
    (gogoproto.nullable) = true,
    (gogoproto.jsontag) = "expires,omitempty"
  ];
  // RouteToCluster is the name of Teleport cluster to issue credentials for.
  string RouteToCluster = 12 [(gogoproto.jsontag) = "route_to_cluster,omitempty"];
  // KubernetesCluster is the name of Kubernetes cluster to issue credentials for.
  string KubernetesCluster = 13 [(gogoproto.jsontag) = "kubernetes_cluster,omitempty"];
  // SSOTestFlow indicates if the request is part of the test flow.
  bool SSOTestFlow = 14 [(gogoproto.jsontag) = "sso_test_flow"];
  // ConnectorSpec is embedded connector spec for use in test flow.
  GithubConnectorSpecV3 ConnectorSpec = 15 [(gogoproto.jsontag) = "connector_spec,omitempty"];
  // AttestationStatement is an attestation statement for the given public key.
  //
  // Deprecated: prefer SshAttestationStatement and/or TlsAttestationStatement.
  teleport.attestation.v1.AttestationStatement attestation_statement = 16 [
    (gogoproto.jsontag) = "attestation_statement,omitempty",
    deprecated = true
  ];
  // ClientLoginIP specifies IP address of the client for login, it will be written to the user's certificates.
  string ClientLoginIP = 17 [(gogoproto.jsontag) = "client_login_ip,omitempty"];
  // ClientUserAgent is the user agent of the Web browser, used for issuing
  // a DeviceWebToken.
  string ClientUserAgent = 18 [(gogoproto.jsontag) = "client_user_agent,omitempty"];
  // SshPublicKey is an optional public key to use as the subject of an issued
  // SSH cert in case of successful auth.
  bytes ssh_public_key = 19 [(gogoproto.jsontag) = "ssh_pub_key,omitempty"];
  // TlsPublicKey is an optional public key to use as the subject of an issued
  // TLS cert in case of successful auth.
  bytes tls_public_key = 20 [(gogoproto.jsontag) = "tls_pub_key,omitempty"];
  // SshAttestationStatement is an attestation statement for the given SSH public key.
  teleport.attestation.v1.AttestationStatement ssh_attestation_statement = 21 [(gogoproto.jsontag) = "ssh_attestation_statement,omitempty"];
  // TlsAttestationStatement is an attestation statement for the given TLS public key.
  teleport.attestation.v1.AttestationStatement tls_attestation_statement = 22 [(gogoproto.jsontag) = "tls_attestation_statement,omitempty"];
}

// SSOWarnings conveys a user-facing main message along with auxiliary warnings.
message SSOWarnings {
  // Message is main user-facing message to be shown.
  string Message = 1 [(gogoproto.jsontag) = "message,omitempty"];
  // Warnings is a set of distinct warnings to be reported.
  repeated string Warnings = 2 [(gogoproto.jsontag) = "warnings,omitempty"];
}

// CreateUserParams represents the user creation parameters as called during SSO login flow.
message CreateUserParams {
  // ConnectorName is the name of the connector used for SSO login flow.
  string ConnectorName = 1 [(gogoproto.jsontag) = "connector_name,omitempty"];
  // Username is the name of the user to be created.
  string Username = 2 [(gogoproto.jsontag) = "username,omitempty"];
  // Logins is a list of available unix logins.
  repeated string Logins = 3 [(gogoproto.jsontag) = "logins,omitempty"];
  // KubeGroups is a list of assigned kube groups.
  repeated string KubeGroups = 4 [(gogoproto.jsontag) = "kube_groups,omitempty"];
  // KubeUsers is a list of available kube users.
  repeated string KubeUsers = 5 [(gogoproto.jsontag) = "kube_users,omitempty"];
  // Roles is a list of assigned roles.
  repeated string Roles = 6 [(gogoproto.jsontag) = "roles,omitempty"];

  // Traits is the set of traits the user is assigned.
  wrappers.LabelValues Traits = 7 [
    (gogoproto.nullable) = false,
    (gogoproto.jsontag) = "traits,omitempty",
    (gogoproto.customtype) = "github.com/gravitational/teleport/api/types/wrappers.Traits"
  ];

  // SessionTTL determines the TTL.
  int64 SessionTTL = 8 [
    (gogoproto.jsontag) = "session_ttl,omitempty",
    (gogoproto.casttype) = "Duration"
  ];
}

// SSODiagnosticInfo is a single SSO diagnostic info entry.
message SSODiagnosticInfo {
  // TestFlow indicates the SSO flow was a test one.
  bool TestFlow = 1 [(gogoproto.jsontag) = "test_flow"];

  // Error stores user-friendly error message.
  string Error = 2 [(gogoproto.jsontag) = "error"];

  // Success if present, marks the flow as finished with success.
  bool Success = 3 [(gogoproto.jsontag) = "success"];

  // CreateUserParams represents the user creation parameters as called during SSO login flow.
  CreateUserParams CreateUserParams = 4 [(gogoproto.jsontag) = "create_user_params,omitempty"];

  // SAMLAttributesToRoles represents mapping from attributes to roles, as used during SAML SSO
  // login flow.
  repeated AttributeMapping SAMLAttributesToRoles = 10 [
    (gogoproto.nullable) = false,
    (gogoproto.jsontag) = "saml_attributes_to_roles,omitempty"
  ];

  // SAMLAttributesToRolesWarnings contains warnings produced during the process of mapping the
  // SAML attributes to roles.
  SSOWarnings SAMLAttributesToRolesWarnings = 11 [(gogoproto.jsontag) = "saml_attributes_to_roles_warnings,omitempty"];

  // SAMLAttributeStatements represents SAML attribute statements.
  wrappers.LabelValues SAMLAttributeStatements = 12 [
    (gogoproto.nullable) = false,
    (gogoproto.jsontag) = "saml_attribute_statements,omitempty",
    (gogoproto.customtype) = "github.com/gravitational/teleport/api/types/wrappers.Traits"
  ];

  // SAMLAssertionInfo represents raw SAML assertion info as returned by IdP during SAML flow.
  wrappers.CustomType SAMLAssertionInfo = 13 [
    (gogoproto.jsontag) = "saml_assertion_info,omitempty",
    (gogoproto.customtype) = "AssertionInfo"
  ];

  // SAMLTraitsFromAssertions represents traits translated from SAML assertions.
  wrappers.LabelValues SAMLTraitsFromAssertions = 14 [
    (gogoproto.nullable) = false,
    (gogoproto.jsontag) = "saml_traits_from_assertions,omitempty",
    (gogoproto.customtype) = "github.com/gravitational/teleport/api/types/wrappers.Traits"
  ];

  // SAMLConnectorTraitMapping represents connector-specific trait mapping.
  repeated TraitMapping SAMLConnectorTraitMapping = 15 [
    (gogoproto.nullable) = false,
    (gogoproto.jsontag) = "saml_connector_trait_mapping,omitempty"
  ];

  // OIDCClaimsToRoles specifies a mapping from claims (traits) to teleport roles.
  repeated ClaimMapping OIDCClaimsToRoles = 20 [
    (gogoproto.nullable) = false,
    (gogoproto.jsontag) = "oidc_claims_to_roles,omitempty"
  ];

  // OIDCClaimsToRolesWarnings contains warnings produced during the process of mapping the
  // OIDC claims to roles.
  SSOWarnings OIDCClaimsToRolesWarnings = 21 [(gogoproto.jsontag) = "oidc_claims_to_roles_warnings,omitempty"];

  // OIDCClaims represents OIDC claims.
  wrappers.CustomType OIDCClaims = 22 [
    (gogoproto.nullable) = false,
    (gogoproto.jsontag) = "oidc_claims,omitempty",
    (gogoproto.customtype) = "OIDCClaims"
  ];

  // OIDCIdentity represents mapped OIDC Identity.
  wrappers.CustomType OIDCIdentity = 23 [
    (gogoproto.jsontag) = "oidc_identity,omitempty",
    (gogoproto.customtype) = "OIDCIdentity"
  ];

  // OIDCTraitsFromClaims represents traits translated from OIDC claims.
  wrappers.LabelValues OIDCTraitsFromClaims = 24 [
    (gogoproto.nullable) = false,
    (gogoproto.jsontag) = "oidc_traits_from_claims,omitempty",
    (gogoproto.customtype) = "github.com/gravitational/teleport/api/types/wrappers.Traits"
  ];

  // OIDCConnectorTraitMapping represents connector-specific trait mapping.
  repeated TraitMapping OIDCConnectorTraitMapping = 25 [
    (gogoproto.nullable) = false,
    (gogoproto.jsontag) = "oidc_connector_trait_mapping,omitempty"
  ];

  // GithubClaims represents Github user information obtained during OAuth2 flow.
  GithubClaims GithubClaims = 30 [(gogoproto.jsontag) = "github_claims,omitempty"];

  // GithubTeamsToLogins is TeamsToLogins mapping from Github connector used in the SSO flow.
  repeated TeamMapping GithubTeamsToLogins = 31 [
    (gogoproto.nullable) = false,
    (gogoproto.jsontag) = "github_teams_to_logins,omitempty"
  ];

  // GithubTeamsToRoles is TeamRolesMapping mapping from Github connector used in the SSO flow.
  repeated TeamRolesMapping GithubTeamsToRoles = 32 [
    (gogoproto.nullable) = false,
    (gogoproto.jsontag) = "github_teams_to_roles,omitempty"
  ];

  // GithubTokenInfo stores diagnostic info about Github OAuth2 token obtained during SSO flow.
  GithubTokenInfo GithubTokenInfo = 33 [(gogoproto.jsontag) = "github_token_info,omitempty"];

  // AppliedLoginRules stores the name of each login rule that was applied.
  repeated string AppliedLoginRules = 34 [(gogoproto.jsontag) = "applied_login_rules,omitempty"];
}

// GithubTokenInfo stores diagnostic info about Github OAuth2 token obtained during SSO flow.
// The token itself is secret and therefore not included.
message GithubTokenInfo {
  string TokenType = 1 [(gogoproto.jsontag) = "token_type"];
  int64 Expires = 2 [(gogoproto.jsontag) = "expires"];
  string Scope = 3 [(gogoproto.jsontag) = "scope"];
}

// GithubClaims represents Github user information obtained during OAuth2 flow
message GithubClaims {
  // Username is the user's username
  string Username = 1 [(gogoproto.jsontag) = "username"];

  // OrganizationToTeams is the user's organization and team membership
  wrappers.LabelValues OrganizationToTeams = 2 [
    (gogoproto.nullable) = false,
    (gogoproto.jsontag) = "organization_to_teams",
    (gogoproto.customtype) = "github.com/gravitational/teleport/api/types/wrappers.Traits"
  ];

  // Teams is the users team membership
  repeated string Teams = 3 [(gogoproto.jsontag) = "teams"];
}

// TeamMapping represents a single team membership mapping.
//
// DELETE IN 11.0.0
message TeamMapping {
  // Organization is a Github organization a user belongs to.
  string Organization = 1 [(gogoproto.jsontag) = "organization"];
  // Team is a team within the organization a user belongs to.
  string Team = 2 [(gogoproto.jsontag) = "team"];
  // Logins is a list of allowed logins for this org/team.
  repeated string Logins = 3 [(gogoproto.jsontag) = "logins,omitempty"];
  // KubeGroups is a list of allowed kubernetes groups for this org/team.
  repeated string KubeGroups = 4 [(gogoproto.jsontag) = "kubernetes_groups,omitempty"];
  // KubeUsers is a list of allowed kubernetes users to impersonate for this org/team.
  repeated string KubeUsers = 5 [(gogoproto.jsontag) = "kubernetes_users,omitempty"];
}

// TeamRolesMapping represents a single team membership mapping.
message TeamRolesMapping {
  // Organization is a Github organization a user belongs to.
  string Organization = 1 [(gogoproto.jsontag) = "organization"];
  // Team is a team within the organization a user belongs to.
  string Team = 2 [(gogoproto.jsontag) = "team"];
  // Roles is a list of allowed logins for this org/team.
  repeated string Roles = 3 [(gogoproto.jsontag) = "roles,omitempty"];
}

// TrustedClusterV2 represents a Trusted Cluster.
message TrustedClusterV2 {
  option (gogoproto.goproto_stringer) = false;
  // Kind is a resource kind.
  string Kind = 1 [(gogoproto.jsontag) = "kind"];
  // SubKind is an optional resource sub kind, used in some resources.
  string SubKind = 2 [(gogoproto.jsontag) = "sub_kind,omitempty"];
  // Version is the resource version. It must be specified.
  // Supported values are: `v2`.
  string Version = 3 [(gogoproto.jsontag) = "version"];
  // Metadata holds resource metadata.
  Metadata Metadata = 4 [
    (gogoproto.nullable) = false,
    (gogoproto.jsontag) = "metadata"
  ];
  // Spec is a Trusted Cluster specification.
  TrustedClusterSpecV2 Spec = 5 [
    (gogoproto.nullable) = false,
    (gogoproto.jsontag) = "spec"
  ];
}

// TrustedClusterV2List is a list of trusted cluster.
message TrustedClusterV2List {
  // TrustedClusters is a list of trusted cluster.
  repeated TrustedClusterV2 TrustedClusters = 1;
}

// TrustedClusterSpecV2 is a Trusted Cluster specification.
message TrustedClusterSpecV2 {
  // Enabled is a bool that indicates if the TrustedCluster is enabled or disabled.
  // Setting Enabled to false has a side effect of deleting the user and host certificate
  // authority (CA).
  bool Enabled = 1 [(gogoproto.jsontag) = "enabled"];
  // Roles is a list of roles that users will be assuming when connecting to this cluster.
  repeated string Roles = 2 [(gogoproto.jsontag) = "roles,omitempty"];
  // Token is the authorization token provided by another cluster needed by this cluster to join.
  string Token = 3 [(gogoproto.jsontag) = "token"];
  // ProxyAddress is the address of the web proxy server of the cluster to join. If not set,
  // it is derived from `<metadata.name>:<default web proxy server port>`.
  string ProxyAddress = 4 [(gogoproto.jsontag) = "web_proxy_addr"];
  // ReverseTunnelAddress is the address of the SSH proxy server of the cluster to join. If
  // not set, it is derived from `<metadata.name>:<default reverse tunnel port>`.
  string ReverseTunnelAddress = 5 [(gogoproto.jsontag) = "tunnel_addr"];
  // RoleMap specifies role mappings to remote roles.
  repeated RoleMapping RoleMap = 6 [
    (gogoproto.nullable) = false,
    (gogoproto.jsontag) = "role_map,omitempty"
  ];
}

// LockV2 represents a lock.
// Locks are used to restrict access to a Teleport environment by disabling
// interactions involving a user, an RBAC role, a node, etc.
// See rfd/0009-locking.md for more details.
message LockV2 {
  // Kind is a resource kind.
  string Kind = 1 [(gogoproto.jsontag) = "kind"];
  // SubKind is an optional resource sub kind, used in some resources.
  string SubKind = 2 [(gogoproto.jsontag) = "sub_kind,omitempty"];
  // Version is the resource version. It must be specified.
  // Supported values are: `v2`.
  string Version = 3 [(gogoproto.jsontag) = "version"];
  // Metadata holds resource metadata.
  Metadata Metadata = 4 [
    (gogoproto.nullable) = false,
    (gogoproto.jsontag) = "metadata"
  ];
  // Spec is a Lock specification.
  LockSpecV2 Spec = 5 [
    (gogoproto.nullable) = false,
    (gogoproto.jsontag) = "spec"
  ];
}

// LockSpecV2 is a Lock specification.
message LockSpecV2 {
  // Target describes the set of interactions that the lock applies to.
  LockTarget Target = 1 [
    (gogoproto.nullable) = false,
    (gogoproto.jsontag) = "target"
  ];
  // Message is the message displayed to locked-out users.
  string Message = 2 [(gogoproto.jsontag) = "message,omitempty"];
  // Expires if set specifies when the lock ceases to be in force.
  google.protobuf.Timestamp Expires = 3 [
    (gogoproto.stdtime) = true,
    (gogoproto.nullable) = true,
    (gogoproto.jsontag) = "expires,omitempty"
  ];
  // CreatedAt is the date time that the lock was created.
  google.protobuf.Timestamp CreatedAt = 4 [
    (gogoproto.stdtime) = true,
    (gogoproto.nullable) = false,
    (gogoproto.jsontag) = "created_at,omitempty"
  ];
  // CreatedBy is the username of the author of the lock.
  string CreatedBy = 5 [(gogoproto.jsontag) = "created_by,omitempty"];
}

// LockTarget lists the attributes of interactions to be disabled.
message LockTarget {
  option (gogoproto.goproto_stringer) = false;
  option (gogoproto.stringer) = false;

  // User specifies the name of a Teleport user.
  string User = 1 [(gogoproto.jsontag) = "user,omitempty"];

  // Role specifies the name of an RBAC role known to the root cluster.
  // In remote clusters, this constraint is evaluated before translating to local roles.
  string Role = 2 [(gogoproto.jsontag) = "role,omitempty"];

  // Login specifies the name of a local UNIX user.
  string Login = 3 [(gogoproto.jsontag) = "login,omitempty"];

  // Node specifies the UUID of a Teleport node.
  // A matching node is also prevented from heartbeating to the Auth Service.
  // DEPRECATED: use ServerID instead.
  string Node = 4 [
    deprecated = true,
    (gogoproto.jsontag) = "node,omitempty"
  ];

  // MFADevice specifies the UUID of a user MFA device.
  string MFADevice = 5 [(gogoproto.jsontag) = "mfa_device,omitempty"];

  // WindowsDesktop specifies the name of a Windows desktop.
  string WindowsDesktop = 6 [(gogoproto.jsontag) = "windows_desktop,omitempty"];

  // AccessRequest specifies the UUID of an access request.
  string AccessRequest = 7 [(gogoproto.jsontag) = "access_request,omitempty"];

  // Device is the device ID of a trusted device.
  // Requires Teleport Enterprise.
  string Device = 8 [(gogoproto.jsontag) = "device,omitempty"];

  // ServerID is the host id of the Teleport instance.
  string ServerID = 9 [(gogoproto.jsontag) = "server_id,omitempty"];
}

// AddressCondition represents a set of addresses. Presently the addresses are specified
// exclusively in terms of IPv4/IPv6 ranges.
message AddressCondition {
  // CIDR is IPv4 or IPv6 address. Valid value are either CIDR ranges (e.g. "10.0.1.0/24",
  // "fe::/8") or a single IP address (e.g "10.1.2.3")
  string CIDR = 1 [(gogoproto.jsontag) = "cidr"];
}

message NetworkRestrictionsSpecV4 {
  // Allow lists the addresses that should be allowed.
  repeated AddressCondition Allow = 1 [
    (gogoproto.nullable) = false,
    (gogoproto.jsontag) = "allow"
  ];
  // Deny lists the addresses that should be denied even if they're allowed by Allow condition.
  repeated AddressCondition Deny = 2 [
    (gogoproto.nullable) = false,
    (gogoproto.jsontag) = "deny"
  ];
}

// NetworkRestrictions specifies a list of addresses to restrict (block). The deny
// list is checked first and the allow lists overrides it. Thus an empty allow
// list does not mean that no addresses will be allowed, that will only be the
// case if the deny list covers the whole address range.
message NetworkRestrictionsV4 {
  // Kind is the network restrictions resource kind.
  string Kind = 1 [(gogoproto.jsontag) = "kind"];
  // SubKind is an optional resource subkind.
  string SubKind = 2 [(gogoproto.jsontag) = "sub_kind,omitempty"];
  // Version is the resource version.
  string Version = 3 [(gogoproto.jsontag) = "version"];
  // Metadata is the network restrictions metadata.
  Metadata Metadata = 4 [
    (gogoproto.nullable) = false,
    (gogoproto.jsontag) = "metadata"
  ];
  // Spec contains the network restrictions data
  NetworkRestrictionsSpecV4 Spec = 5 [
    (gogoproto.nullable) = false,
    (gogoproto.jsontag) = "spec"
  ];
}

// WindowsDesktopServiceV3 represents a windows desktop access service.
message WindowsDesktopServiceV3 {
  // Header is the common resource header.
  ResourceHeader Header = 1 [
    (gogoproto.nullable) = false,
    (gogoproto.jsontag) = "",
    (gogoproto.embed) = true
  ];
  // Spec is the windows desktop service spec.
  WindowsDesktopServiceSpecV3 Spec = 2 [
    (gogoproto.nullable) = false,
    (gogoproto.jsontag) = "spec"
  ];
}

// WindowsDesktopServiceSpecV3 is the windows desktop service spec.
message WindowsDesktopServiceSpecV3 {
  // Addr is the address that this service can be reached at.
  string Addr = 1 [(gogoproto.jsontag) = "addr"];
  // TeleportVersion is teleport binary version running this service.
  string TeleportVersion = 2 [(gogoproto.jsontag) = "teleport_version"];
  // Hostname is the desktop service hostname.
  string Hostname = 3 [(gogoproto.jsontag) = "hostname"];
  // ProxyIDs is a list of proxy IDs this server is expected to be connected to.
  repeated string ProxyIDs = 4 [(gogoproto.jsontag) = "proxy_ids,omitempty"];
}

// WindowsDesktopFilter are filters to apply when searching for windows desktops.
message WindowsDesktopFilter {
  // HostID is the ID of the host the Windows Desktop Service proxying the desktop.
  string HostID = 1 [(gogoproto.jsontag) = "host_id"];
  // Name is the name of the desktop.
  string Name = 2 [(gogoproto.jsontag) = "name"];
}

// WindowsDesktopV3 represents a Windows host for desktop access.
message WindowsDesktopV3 {
  // Header is the common resource header.
  ResourceHeader Header = 1 [
    (gogoproto.nullable) = false,
    (gogoproto.jsontag) = "",
    (gogoproto.embed) = true
  ];
  // Spec is the Windows host spec.
  WindowsDesktopSpecV3 Spec = 2 [
    (gogoproto.nullable) = false,
    (gogoproto.jsontag) = "spec"
  ];
}

// WindowsDesktopSpecV3 is the Windows host spec.
message WindowsDesktopSpecV3 {
  // Addr is the address that this host can be reached at.
  string Addr = 1 [(gogoproto.jsontag) = "addr"];
  // Domain is the ActiveDirectory domain that this host belongs to.
  string Domain = 2 [(gogoproto.jsontag) = "domain"];
  // HostID is the ID of the host the Windows Desktop Service proxying the desktop.
  string HostID = 3 [(gogoproto.jsontag) = "host_id"];
  // NonAD marks this desktop as a standalone host that is
  // not joined to an Active Directory domain.
  bool NonAD = 4 [(gogoproto.jsontag) = "non_ad"];
  // ScreenSize specifies the size of the screen to use for sessions
  // on this host. In most cases this should be unspecified, in which
  // case Teleport will fill the browser window.
  Resolution ScreenSize = 5 [(gogoproto.jsontag) = "screen_size,omitempty"];
}

// DynamicWindowsDesktopV1 represents a dynamic windows host for desktop access.
message DynamicWindowsDesktopV1 {
  // Header is the common resource header.
  ResourceHeader Header = 1 [
    (gogoproto.nullable) = false,
    (gogoproto.jsontag) = "",
    (gogoproto.embed) = true
  ];
  // Spec is the DynamicWindows host spec.
  DynamicWindowsDesktopSpecV1 Spec = 2 [
    (gogoproto.nullable) = false,
    (gogoproto.jsontag) = "spec"
  ];
}

// DynamicWindowsDesktopSpecV1 is the dynamic windows host spec.
message DynamicWindowsDesktopSpecV1 {
  // Addr is the address that this host can be reached at.
  string Addr = 1 [(gogoproto.jsontag) = "addr"];
  // Domain is the ActiveDirectory domain that this host belongs to.
  string Domain = 2 [(gogoproto.jsontag) = "domain"];
  // NonAD marks this desktop as a standalone host that is
  // not joined to an Active Directory domain.
  bool NonAD = 4 [(gogoproto.jsontag) = "non_ad"];
  // ScreenSize specifies the size of the screen to use for sessions
  // on this host. In most cases this should be unspecified, in which
  // case Teleport will fill the browser window.
  Resolution ScreenSize = 5 [(gogoproto.jsontag) = "screen_size,omitempty"];
}

message Resolution {
  uint32 Width = 1 [(gogoproto.jsontag) = "width,omitempty"];
  uint32 Height = 2 [(gogoproto.jsontag) = "height,omitempty"];
}

// RegisterUsingTokenRequest is a request to register with the Auth Service using
// an authentication token
message RegisterUsingTokenRequest {
  // HostID is a unique host ID, usually a UUID
  string HostID = 1 [(gogoproto.jsontag) = "hostID"];
  // NodeName is a node name
  string NodeName = 2 [(gogoproto.jsontag) = "node_name"];
  // Role is a system role, e.g. Proxy
  string Role = 3 [
    (gogoproto.jsontag) = "role",
    (gogoproto.casttype) = "SystemRole"
  ];
  // Token is the name of an authentication token
  string Token = 4 [(gogoproto.jsontag) = "token"];
  // AdditionalPrincipals is a list of additional principals
  repeated string AdditionalPrincipals = 5 [(gogoproto.jsontag) = "additional_principals"];
  // DNSNames is a list of DNS names to include in the x509 client certificate
  repeated string DNSNames = 6 [(gogoproto.jsontag) = "dns_names"];
  // PublicTLSKey is a PEM encoded public key
  // used for TLS setup
  bytes PublicTLSKey = 7 [(gogoproto.jsontag) = "public_tls_key"];
  // PublicSSHKey is a SSH encoded public key,
  // if present will be signed as a return value
  // otherwise, new public/private key pair will be generated
  bytes PublicSSHKey = 8 [(gogoproto.jsontag) = "public_ssh_key"];
  // RemoteAddr is the remote address of the host requesting a host certificate.
  // It is used to replace 0.0.0.0 in the list of additional principals.
  string RemoteAddr = 9 [(gogoproto.jsontag) = "remote_addr"];
  // EC2IdentityDocument is used for the EC2 join method to prove the identity
  // of a joining EC2 instance.
  bytes EC2IdentityDocument = 10 [(gogoproto.jsontag) = "ec2_id"];
  // IDToken is a token provided by a workload identity provider as part of
  // OIDC join types such as GitHub.
  string IDToken = 11 [(gogoproto.jsontag) = "id_token"];
  // Expires is a desired time of the expiry of user certificates returned by
  // registration. This only applies to bot joining, and will be ignored by
  // node joining.
  google.protobuf.Timestamp Expires = 12 [
    (gogoproto.stdtime) = true,
    (gogoproto.jsontag) = "expires,omitempty"
  ];
  // BotInstanceID is a trusted instance identifier for a Machine ID bot,
  // provided when rejoining. This parameters may only be provided by the join
  // service and is ignored otherwise; bots should otherwise rejoin with their
  // existing client certificate to prove their instance identity.
  string BotInstanceID = 13 [(gogoproto.jsontag) = "bot_instance_id"];
  // BotGeneration is a trusted generation counter value for Machine ID bots,
  // provided to Auth by the Join Service when bots rejoin via a streamed/gRPC
  // join method. Rejoining bots supply this value via a client certificate
  // extension; it is ignored from other sources.
  int32 BotGeneration = 14 [(gogoproto.jsontag) = "bot_generation"];
}

// RecoveryCodes holds a user's recovery code information. Recovery codes allows users to regain
// access to their account by restoring their lost password or multi-factor. Once a recovery code
// is successfully verified, the code is mark used (which invalidates it), and lets the user begin
// the recovery flow. When a user successfully finishes the recovery flow, users will get a new set
// of codes that will replace all the previous ones.
message RecoveryCodesV1 {
  // Kind is the resource kind.
  string Kind = 1 [(gogoproto.jsontag) = "kind"];
  // SubKind is an optional resource subkind. Currently unused for this resource.
  string SubKind = 2 [(gogoproto.jsontag) = "sub_kind,omitempty"];
  // Version is the resource version.
  string Version = 3 [(gogoproto.jsontag) = "version"];
  // Metadata is the resource metadata.
  Metadata Metadata = 4 [
    (gogoproto.nullable) = false,
    (gogoproto.jsontag) = "metadata"
  ];
  // Spec is the resource spec.
  RecoveryCodesSpecV1 Spec = 5 [
    (gogoproto.nullable) = false,
    (gogoproto.jsontag) = "spec"
  ];
}

// RecoveryCodesSpecV1 is the recovery codes spec.
message RecoveryCodesSpecV1 {
  // Codes hold a list of numOfRecoveryCodes.
  repeated RecoveryCode Codes = 1 [
    (gogoproto.nullable) = false,
    (gogoproto.jsontag) = "codes"
  ];
  // Created is when the set of recovery codes were generated. Updated when a new set of recovery
  // codes are inserted.
  google.protobuf.Timestamp Created = 2 [
    (gogoproto.stdtime) = true,
    (gogoproto.nullable) = false,
    (gogoproto.jsontag) = "created"
  ];
}

// RecoveryCode describes a recovery code.
message RecoveryCode {
  // HashedCode is a bcrypt hash of this recovery code.
  bytes HashedCode = 1 [(gogoproto.jsontag) = "hashed_code"];
  // IsUsed determines if this recovery code was used.
  bool IsUsed = 2 [(gogoproto.jsontag) = "is_used"];
}

message NullableSessionState {
  SessionState State = 1 [
    (gogoproto.nullable) = true,
    (gogoproto.jsontag) = "state,omitempty"
  ];
}

// SessionTrackerFilter are filters to apply when searching for session trackers.
message SessionTrackerFilter {
  // Kind describes what kind of session this is.
  string Kind = 1 [(gogoproto.jsontag) = "kind,omitempty"];
  // State is the current state of this session.
  NullableSessionState State = 2 [
    (gogoproto.nullable) = true,
    (gogoproto.jsontag) = "state,omitempty"
  ];
  // DesktopName is the windows desktop server this session belongs to.
  string DesktopName = 3 [(gogoproto.jsontag) = "desktop_name,omitempty"];
}

// SessionTrackerV1 represents a live session resource.
message SessionTrackerV1 {
  // Header is the common resource header.
  ResourceHeader Header = 1 [
    (gogoproto.nullable) = false,
    (gogoproto.jsontag) = "",
    (gogoproto.embed) = true
  ];

  // Spec is a session specification.
  SessionTrackerSpecV1 Spec = 2 [
    (gogoproto.nullable) = false,
    (gogoproto.jsontag) = "spec"
  ];
}

// SessionTrackerSpecV1 is the specification for a live session.
message SessionTrackerSpecV1 {
  // SessionID is unique identifier of this session.
  string SessionID = 1 [(gogoproto.jsontag) = "session_id,omitempty"];

  // Kind describes what kind of session this is.
  string Kind = 2 [(gogoproto.jsontag) = "kind,omitempty"];

  // State is the current state of this session.
  SessionState State = 3 [(gogoproto.jsontag) = "state,omitempty"];

  // Created encodes the time at which the session was registered with the auth
  // server.
  //
  // This should match the timestamp in the corresponding `session.create` event.
  // It's thus up to the tracker creator to set the correct timestamp.
  google.protobuf.Timestamp Created = 4 [
    (gogoproto.stdtime) = true,
    (gogoproto.nullable) = false,
    (gogoproto.jsontag) = "created,omitempty"
  ];

  // Expires encodes the time at which this session expires and becomes invalid.
  google.protobuf.Timestamp Expires = 5 [
    (gogoproto.stdtime) = true,
    (gogoproto.nullable) = false,
    (gogoproto.jsontag) = "expires,omitempty"
  ];

  // AttachedData is arbitrary attached JSON serialized metadata.
  string AttachedData = 6 [(gogoproto.jsontag) = "attached,omitempty"];

  // Reason is an arbitrary string that may be used to describe the session and/or it's
  // purpose.
  string Reason = 7 [(gogoproto.jsontag) = "reason,omitempty"];

  // Invited is a list of invited users, this field can be used by
  // clients to deliver notifications to invited users.
  repeated string Invited = 8 [(gogoproto.jsontag) = "invited,omitempty"];

  // Hostname identifies the target this session is connected to.
  string Hostname = 9 [(gogoproto.jsontag) = "target_hostname,omitempty"];

  // Address is the address of the target this session is connected to.
  string Address = 10 [(gogoproto.jsontag) = "target_address,omitempty"];

  // ClusterName is the name of the Teleport cluster that this session belongs to.
  string ClusterName = 11 [(gogoproto.jsontag) = "cluster_name,omitempty"];

  // Login is the local login/user on the target used by the session.
  string Login = 12 [(gogoproto.jsontag) = "login,omitempty"];

  // Participants is a list of session participants.
  repeated Participant Participants = 13 [
    (gogoproto.jsontag) = "participants,omitempty",
    (gogoproto.nullable) = false
  ];

  // The Kubernetes cluster this session belongs to.
  string KubernetesCluster = 14 [(gogoproto.jsontag) = "kubernetes_cluster,omitempty"];

  // HostUser is the user regarded as the owner of this session, RBAC checks are performed
  // against the require policies of this user.
  //
  // This refers to the Teleport user but may not be the same as the sessions initiator.
  string HostUser = 15 [(gogoproto.jsontag) = "host_user,omitempty"];

  // HostPolicies is a list of RBAC policy sets held by the host user at the time of session
  // creation.
  repeated SessionTrackerPolicySet HostPolicies = 16 [(gogoproto.jsontag) = "host_roles,omitempty"];

  // DatabaseName is the database server this session belongs to.
  string DatabaseName = 17 [(gogoproto.jsontag) = "database_name,omitempty"];

  // AppName is the app server this session belongs to.
  string AppName = 18 [(gogoproto.jsontag) = "app_name,omitempty"];

  // AppSessionID is the unique ID of the app access certificate used to start this app session.
  string AppSessionID = 19 [(gogoproto.jsontag) = "app_session_id,omitempty"];

  // DesktopName is the windows desktop server this session belongs to.
  string DesktopName = 20 [(gogoproto.jsontag) = "desktop_name,omitempty"];

  // HostID is the target host id that created the session tracker.
  // It's useful for Kubernetes moderated sessions when running in high availabilty
  // otherwise kube proxy is not able to know which agent runs the session.
  string HostID = 21 [(gogoproto.jsontag) = "host_id,omitempty"];

  // TargetSubKind is the sub kind of the target server.
  string TargetSubKind = 22 [(gogoproto.jsontag) = "target_sub_kind,omitempty"];

  // InitialCommand is the command that was executed to start this session.
  repeated string InitialCommand = 23 [(gogoproto.jsontag) = "initial_command,omitempty"];
}

// SessionTrackerPolicySet is a set of RBAC policies held by the session tracker
// that contain additional metadata from the originating role.
message SessionTrackerPolicySet {
  // Name is name of the role this policy set originates from.
  string Name = 1 [(gogoproto.jsontag) = "name,omitempty"];

  // Version is version of the role this policy set originates from.
  string Version = 2 [(gogoproto.jsontag) = "version,omitempty"];

  // RequireSessionJoin specifies policies for required users to start a session.
  repeated SessionRequirePolicy RequireSessionJoin = 3 [(gogoproto.jsontag) = "require_session_join,omitempty"];
}

// Participant stores information about a participant in the session.
message Participant {
  // ID is a unique UUID of this participant for a given session.
  string ID = 1 [(gogoproto.jsontag) = "id,omitempty"];

  // User is the canonical name of the Teleport user controlling this participant.
  string User = 2 [(gogoproto.jsontag) = "user,omitempty"];

  // Mode is the participant mode.
  string Mode = 3 [(gogoproto.jsontag) = "mode,omitempty"];

  // LastActive is the last time this party was active in the session.
  google.protobuf.Timestamp LastActive = 4 [
    (gogoproto.stdtime) = true,
    (gogoproto.nullable) = false,
    (gogoproto.jsontag) = "last_active,omitempty"
  ];
}

// UIConfigV1 represents the configuration for the web UI served by the proxy service
message UIConfigV1 {
  // Header is the resource header for the UI configuration.
  ResourceHeader Header = 1 [
    (gogoproto.nullable) = false,
    (gogoproto.jsontag) = "",
    (gogoproto.embed) = true
  ];
  // Spec is the resource spec.
  UIConfigSpecV1 Spec = 5 [
    (gogoproto.nullable) = false,
    (gogoproto.jsontag) = "spec"
  ];
}

// UIConfigSpecV1 is the specification for a UIConfig
message UIConfigSpecV1 {
  // ScrollbackLines is the max number of lines the UI terminal can display in its history.
  int32 ScrollbackLines = 1 [(gogoproto.jsontag) = "scrollback_lines"];
  // ShowResources determines which resources are shown in the web UI. Default if unset is "requestable"
  // which means resources the user has access to and resources they can request will be shown in the
  // resources UI. If set to `accessible_only`, only resources the user already has access to will be shown.
  string ShowResources = 2 [
    (gogoproto.jsontag) = "show_resources,omitempty",
    (gogoproto.casttype) = "github.com/gravitational/teleport/api/constants.ShowResources"
  ];
}

// InstallerV1 represents an installer script resource. Used to
// provide a script to install teleport on discovered nodes.
message InstallerV1 {
  // Kind is the resource kind.
  string Kind = 1 [(gogoproto.jsontag) = "kind"];
  // SubKind is an optional resource subkind. Currently unused for this resource.
  string SubKind = 2 [(gogoproto.jsontag) = "sub_kind,omitempty"];
  // Version is the resource version.
  string Version = 3 [(gogoproto.jsontag) = "version"];
  // Metadata is the resource metadata.
  Metadata Metadata = 4 [
    (gogoproto.nullable) = false,
    (gogoproto.jsontag) = "metadata"
  ];
  // Spec is the resource spec.
  InstallerSpecV1 Spec = 5 [
    (gogoproto.nullable) = false,
    (gogoproto.jsontag) = "spec"
  ];
}

// InstallerSpecV1 is the specification for an Installer
message InstallerSpecV1 {
  // Script represents the contents of a installer shell script
  string Script = 1 [(gogoproto.jsontag) = "script"];
}

// InstallerV1List represents a list of installer resources.
message InstallerV1List {
  // Installers is a list of installer resources.
  repeated InstallerV1 installers = 1;
}

// SessionState represents the state of a session.
enum SessionState {
  // Pending variant represents a session that is waiting on participants to fulfill the criteria
  // to start the session.
  SessionStatePending = 0;

  // Running variant represents a session that has had it's criteria for starting
  // fulfilled at least once and has transitioned to a RUNNING state.
  SessionStateRunning = 1;

  // Terminated variant represents a session that is no longer running and due for removal.
  SessionStateTerminated = 2;
}

// SortBy defines a sort criteria.
message SortBy {
  // IsDesc is a sort direction flag where if true the direction is descending, else ascending.
  bool IsDesc = 1 [(gogoproto.jsontag) = "is_desc"];
  // Field is the name of an objects field to sort by.
  string Field = 2 [(gogoproto.jsontag) = "field"];
}

// ConnectionDiagnosticV1 is the result of testing a connection.
// When setting up a new resource in Teleport, it's useful to know if we can connect to it.
// This can be done using the test connection feature.
// The user can then receive the result as feedback using the UI
message ConnectionDiagnosticV1 {
  ResourceHeader Header = 1 [
    (gogoproto.nullable) = false,
    (gogoproto.jsontag) = "",
    (gogoproto.embed) = true
  ];
  // Spec is the resource spec.
  ConnectionDiagnosticSpecV1 Spec = 5 [
    (gogoproto.nullable) = false,
    (gogoproto.jsontag) = "spec"
  ];
}

// ConnectionDiagnosticSpecV1 is the ConnectionDiagnostic Spec.
// It contains the result of testing a connection.
// It has the overall result of the connection and then a list of traces.
// Each trace contains checkpoints of the connection attempt and its result.
message ConnectionDiagnosticSpecV1 {
  // Success describes whether the connection was a success or a failure.
  bool Success = 1 [(gogoproto.jsontag) = "success"];
  // Message may contain some user friendly message to let the user know whether it was
  // successful or a failure.
  string Message = 2 [(gogoproto.jsontag) = "message"];
  // Traces contain a list of checkpoints defined by
  repeated ConnectionDiagnosticTrace Traces = 3 [(gogoproto.jsontag) = "traces"];
}

// ConnectionDiagnosticTrace describes a trace of a connection diagnostic
message ConnectionDiagnosticTrace {
  // TraceType is an identification of the checkpoint.
  enum TraceType {
    TRACE_TYPE_UNSPECIFIED = 0;
    // UNKNOWN_ERROR is used when we don't know the error.
    // It's not always possible to offer guidance based on the received error.
    // This trace type should be used when the error is too generic given the context we
    // have.
    UNKNOWN_ERROR = 1;
    // RBAC_NODE is for RBAC checks for the node.
    RBAC_NODE = 2;
    // CONNECTIVITY is for network connectivity checks.
    CONNECTIVITY = 3;
    // RBAC_PRINCIPAL is used when checking if the principal is allowed per RBAC rules.
    RBAC_PRINCIPAL = 4;
    // NODE_PRINCIPAL is used when checking if the Node has the requested principal.
    NODE_PRINCIPAL = 5;
    // RBAC_KUBE is for RBAC checks to kubernetes the cluster.
    RBAC_KUBE = 6;
    // KUBE_PRINCIPAL is used when checking if the Kube Cluster has at least one user principals.
    KUBE_PRINCIPAL = 7;
    // RBAC_DATABASE is for RBAC checks to database access (db_labels).
    RBAC_DATABASE = 8;
    // RBAC_DATABASE_LOGIN is for RBAC checks to database login (db_name and db_user).
    RBAC_DATABASE_LOGIN = 9;
    // DATABASE_DB_USER is used when checking whether the Database has the requested Database User.
    DATABASE_DB_USER = 10;
    // DATABASE_DB_NAME is used when checking whether the Database has the requested Database Name.
    DATABASE_DB_NAME = 11;
  }
  TraceType Type = 1 [(gogoproto.jsontag) = "type"];
  // StatusType describes whether this was a success or a failure.
  enum StatusType {
    STATUS_UNSPECIFIED = 0;
    SUCCESS = 1;
    FAILED = 2;
  }
  StatusType Status = 2 [(gogoproto.jsontag) = "status"];
  // Details contains a User friendly message of the check's result.
  string Details = 3 [(gogoproto.jsontag) = "details"];
  // Error contains the low level error message in case of a failure.
  string Error = 4 [(gogoproto.jsontag) = "error"];
}

// DatabaseServiceV1 is the representation of a DatabaseService (agent) process.
message DatabaseServiceV1 {
  ResourceHeader Header = 1 [
    (gogoproto.nullable) = false,
    (gogoproto.jsontag) = "",
    (gogoproto.embed) = true
  ];
  // Spec is the resource spec.
  DatabaseServiceSpecV1 Spec = 2 [
    (gogoproto.nullable) = false,
    (gogoproto.jsontag) = "spec"
  ];
}

// DatabaseServiceSpecV1 is the DatabaseService Spec.
message DatabaseServiceSpecV1 {
  // ResourceMatchers is the configured match for Database resources.
  repeated DatabaseResourceMatcher ResourceMatchers = 1 [(gogoproto.jsontag) = "resources"];
  // Hostname is the hostname where this service is running.
  string Hostname = 2 [(gogoproto.jsontag) = "hostname"];
}

// DatabaseResourceMatcher is a set of properties that is used to match on resources.
message DatabaseResourceMatcher {
  wrappers.LabelValues Labels = 1 [
    (gogoproto.jsontag) = "labels",
    (gogoproto.customtype) = "Labels"
  ];
  ResourceMatcherAWS AWS = 2 [
    (gogoproto.nullable) = false,
    (gogoproto.jsontag) = "aws"
  ];
}

// ResourceMatcherAWS contains AWS specific settings for resource matcher.
message ResourceMatcherAWS {
  // AssumeRoleARN is an optional AWS role ARN to assume when accessing a database.
  string AssumeRoleARN = 1 [(gogoproto.jsontag) = "assume_role_arn,omitempty"];
  // ExternalID is an optional AWS external ID used to enable assuming an AWS role across accounts.
  string ExternalID = 2 [(gogoproto.jsontag) = "external_id,omitempty"];
}

// AlertSeverity represents how problematic/urgent an alert is, and is used to assist
// in sorting alerts for display.
enum AlertSeverity {
  LOW = 0;
  MEDIUM = 5;
  HIGH = 10;
}

// ClusterAlert is a cluster-level alert message.
message ClusterAlert {
  ResourceHeader Header = 1 [
    (gogoproto.nullable) = false,
    (gogoproto.jsontag) = "",
    (gogoproto.embed) = true
  ];
  ClusterAlertSpec Spec = 2 [
    (gogoproto.nullable) = false,
    (gogoproto.jsontag) = "spec"
  ];
}

// ClusterAlertSpec is a cluster alert specification.
message ClusterAlertSpec {
  // Severity represents how problematic/urgent the alert is.
  AlertSeverity Severity = 1 [(gogoproto.jsontag) = "severity"];
  // Message is the user-facing message associated with the alert.
  string Message = 2 [(gogoproto.jsontag) = "message"];
  // Created is the time at which the alert was generated.
  google.protobuf.Timestamp Created = 3 [
    (gogoproto.jsontag) = "created,omitempty",
    (gogoproto.stdtime) = true,
    (gogoproto.nullable) = false
  ];
}

// GetClusterAlertsRequest matches cluster alerts.
message GetClusterAlertsRequest {
  // Severity is an optional minimum severity.
  AlertSeverity Severity = 1;
  // AlertID optionally specifies the ID of the alert being requested.
  string AlertID = 2;
  // Labels is an optional label selector.
  map<string, string> Labels = 3;
  // WithSuperseded includes superseded alerts in the output of the request.
  bool WithSuperseded = 4;
  // WithAcknowledged includes acknowledged alerts in the output of the request.
  bool WithAcknowledged = 5;
  // WithUntargeted requests that alerts be included even if they are not specifically
  // targeted toward the caller. This has no effect unless the caller has `cluster_alert:list`.
  bool WithUntargeted = 6;
}

// AlertAcknowledgement marks a cluster alert as having been "acknowledged".
// This causes the alert to no longer be displayed in 'tsh login', UI banners,
// etc. Acknowledgements must have an expiry and a message describing why the
// alert can be considered acknowledged.
message AlertAcknowledgement {
  // AlertID is the ID of the alert being acknowledged.
  string AlertID = 1 [(gogoproto.jsontag) = "alert_id,omitempty"];
  // Reason describes the reason why the alert can be considered
  // acknowledged (e.g. 'alice will fix next week').
  string Reason = 2 [(gogoproto.jsontag) = "reason,omitempty"];

  // 3 is reserved for the previously used alert acknowledgement "severity"
  reserved 3;
  reserved "Severity";

  // Expires is the time after which the acknowledgement expires.
  google.protobuf.Timestamp Expires = 4 [
    (gogoproto.jsontag) = "expires,omitempty",
    (gogoproto.stdtime) = true,
    (gogoproto.nullable) = false
  ];
}

// Release correspond to a Teleport Enterprise releases
message Release {
  // NotesMD is the notes of the release in markdown
  string NotesMD = 1 [(gogoproto.jsontag) = "notes_md"];
  // Product is the release product, teleport or teleport-ent
  string Product = 2 [(gogoproto.jsontag) = "product"];
  // ReleaseID is the ID of the product
  string ReleaseID = 3 [(gogoproto.jsontag) = "release_id"];
  // Status is the status of the release
  string Status = 4 [(gogoproto.jsontag) = "status"];
  // Version is the version of the release
  string Version = 5 [(gogoproto.jsontag) = "version"];
  // Assets is a list of assets related to the release
  repeated Asset Assets = 6 [(gogoproto.jsontag) = "assets"];
}

// Asset represents a release asset
message Asset {
  // Arch is the architecture of the asset
  string Arch = 1 [(gogoproto.jsontag) = "arch"];
  // Description is the description of the asset
  string Description = 2 [(gogoproto.jsontag) = "description"];
  // Name is the name of the asset
  string Name = 3 [(gogoproto.jsontag) = "name"];
  // OS is which OS the asset is built for
  string OS = 4 [(gogoproto.jsontag) = "os"];
  // SHA256 is the sha256 of the asset
  string SHA256 = 5 [(gogoproto.jsontag) = "sha256"];
  // Size is the size of the release in bytes
  int64 AssetSize = 6 [(gogoproto.jsontag) = "asset_size"];
  // DisplaySize is the human-readable size of the asset
  string DisplaySize = 7 [(gogoproto.jsontag) = "display_size"];
  // ReleaseIDs is a list of releases that have the asset included
  repeated string ReleaseIDs = 8 [(gogoproto.jsontag) = "release_ids"];
  // PublicURL is the public URL used to download the asset
  string PublicURL = 9 [(gogoproto.jsontag) = "public_url"];
}

// RequireMFAType is a type of MFA requirement enforced outside of login,
// such as per-session MFA or per-request PIV touch.
enum RequireMFAType {
  // OFF means additional MFA enforcement is not enabled.
  OFF = 0;
  // SESSION means MFA is required to begin server sessions.
  SESSION = 1;
  // SESSION_AND_HARDWARE_KEY means MFA is required to begin server sessions,
  // and login sessions must use a private key backed by a hardware key.
  SESSION_AND_HARDWARE_KEY = 2;
  // HARDWARE_KEY_TOUCH means login sessions must use a hardware private key that
  // requires touch to be used.
  HARDWARE_KEY_TOUCH = 3;
  // HARDWARE_KEY_PIN means login sessions must use a hardware private key that
  // requires pin to be used.
  HARDWARE_KEY_PIN = 4;
  // HARDWARE_KEY_TOUCH_AND_PIN means login sessions must use a hardware private key that
  // requires touch and pin to be used.
  HARDWARE_KEY_TOUCH_AND_PIN = 5;
}

// SignatureAlgorithmSuite represents the suite of cryptographic signature algorithms used in the cluster.
enum SignatureAlgorithmSuite {
  // SIGNATURE_ALGORITHM_SUITE_UNSPECIFIED represents an unspecified signature algorithm suite.
  SIGNATURE_ALGORITHM_SUITE_UNSPECIFIED = 0;
  // SIGNATURE_ALGORITHM_SUITE_LEGACY is the original algorithm suite used in
  // Teleport, it almost exclusively uses 2048-bit RSA.
  SIGNATURE_ALGORITHM_SUITE_LEGACY = 1;
  // SIGNATURE_ALGORITHM_SUITE_BALANCED_V1 aims to strikes a balance between
  // security, compatibility, and performance. It uses Ed25519 for most SSH
  // keys, ECDSA on the NIST P256 curve for most TLS keys, and 2048-bit RSA
  // where necessary for compatibility with third-party software.
  SIGNATURE_ALGORITHM_SUITE_BALANCED_V1 = 2;
  // SIGNATURE_ALGORITHM_SUITE_FIPS_V1 is tailored for FIPS compliance. It is
  // based on the BALANCED_V1 suite but replaces all instances of Ed25519 with
  // ECDSA on the NIST P256 curve.
  SIGNATURE_ALGORITHM_SUITE_FIPS_V1 = 3;
  // SIGNATURE_ALGORITHM_SUITE_HSM_V1 is tailored for clusters using an HSM or
  // KMS service to back CA private material. It is based on the BALANCED suite
  // but replaces Ed25519 with ECDSA on the NIST P256 curve for CA keys only,
  // not for server or client keys. It is also valid to use the LEGACY for FIPS
  // suites if your cluster uses an HSM or KMS.
  SIGNATURE_ALGORITHM_SUITE_HSM_V1 = 4;
}

// Plugin describes a single instance of a Teleport Plugin
message PluginV1 {
  // kind is the plugin resource kind.
  string kind = 1;
  // sub_kind is an optional resource subkind.
  string sub_kind = 2;
  // version is the resource version.
  string version = 3;

  // metadata is the resource metadata.
  Metadata metadata = 4 [(gogoproto.nullable) = false];

  PluginSpecV1 spec = 5 [(gogoproto.nullable) = false];

  PluginStatusV1 status = 6 [(gogoproto.nullable) = false];

  // credentials are "live" credentials to the 3rd party API.
  // These are considered secrets.
  PluginCredentialsV1 credentials = 7;
}

message PluginSpecV1 {
  option (gogoproto.equal) = true;

  // settings contain provider-specific plugin options.
  oneof settings {
    // Settings for the Slack access plugin
    PluginSlackAccessSettings slack_access_plugin = 1;
    // Settings for the Opsgenie access plugin
    PluginOpsgenieAccessSettings opsgenie = 2;
    // Settings for OpenAI plugin
    PluginOpenAISettings openai = 3;
    // Settings for the Okta plugin
    PluginOktaSettings okta = 4;
    // Settings for device trust jamf plugin
    PluginJamfSettings jamf = 5;
    // Settings for the PagerDuty plugin
    PluginPagerDutySettings pager_duty = 6;
    // Settings for the Mattermost plugin
    PluginMattermostSettings mattermost = 7;
    // Settings for the JIRA plugin
    PluginJiraSettings jira = 8;
    // Settings for the Discord plugin
    PluginDiscordSettings discord = 9;
    // Settings for the ServiceNow plugin
    PluginServiceNowSettings serviceNow = 10;
    // Settings for the Gitlab plugin.
    PluginGitlabSettings gitlab = 12;
    // Settings for the Entra ID plugin
    PluginEntraIDSettings entra_id = 13;
    // Settings for the SCIM plugin
    PluginSCIMSettings scim = 14;

    // Settings for the Datadog Incident Management plugin
    PluginDatadogAccessSettings datadog = 15;
<<<<<<< HEAD

    // Placeholder for a real service
=======
    // PluginAWSICSettings holds settings for AWSICSettings
>>>>>>> 48fa2420
    PluginAWSICSettings aws_ic = 16;
  }

  // generation contains a unique ID that should:
  // - Be created by the backend on plugin creation.
  // - Be updated by the backend if the plugin is updated in any way.
  //
  // For older plugins, it's possible for this to be empty.
  string generation = 11;
}

message PluginSlackAccessSettings {
  option (gogoproto.equal) = true;

  string fallback_channel = 1;
}

message PluginGitlabSettings {
  option (gogoproto.equal) = true;

  // APIEndpoint is the address of Gitlab API.
  string api_endpoint = 1;
}

message PluginOpsgenieAccessSettings {
  option (gogoproto.equal) = true;

  reserved 1;
  reserved "addr";

  // Priority to create Opsgenie alerts with
  string priority = 2;
  // List of tags to be added to alerts created in Opsgenie
  repeated string alert_tags = 3;
  // Default on-call schedules to check if none are provided in the access request annotations
  repeated string default_schedules = 4;
  // APIEndpoint is the address of Opsgenie API.
  string api_endpoint = 5;
}

// PluginServiceNowSettings are the settings for the serviceNow plugin
message PluginServiceNowSettings {
  option (gogoproto.equal) = true;

  // ApiEndpoint is the ServiceNow API endpoint.
  string api_endpoint = 1 [(gogoproto.jsontag) = "api_endpoint,omitempty"];
  // Username is the ServiceNow API username.
  string username = 2 [(gogoproto.jsontag) = "username,omitempty"];
  // Password is the ServiceNow API password.
  string password = 3 [(gogoproto.jsontag) = "password,omitempty"];
  // CloseCode is the close code that ServiceNow incidents will use.
  string close_code = 4 [(gogoproto.jsontag) = "close_code,omitempty"];
}

message PluginPagerDutySettings {
  option (gogoproto.equal) = true;

  // UserEmail is the email address of the PagerDuty user that will be
  // listed as the reporter source of incidents, comments, etc
  // within PagerDuty. Should usually be the same user the API key
  // represents.
  string user_email = 1;

  // APIEndpoint is the address of PagerDuty API.
  string api_endpoint = 2;
}

message PluginJiraSettings {
  option (gogoproto.equal) = true;

  // ServerURL is the address of the target JIRA Server instance.
  string server_url = 1;

  // ProjectKey is the key of the Jira project that will receive
  // notifications and issues from the plugin.
  string project_key = 2;

  // IssueType is the type of Jira Issue that the plugin will create
  string issue_type = 3;
}

// Defines settings for the OpenAI plugin. Currently there are no settings.
message PluginOpenAISettings {
  option (gogoproto.equal) = true;
}

// Defines settings for the Mattermost plugin.
message PluginMattermostSettings {
  option (gogoproto.equal) = true;
  // serverURL is the URL to access Mattermost.
  string server_url = 1;
  // team is the Mattermost workspace.
  string team = 2;
  // channel is the Mattermost channel in the workspace
  // (team) to send notifications to.
  string channel = 3;
  // report_to_email is an optional email address of a Mattermost user
  // to notify via a direct message when the plugin receives an
  // Access Request event.
  string report_to_email = 4;
}

// Defines settings for Jamf plugin.
message PluginJamfSettings {
  option (gogoproto.equal) = true;
  // Jamf service spec
  JamfSpecV1 jamf_spec = 1;
}

// Defines settings for the Okta plugin.
message PluginOktaSettings {
  option (gogoproto.equal) = true;

  // OrgUrl is the Okta organization URL to use for API communication.
  string org_url = 1;

  // EnableUserSync controls the user sync in the Okta integration service. Deprecated.
  // TODO(mdwn): Remove once e changes have been made.
  bool enable_user_sync = 2;

  // SSOConnectorID (deprecated)
  // TODO(mdwn): Remove once e changes have been made.
  string sso_connector_id = 3;

  // Sync settings controls the user and access list sync settings for Okta.
  PluginOktaSyncSettings sync_settings = 4;
}

// Defines settings for syncing users and access lists from Okta.
message PluginOktaSyncSettings {
  option (gogoproto.equal) = true;

  // SyncUsers controls the user sync in the Okta integration service.
  bool sync_users = 1;

  // SSOConnectorID is the name of the Teleport SSO connector created and used by the Okta plugin
  string sso_connector_id = 2;

  // SyncAccessLists controls the access list sync in the Okta integration service.
  bool sync_access_lists = 3;

  // DefaultOwners are the default owners for all imported access lists.
  repeated string default_owners = 4;

  // AppID is the Okta-assigned ID of the Okta App that Teleport uses as a
  // gateway to interact with Okta for SAML login, SCIM provisioning and user
  // sync. When set, user sync will pull users from the assignment list for this
  // app. When empty the plugin will fall back to the legacy behaviour of syncing
  // users from the entre organization.
  string app_id = 5;

  // GroupFilters are filters for which Okta groups to synchronize as access lists.
  // Filters can be globs, for example:
  //   group*
  //   *service*
  // Or regexes if they're prefixed and suffixed with ^ and $, for example:
  //   ^group.*$
  //   ^.*service.*$
  repeated string group_filters = 6;

  // AppFilters are filters for which Okta applications to synchronize as access lists.
  // Filters can be globs, for example:
  //   app*
  //   *service*
  // Or regexes if they're prefixed and suffixed with ^ and $, for example:
  //   ^app.*$
  //   ^.*service.*$
  repeated string app_filters = 7;

  // AppName is the Okta-assigned unique name of the Okta App that Teleport uses
  // as a gateway to interact with Okta for SAML login, SCIM provisioning and user
  // sync. May be missing for old Okta integration installs.
  string app_name = 8;

  // DisableSyncAppGroups disables syncing of app groups from Okta.
  // This is useful when the app groups are not needed in Teleport.
  // and integration with Okta is only used for user sync.
  bool disable_sync_app_groups = 9;
}

// Defines a set of discord channel IDs
message DiscordChannels {
  option (gogoproto.equal) = true;
  repeated string channel_ids = 1;
}

// Defines settings for the discord plugin
message PluginDiscordSettings {
  option (gogoproto.equal) = true;

  // RoleToRecipients maps Teleport roles (by name) to the set of Discord
  // channel IDs that will receive notifications and requests regarding that
  // that Role.
  map<string, DiscordChannels> role_to_recipients = 1;
}

// PluginEntraIDSettings defines settings for the Entra ID sync plugin
message PluginEntraIDSettings {
  option (gogoproto.equal) = true;

  // SyncSettings controls the user and access list sync settings for EntraID.
  PluginEntraIDSyncSettings sync_settings = 1;

  // AccessGraphSettings controls settings for syncing access graph specific data.
  // When this is null, Entra ID integration with Access Graph is disabled.
  PluginEntraIDAccessGraphSettings access_graph_settings = 2;
}

// Defines settings for syncing users and access lists from Entra ID.
message PluginEntraIDSyncSettings {
  option (gogoproto.equal) = true;

  // DefaultOwners are the default owners for all imported access lists.
  repeated string default_owners = 1;

  // SSOConnectorID is the name of the Teleport SSO connector created and used by the Entra ID plugin
  string sso_connector_id = 2;
}

// AccessGraphSettings controls settings for syncing access graph specific data.
message PluginEntraIDAccessGraphSettings {
  option (gogoproto.equal) = true;

  // AppSsoSettingsCache is an array of single sign-on settings for Entra enterprise applications.
  //
  // This data is stored here because it is not available through traditional methods (MS Graph API).
  // Instead, it is fetched once during the plugin's set up using the user's credentials to connect to Azure's private API.
  repeated PluginEntraIDAppSSOSettings app_sso_settings_cache = 1;
}

// PluginEntraIDAppSSOSettings is a container for a single Entra ID enterprise application's
// cached SSO settings.
// As this data is only parsed by TAG, each value is stored as an opaque JSON blob.
message PluginEntraIDAppSSOSettings {
  option (gogoproto.equal) = true;

  // AppID is the `AppID` property of Entra application.
  string app_id = 1;

  // FederatedSSOV2 contains the cached, gzip-compressed payload from the /ApplicationSso/{servicePrincipalId}/FederatedSSOV2 endpoint.
  bytes federated_sso_v2 = 2;
}

// PluginSCIMSettings defines the settings for a SCIM integration plugin
message PluginSCIMSettings {
  option (gogoproto.equal) = true;

  // SamlConnectorName is the name of the SAML Connector that users provisioned
  // by this SCIM plugin will use to log in to Teleport.
  string saml_connector_name = 1;

  // DefaultRole is the default role assigned to users provisioned by this
  // plugin.
  string default_role = 2;
}

// PluginAWSICSettings is a placeholder for the AWS IC settings. Only using at
// the plugin framework here as its an easy way to spike out a service guaranteed
// to run on Auth.
message PluginAWSICSettings {
  option (gogoproto.equal) = true;

  // IntegrationName is the OIDC integration used to gain access to the
  // AWS account
  string integration_name = 1;

  // Region is the region the target Identity Center instance is
  // configured in
  string region = 2;

  // ARN is the arn of the Identity Center instance to manage
  string arn = 3;

  AWSICProvisioningSpec provisioning_spec = 4;
}

message AWSICProvisioningSpec {
  option (gogoproto.equal) = true;

  // BaseURL is the SCIM base URL
  string base_url = 1;

  // IncludeUsers is a list of predicate expressions used to identify users to
  // provision into the downstream Identity Center. An empty list implies
  // "provision all users".
  repeated string include_users = 2;

  // ExcludeUsers is a list of predicate expressions used to identify users that
  // must not be provisioned into the downstream Identity Center. ExcludeUsers
  // overrides IncludeUsers
  //
  // An empty list implies "provision all users" (i.e. "exclude no-one")
  repeated string exclude_users = 3;

  // IncludeAccessLists is a list of predicate expressions used to identify
  // Access Lists to provision as Groups in the downstream IdP. An empty list
  // implies "provision all Access Lists".
  repeated string include_access_lists = 4;

  // ExcludeAccessLists is a list of predicate expressions used to identify
  // AccessLists that must *not* be provisioned into the downstream Identity
  // Center. ExcludeAccessLists overrides IncludeAccessLists
  //
  // An empty list implies "provision all access lists" (i.e. "exclude no-one")
  repeated string exclude_access_lists = 5;

  // PluginStaticCredentialsRef holds a reference to the static credential
  // holding the SCIM bearer token hsed by the provisioning system.
  string scim_token = 6;

  // DefaultOwners specifies the default owners of any Access Lists created
  // during initial setup.
  repeated string default_owners = 7;
}

// PluginDatadogAccessSettings defines the settings for a Datadog Incident Management plugin
message PluginDatadogAccessSettings {
  option (gogoproto.equal) = true;

  // ApiEndpoint is the Datadog API endpoint.
  string api_endpoint = 1;
  // FallbackRecipient specifies the default recipient.
  string fallback_recipient = 2;
}

// PluginAWSICSettings holds the settings for an AWS Identity Center integration.
message PluginAWSICSettings {
  option (gogoproto.equal) = true;

  // IntegrationName is the Teleport OIDC integration used to gain access to the
  // AWS account
  string integration_name = 1;

  // Region is the AWS region the target Identity Center instance is configured in
  string region = 2;

  // InstanceARN is the arn of the Identity Center instance to manage
  string arn = 3;

  // Provisioning holds settings for provisioing users and groups into AWS
  AWSICProvisioningSpec provisioning_spec = 4;
}

// AWSICProvisioningSpec holds provisioning-specific Identity Center settings
message AWSICProvisioningSpec {
  option (gogoproto.equal) = true;

  // BaseURL is the SCIM base URL
  string base_url = 1;

  // BearerToken is used to authenticate with AWS when provisioning users and
  // groups via SCIM. This is expected to be empty in serialized records, as the
  // actual credential is stored separetely ain a PluginStaticCredentials
  // service, and populated at runtime as necessary.
  string bearer_token = 2;
}

message PluginBootstrapCredentialsV1 {
  oneof credentials {
    PluginOAuth2AuthorizationCodeCredentials oauth2_authorization_code = 1;
    PluginBearerTokenCredentials bearer_token = 2;
    PluginIdSecretCredential id_secret = 3;
  }
}

// PluginIdSecretCredential can be OAuth2-like client_id and client_secret or username and password.
message PluginIdSecretCredential {
  string id = 1;
  string secret = 2;
}

message PluginOAuth2AuthorizationCodeCredentials {
  string authorization_code = 1;
  string redirect_uri = 2;
}

// PluginStatus is the user-facing status for the plugin instance.
message PluginStatusV1 {
  PluginStatusCode code = 1;
  // error_message is a human-readable error message that can be displayed to the user.
  string error_message = 2;
  // last_sync_time is the last time the plugin was run.
  google.protobuf.Timestamp last_sync_time = 3 [
    (gogoproto.stdtime) = true,
    (gogoproto.nullable) = false
  ];
  // details contains provider-specific plugin status details.
  oneof details {
    // gitlab is the status details for the Gitlab plugin.
    PluginGitlabStatusV1 gitlab = 4;
    PluginEntraIDStatusV1 entra_id = 5;
    // Okta holds status details for the Okta plugin
    PluginOktaStatusV1 okta = 7;
  }

  // last_raw_error variable stores the most recent raw error message received from an API or service.
  // It is intended to capture the original error message without any modifications or formatting.
  // This can be useful for debugging purposes, providing detailed information about what went wrong
  // in the interaction with the external service.
  string last_raw_error = 6;
}

// PluginGitlabStatusV1 is the status details for the Gitlab plugin.
message PluginGitlabStatusV1 {
  // imported_users is the number of users imported from Gitlab.
  uint32 imported_users = 1;
  // imported_groups is the number of groups imported from Gitlab.
  uint32 imported_groups = 2;
  // imported_projects is the number of projects imported from Gitlab.
  uint32 imported_projects = 3;
}

// PluginEntraIDStatusV1 is the status details for the Entra ID plugin.
message PluginEntraIDStatusV1 {
  // imported_users is the number of users imported from Entra ID.
  uint32 imported_users = 1;
  // imported_groups is the number of groups imported from Entra ID.
  uint32 imported_groups = 2;
}

enum PluginStatusCode {
  // UNKNOWN is the default value when the plugin has not reported its status yet.
  UNKNOWN = 0;
  // RUNNING means the plugin reports running successfully.
  RUNNING = 1;
  // OTHER_ERROR indicates that an otherwise-unspecified error has been encountered.
  OTHER_ERROR = 2;
  // UNAUTHORIZED indicates that plugin is not able to authenticate to the 3rd party API.
  // This could be a result of e.g. the user revoking the authorization on the API provider's side.
  UNAUTHORIZED = 3;

  // SLACK_NOT_IN_CHANNEL is a Slack-specific status code that indicates
  // that the bot has not been invited to a channel that it is configured to post in.
  SLACK_NOT_IN_CHANNEL = 10;
}

// OktaPluginSyncStatusCode indicates the possible states of an Okta
// synchronization service.
enum OktaPluginSyncStatusCode {
  // OKTA_PLUGIN_SYNC_STATUS_CODE_UNSPECIFIED is the status code zero value,
  // indicating that the service has not yet reported a status code.
  OKTA_PLUGIN_SYNC_STATUS_CODE_UNSPECIFIED = 0;

  // OKTA_PLUGIN_SYNC_STATUS_CODE_SUCCESS indicates that the service is running
  // without error
  OKTA_PLUGIN_SYNC_STATUS_CODE_SUCCESS = 1;

  // OKTA_PLUGIN_SYNC_STATUS_CODE_ERROR indicates that the service is currently
  // in an error state.
  OKTA_PLUGIN_SYNC_STATUS_CODE_ERROR = 2;
}

// PluginOktaStatusV1 contains the details for the running Okta plugin.
message PluginOktaStatusV1 {
  // SSODetails are status details relating to SSO.
  PluginOktaStatusDetailsSSO sso_details = 1;

  // AppGroupSyncDetails are status details relating to synchronizing apps and
  // groups from Okta.
  PluginOktaStatusDetailsAppGroupSync app_group_sync_details = 2;

  // UsersSyncDetails are status details relating to synchronizing users from
  // Okta.
  PluginOktaStatusDetailsUsersSync users_sync_details = 3;

  // ScimDetails are status details relating to SCIM integration with
  // Okta.
  PluginOktaStatusDetailsSCIM scim_details = 4;

  // AccessListSyncDetails are status details relating to synchronizing access
  // lists from Okta.
  PluginOktaStatusDetailsAccessListsSync access_lists_sync_details = 5;
}

// PluginOktaStatusDetailsSSO are details related to the
// current status of the Okta integration w/r/t SSO.
message PluginOktaStatusDetailsSSO {
  // Enabled indicates whether SSO login is enabled.
  bool enabled = 1;

  // AppId is the unique Okta application ID of the Okta Applicaion used for
  // SSO login.
  string app_id = 2;

  // AppName is the human-readable name of the Okta Applicaion used for SSO.
  string app_name = 3;
}

// PluginOktaStatusDetailsAppGroupSync are details related to the
// current status of the Okta integration w/r/t application and group
// sync.
message PluginOktaStatusDetailsAppGroupSync {
  // Enabled is whether the users sync is enabled.
  bool enabled = 1;

  // StatusCode indicates the current state of the App & Group sync service
  OktaPluginSyncStatusCode status_code = 2;

  // LastSuccessful is the date of the last successful run.
  google.protobuf.Timestamp last_successful = 3 [
    (gogoproto.stdtime) = true,
    (gogoproto.nullable) = true,
    (gogoproto.jsontag) = "last_successful"
  ];

  // LastFailed is the date of the last failed run.
  google.protobuf.Timestamp last_failed = 4 [
    (gogoproto.stdtime) = true,
    (gogoproto.nullable) = true,
    (gogoproto.jsontag) = "last_failed"
  ];

  // NumAppsSynced is the total number of apps synchronized.
  int32 num_apps_synced = 5;

  // NumAppsSynced is the total number of groups synchronized.
  int32 num_groups_synced = 6;

  // Error contains a textual description of the reason the last synchronization
  // failed. Only valid when StatusCode is OKTA_PLUGIN_SYNC_STATUS_CODE_ERROR.
  string error = 7;
}

// PluginOktaStatusDetailsUsersSync are details related to the
// current status of the Okta integration w/r/t users sync.
message PluginOktaStatusDetailsUsersSync {
  // Enabled is whether the users sync is enabled.
  bool enabled = 1;

  // StatusCode indicates the current state of the User sync service
  OktaPluginSyncStatusCode status_code = 2;

  // LastSuccessful is the date of the last successful run.
  google.protobuf.Timestamp last_successful = 3 [
    (gogoproto.stdtime) = true,
    (gogoproto.nullable) = true,
    (gogoproto.jsontag) = "last_successful"
  ];

  // LastFailed is the date of the last failed run.
  google.protobuf.Timestamp last_failed = 4 [
    (gogoproto.stdtime) = true,
    (gogoproto.nullable) = true,
    (gogoproto.jsontag) = "last_failed"
  ];

  // NumUsersSynced is the total number of users synchronized.
  int32 num_users_synced = 5;

  // Error contains a textual description of the reason the last synchronization
  // failed. Only valid when StatusCode is OKTA_PLUGIN_SYNC_STATUS_CODE_ERROR.
  string error = 6;
}

// PluginOktaStatusDetailsSCIM are details related to the
// current status of the Okta integration w/r/t SCIM.
message PluginOktaStatusDetailsSCIM {
  // Enabled is whether SCIM is enabled.
  bool enabled = 1;
}

// PluginOktaStatusDetailsAccessListsSync are details related to the
// current status of the Okta integration w/r/t access list sync.
message PluginOktaStatusDetailsAccessListsSync {
  // Enabled is whether access lists sync is enabled.
  bool enabled = 1;

  // StatusCode indicates the current state of the AccessList sync service
  OktaPluginSyncStatusCode status_code = 2;

  // LastSuccessful is the date of the last successful run.
  google.protobuf.Timestamp last_successful = 3 [
    (gogoproto.stdtime) = true,
    (gogoproto.nullable) = true,
    (gogoproto.jsontag) = "last_successful"
  ];

  // LastFailed is the date of the last failed run.
  google.protobuf.Timestamp last_failed = 4 [
    (gogoproto.stdtime) = true,
    (gogoproto.nullable) = true,
    (gogoproto.jsontag) = "last_failed"
  ];

  // AppFilters are the app filters used for the access list sync.
  repeated string app_filters = 5;

  // NumAppsSynced are the number of applications synchronized as access lists.
  int32 num_apps_synced = 6;

  // GroupFilters are the group filters used for the access list sync.
  repeated string group_filters = 7;

  // NumGroupsSynced are the number of groups synchronized as access lists.
  int32 num_groups_synced = 8;

  // Error contains a textual description of the reason the last synchronization
  // failed. Only valid when StatusCode is OKTA_PLUGIN_SYNC_STATUS_CODE_ERROR.
  string error = 9;
}

// PluginCredentialsV1 represents "live" credentials
// that are used by the plugin to authenticate to the 3rd party API.
message PluginCredentialsV1 {
  oneof credentials {
    PluginOAuth2AccessTokenCredentials oauth2_access_token = 1;
    PluginBearerTokenCredentials bearer_token = 2;
    PluginIdSecretCredential id_secret = 3;
    PluginStaticCredentialsRef static_credentials_ref = 4;
  }
}

message PluginOAuth2AccessTokenCredentials {
  string access_token = 1;
  string refresh_token = 2;
  google.protobuf.Timestamp expires = 3 [
    (gogoproto.stdtime) = true,
    (gogoproto.nullable) = false
  ];
}

message PluginBearerTokenCredentials {
  // Token is the literal bearer token to be submitted to the 3rd-party API provider.
  string token = 1;

  reserved 2; // token_file
  reserved "token_file";
}

// PluginStaticCredentialsRef is a reference to plugin static credentials by labels.
message PluginStaticCredentialsRef {
  option (gogoproto.equal) = true;

  // Labels is the set of labels to use to match against a set of static credentials.
  map<string, string> Labels = 1 [(gogoproto.jsontag) = "labels,omitempty"];
}

// PluginList represents a list of plugin resources
message PluginListV1 {
  // Plugins is a list of plugin resources.
  repeated PluginV1 plugins = 1;
}

// PluginStaticCredentialsV1 is a representation of static credentials for plugins.
message PluginStaticCredentialsV1 {
  option (gogoproto.goproto_stringer) = false;
  option (gogoproto.stringer) = false;

  // Header is the resource header for the plugin static credentials object.
  ResourceHeader Header = 1 [
    (gogoproto.nullable) = false,
    (gogoproto.embed) = true
  ];

  // Spec contains the actual credentials for the object.
  PluginStaticCredentialsSpecV1 Spec = 2;
}

// PluginStaticCredentialsSpecV1 is the specification for the static credentials object.
message PluginStaticCredentialsSpecV1 {
  oneof credentials {
    string APIToken = 1;
    PluginStaticCredentialsBasicAuth BasicAuth = 2;
    PluginStaticCredentialsOAuthClientSecret OAuthClientSecret = 3;
  }
}

// PluginStaticCredentialsBasicAuth represents username and password credentials for a plugin.
message PluginStaticCredentialsBasicAuth {
  // Username is the username to use for basic auth.
  string Username = 1 [(gogoproto.jsontag) = "username"];

  // Password is the password to use for basic auth.
  string Password = 2 [(gogoproto.jsontag) = "password"];
}

// PluginStaticCredentialsOAuthClientSecret represents an oauth client id and secret.
message PluginStaticCredentialsOAuthClientSecret {
  // ClientId is the client ID to use for OAuth client secret.
  string ClientId = 1 [(gogoproto.jsontag) = "client_id"];

  // ClientSecret is the client secret to use.
  string ClientSecret = 2 [(gogoproto.jsontag) = "client_secret"];
}

// SAMLIdPServiceProviderV1 is the representation of a SAML IdP service provider.
message SAMLIdPServiceProviderV1 {
  option (gogoproto.goproto_stringer) = false;
  option (gogoproto.stringer) = false;

  // Header is the resource header for the SAML IdP service provider.
  ResourceHeader Header = 1 [
    (gogoproto.nullable) = false,
    (gogoproto.jsontag) = "",
    (gogoproto.embed) = true
  ];
  // Spec is the SAML IdP service provider spec.
  SAMLIdPServiceProviderSpecV1 Spec = 2 [
    (gogoproto.nullable) = false,
    (gogoproto.jsontag) = "spec"
  ];
}

// SAMLIdPServiceProviderSpecV1 is the SAMLIdPServiceProviderV1 resource spec.
message SAMLIdPServiceProviderSpecV1 {
  // EntityDescriptor is the entity descriptor for the service provider
  string EntityDescriptor = 1 [(gogoproto.jsontag) = "entity_descriptor"];
  // EntityID is the entity ID for the entity descriptor. If entity descriptor is provided,
  // this value is checked that it matches the entity ID in the entity descriptor
  // at upsert time to avoid having to parse the XML blob in the entity descriptor
  // every time we need to use this resource.
  string EntityID = 2 [(gogoproto.jsontag) = "entity_id"];
  // ACSURL is the endpoint where SAML authentication response will be redirected.
  string ACSURL = 3 [(gogoproto.jsontag) = "acs_url"];
  // AttributeMapping is used to map service provider requested attributes to
  // username, role and traits in Teleport.
  repeated SAMLAttributeMapping AttributeMapping = 4 [(gogoproto.jsontag) = "attribute_mapping"];
  // Preset is used to define service provider profile that will have a custom behavior
  // processed by Teleport.
  string Preset = 5 [(gogoproto.jsontag) = "preset"];
  // RelayState is used to add custom value in the SAML response as a relay_state HTTP parameter.
  // The value can contain service provider specific redirect URL, static state token etc.
  // The value is only applied in the IdP initiated SSO flow.
  string RelayState = 6 [(gogoproto.jsontag) = "relay_state"];
  // LaunchURLs is used to configure custom landing URLs for service provider. It is useful in
  // the following scenarios:
  // 1. If a service provider does not support IdP initiated authentication, launch url can be
  //    configured to launch users directly into the service provider authentication endpoint.
  // 2. If a service provider does support IdP initiated authentication, it can be useful if
  //    that service provider acts as a master authentication service provider for internal services.
  //    In such case, Teleport administrator can configure launch URL, that lets user pick a specific
  //    internal service URL from the Log In tile in the UI, which would take them to that particular
  //    service for authentication instead of directly launching to the master service provider.
  // Each launch URL value must be an HTTPs endpoint.
  repeated string LaunchURLs = 7 [(gogoproto.jsontag) = "launch_urls"];
}

// SAMLAttributeMapping represents SAML service provider requested attribute
// name, format and its values.
message SAMLAttributeMapping {
  //  name is an attribute name.
  string name = 1 [(gogoproto.jsontag) = "name"];
  //  name_format is an attribute name format.
  string name_format = 2 [(gogoproto.jsontag) = "name_format"];
  //  value is an attribute value definable with predicate expression.
  string value = 3 [(gogoproto.jsontag) = "value"];
}

// IdPOptions specify options related to access Teleport IdPs.
message IdPOptions {
  // SAML are options related to the Teleport SAML IdP.
  IdPSAMLOptions SAML = 1 [(gogoproto.jsontag) = "saml"];
}

// IdPSAMLOptions specifies options related to accessing the Teleport SAML IdP.
message IdPSAMLOptions {
  // Enabled is set to true if this option allows access to the Teleport SAML IdP.
  BoolValue Enabled = 1 [
    (gogoproto.jsontag) = "enabled",
    (gogoproto.customtype) = "BoolOption"
  ];
}

// KubernetesResourceV1 represents a Kubernetes resource.
message KubernetesResourceV1 {
  // Kind is a resource kind
  string Kind = 1 [(gogoproto.jsontag) = "kind"];
  // SubKind is an optional resource sub kind, used in some resources
  string SubKind = 2 [(gogoproto.jsontag) = "sub_kind,omitempty"];
  // Version is version
  string Version = 3 [(gogoproto.jsontag) = "version"];
  // Metadata is KubernetesResourceV1 metadata
  Metadata Metadata = 4 [
    (gogoproto.nullable) = false,
    (gogoproto.jsontag) = "metadata"
  ];
  // Spec contains the Kubernetes resource data.
  KubernetesResourceSpecV1 Spec = 5 [
    (gogoproto.nullable) = false,
    (gogoproto.jsontag) = "spec"
  ];
}

// KubernetesResourceSpecV1 is the Kubernetes resource spec.
message KubernetesResourceSpecV1 {
  // Namespace is the resource namespace.
  string Namespace = 1 [(gogoproto.jsontag) = "namespace"];
}

// ClusterMaintenanceConfigV1 is a config singleton used to configure infrequent
// cluster maintenance operations.
message ClusterMaintenanceConfigV1 {
  ResourceHeader Header = 1 [
    (gogoproto.nullable) = false,
    (gogoproto.jsontag) = "",
    (gogoproto.embed) = true
  ];
  ClusterMaintenanceConfigSpecV1 Spec = 2 [
    (gogoproto.nullable) = false,
    (gogoproto.jsontag) = "spec"
  ];
  // Nonce is used to protect against concurrent modification of the maintenance
  // window. Clients should treat nonces as opaque.
  uint64 Nonce = 3 [(gogoproto.jsontag) = "nonce,omitempty"];
}

// ClusterMaintenanceConfigSpecV1 encodes the parameters of the upgrade window config object.
message ClusterMaintenanceConfigSpecV1 {
  // AgentUpgrades encodes the agent upgrade window.
  AgentUpgradeWindow AgentUpgrades = 1 [(gogoproto.jsontag) = "agent_upgrades,omitempty"];
}

// AgentUpgradeWindow is the config object used to determine upcoming agent
// upgrade windows.
message AgentUpgradeWindow {
  // UTCStartHour is the start hour of the maintenance window in UTC.
  uint32 UTCStartHour = 1 [(gogoproto.jsontag) = "utc_start_hour"];
  // Weekdays is an optional list of weekdays. If not specified, an agent upgrade window
  // occurs every day.
  repeated string Weekdays = 2 [(gogoproto.jsontag) = "weekdays,omitempty"];
}

// ScheduledAgentUpgradeWindow is a derived value representing a single
// upgrade window. Upgraders deal with discrete start/end times, so we use the
// agent upgrade window configuration object to generate a sequence of specific
// scheduled windows.
message ScheduledAgentUpgradeWindow {
  // Start is the start time of the upgrade window.
  google.protobuf.Timestamp Start = 1 [
    (gogoproto.stdtime) = true,
    (gogoproto.nullable) = false,
    (gogoproto.jsontag) = "start"
  ];

  // Stop is the stop time of the upgrade window.
  google.protobuf.Timestamp Stop = 2 [
    (gogoproto.stdtime) = true,
    (gogoproto.nullable) = false,
    (gogoproto.jsontag) = "stop"
  ];
}

// AgentUpgradeSchedule is the canonical representation of upcoming
// agent upgrade windows as generated by the AgentUpgradeWindow config object.
message AgentUpgradeSchedule {
  // Windows is the list of upcoming windows.
  repeated ScheduledAgentUpgradeWindow Windows = 1 [
    (gogoproto.nullable) = false,
    (gogoproto.jsontag) = "windows"
  ];
}

// UserGroupV1 is a representation of an externally sourced user group.
message UserGroupV1 {
  option (gogoproto.goproto_stringer) = false;
  option (gogoproto.stringer) = false;

  // Header is the resource header for the user group.
  ResourceHeader Header = 1 [
    (gogoproto.nullable) = false,
    (gogoproto.jsontag) = "",
    (gogoproto.embed) = true
  ];

  // Spec is the user group resource spec.
  UserGroupSpecV1 Spec = 2 [
    (gogoproto.nullable) = false,
    (gogoproto.jsontag) = "spec"
  ];
}

// UserGroupSpecV1 is the specification of a user group.
message UserGroupSpecV1 {
  // Applications are a list of application IDs belonging to this user group.
  repeated string Applications = 1;
}

// OktaImportRuleSpecV1 is a Okta import rule specification.
message OktaImportRuleSpecV1 {
  // Priority represents the priority of the rule application. Lower numbered rules will be applied first.
  int32 Priority = 1 [(gogoproto.jsontag) = "priority"];
  // Mappings is a list of matches that will map match conditions to labels.
  repeated OktaImportRuleMappingV1 Mappings = 2 [(gogoproto.jsontag) = "mappings"];
}

// OktaImportRuleMappingV1 is a list of matches that map match rules to labels.
message OktaImportRuleMappingV1 {
  // Match is a set of matching rules for this mapping. If any of these match, then the mapping will be applied.
  repeated OktaImportRuleMatchV1 Match = 1 [(gogoproto.jsontag) = "match"];
  // AddLabels specifies which labels to add if any of the previous matches match.
  map<string, string> AddLabels = 2 [(gogoproto.jsontag) = "add_labels"];
}

// OktaImportRuleV1 is a representation of labeling rules for importing of Okta objects.
message OktaImportRuleV1 {
  option (gogoproto.goproto_stringer) = false;
  option (gogoproto.stringer) = false;

  // Header is the resource header for the SAML IdP service provider.
  ResourceHeader Header = 1 [
    (gogoproto.nullable) = false,
    (gogoproto.jsontag) = "",
    (gogoproto.embed) = true
  ];

  // Spec is the specification for the Okta import rule.
  OktaImportRuleSpecV1 Spec = 2 [
    (gogoproto.nullable) = false,
    (gogoproto.jsontag) = "spec"
  ];
}

// OktaImportRuleMatchV1 is a match rule for a mapping.
message OktaImportRuleMatchV1 {
  // AppIDs is a list of app IDs to match against.
  repeated string AppIDs = 1 [(gogoproto.jsontag) = "app_ids,omitempty"];
  // GroupIDs is a list of group IDs to match against.
  repeated string GroupIDs = 2 [(gogoproto.jsontag) = "group_ids,omitempty"];
  // AppNameRegexes is a list of regexes to match against app names.
  repeated string AppNameRegexes = 3 [(gogoproto.jsontag) = "app_name_regexes,omitempty"];
  // GroupNameRegexes is a list of regexes to match against group names.
  repeated string GroupNameRegexes = 4 [(gogoproto.jsontag) = "group_name_regexes,omitempty"];
}

// OktaAssignmentV1 is a representation of an action or set of actions taken by Teleport to assign Okta users to applications or groups.
message OktaAssignmentV1 {
  option (gogoproto.goproto_stringer) = false;
  option (gogoproto.stringer) = false;

  // Header is the resource header for the Okta assignment.
  ResourceHeader Header = 1 [
    (gogoproto.nullable) = false,
    (gogoproto.jsontag) = "",
    (gogoproto.embed) = true
  ];

  // Spec is the specification for the Okta assignment.
  OktaAssignmentSpecV1 Spec = 2 [
    (gogoproto.nullable) = false,
    (gogoproto.jsontag) = "spec"
  ];
}

// OktaAssignmentSpecV1 is a Okta assignment specification.
message OktaAssignmentSpecV1 {
  // User is the user that these actions will be applied to.
  string User = 1 [(gogoproto.jsontag) = "user"];
  // Targets is a list of Okta targets to take on a user.
  repeated OktaAssignmentTargetV1 Targets = 2 [(gogoproto.jsontag) = "targets"];
  // CleanupTime is an optional field that notes when the assignment should be cleaned up.
  // If absent, the assignment will never be cleaned up.
  google.protobuf.Timestamp CleanupTime = 3 [
    (gogoproto.jsontag) = "cleanup_time",
    (gogoproto.stdtime) = true,
    (gogoproto.nullable) = false
  ];

  // Status is the status of the assignment.
  OktaAssignmentStatus status = 4 [(gogoproto.jsontag) = "status"];

  // OktaAssignmentStatus represents the status of an Okta assignment.
  enum OktaAssignmentStatus {
    // UNKNOWN indicates the status is not set.
    UNKNOWN = 0;
    // PENDING indicates the action has not yet been applied.
    PENDING = 1;
    // PROCESSSING indicates that the assignment is being applied.
    PROCESSING = 2;
    // SUCCESSFUL indicates the action was applied successfully.
    SUCCESSFUL = 3;
    // FAILED indicates the action was not applied successfully. It will be retried.
    FAILED = 4;
  }

  // LastTransition is an optional field that notes when the last state transition
  // occurred for this action. If absent, this object has never transitioned.
  google.protobuf.Timestamp LastTransition = 5 [
    (gogoproto.jsontag) = "last_transition",
    (gogoproto.stdtime) = true,
    (gogoproto.nullable) = false
  ];

  // Finalized is set when the assignment has been properly cleaned up.
  bool Finalized = 6 [(gogoproto.jsontag) = "finalized"];
}

// OktaAssignmentTargetV1 is a target of an Okta assignment.
message OktaAssignmentTargetV1 {
  // OktaAssignmentTargetType is the type of Okta object that an assignment is targeting.
  enum OktaAssignmentTargetType {
    // UNKNOWN indicates the target is unknown.
    UNKNOWN = 0;
    // APPLICATION indicates the target is an application.
    APPLICATION = 1;
    // GROUP indicates the target is a group.
    GROUP = 2;
  }

  // Type is the type of Okta resource this assignment is targeting.
  OktaAssignmentTargetType type = 1 [(gogoproto.jsontag) = "type"];
  // ID is the ID of the Okta resource that's being targeted.
  string id = 2 [(gogoproto.jsontag) = "id"];
}

// IntegrationV1 represents a connection between Teleport and some other 3rd party system.
// This connection allows API access to that service from Teleport.
// Each Integration instance must have a SubKind defined which identifies the external system.
message IntegrationV1 {
  option (gogoproto.goproto_stringer) = false;
  option (gogoproto.stringer) = false;

  // Header is the resource header.
  ResourceHeader Header = 1 [
    (gogoproto.nullable) = false,
    (gogoproto.jsontag) = "",
    (gogoproto.embed) = true
  ];

  // Spec is an Integration specification.
  IntegrationSpecV1 Spec = 2 [
    (gogoproto.nullable) = false,
    (gogoproto.jsontag) = "spec"
  ];
}

// IntegrationSpecV1 contains properties of all the supported integrations.
message IntegrationSpecV1 {
  oneof SubKindSpec {
    // AWSOIDC contains the specific fields to handle the AWS OIDC Integration subkind
    AWSOIDCIntegrationSpecV1 AWSOIDC = 1 [(gogoproto.jsontag) = "aws_oidc,omitempty"];
    // AzureOIDC contains the specific fields to handle the Azure OIDC Integration subkind
    AzureOIDCIntegrationSpecV1 AzureOIDC = 2 [(gogoproto.jsontag) = "azure_oidc,omitempty"];
  }
}

// AWSOIDCIntegrationSpecV1 contains the spec properties for the AWS OIDC SubKind Integration.
message AWSOIDCIntegrationSpecV1 {
  // RoleARN contains the Role ARN used to set up the Integration.
  // This is the AWS Role that Teleport will use to issue tokens for API Calls.
  string RoleARN = 1 [(gogoproto.jsontag) = "role_arn,omitempty"];

  // IssuerS3URI is the Identity Provider that was configured in AWS.
  // This bucket/prefix/* files must be publicly accessible and contain the following:
  // > .well-known/openid-configuration
  // > .well-known/jwks
  // Format: s3://<bucket>/<prefix>
  // Optional. The proxy's endpoint is used if it is not specified.
  //
  // DEPRECATED: Thumbprint validation requires the issuer to update the IdP in AWS everytime the issuer changes the certificate.
  // Amazon had some whitelisted providers where the thumbprint was ignored. S3 hosted providers was in that list.
  // Amazon is now trusting all the root certificate authorities, and this workaround is no longer needed.
  // DELETE IN 18.0.
  string IssuerS3URI = 2 [
    (gogoproto.jsontag) = "issuer_s3_uri,omitempty",
    deprecated = true
  ];
}

// AzureOIDCIntegrationSpecV1 contains the spec properties for the Azure OIDC SubKind Integration.
message AzureOIDCIntegrationSpecV1 {
  // TenantID specifies the ID of Entra Tenant (Directory)
  // that this plugin integrates with.
  string TenantID = 1 [(gogoproto.jsontag) = "tenant_id,omitempty"];

  // ClientID specifies the ID of Azure enterprise application (client)
  // that corresponds to this plugin.
  string ClientID = 2 [(gogoproto.jsontag) = "client_id,omitempty"];
}

// HeadlessAuthentication holds data for an ongoing headless authentication attempt.
message HeadlessAuthentication {
  // Header is the resource header.
  ResourceHeader header = 1 [
    (gogoproto.nullable) = false,
    (gogoproto.embed) = true
  ];

  // User is a teleport user name.
  string user = 2;

  // PublicKey is an ssh public key to sign in case of successful auth.
  //
  // Deprecated: prefer SshPublicKey and/or TlsPublicKey.
  bytes public_key = 3 [deprecated = true];

  // State is the headless authentication request state.
  HeadlessAuthenticationState state = 4;

  // MFADevice is the mfa device used to approve the request in case of successful auth.
  types.MFADevice mfa_device = 5;

  // ClientIPAddress is the IP address of the client being authenticated.
  string client_ip_address = 6;

  // SshPublicKey is a public key that will be used as the subject of the issued
  // SSH certificate in case of successful auth. It must be in SSH authorized_keys format.
  bytes ssh_public_key = 7;
  // TlsPublicKey is a public key that will be used as the subject of the issued
  // TLS certificate in case of successful auth. It must be in PEM-encoded
  // PKCS#1 or PKIX format.
  bytes tls_public_key = 8;
}

// HeadlessAuthenticationState is a headless authentication state.
enum HeadlessAuthenticationState {
  HEADLESS_AUTHENTICATION_STATE_UNSPECIFIED = 0;

  // authentication pending.
  HEADLESS_AUTHENTICATION_STATE_PENDING = 1;

  // authentication denied.
  HEADLESS_AUTHENTICATION_STATE_DENIED = 2;

  // authentication approved.
  HEADLESS_AUTHENTICATION_STATE_APPROVED = 3;
}

// WatchKind specifies resource kind to watch
// When adding fields to this struct, make sure to review/update WatchKind.Contains method.
message WatchKind {
  // Kind is a resource kind to watch
  string Kind = 1 [(gogoproto.jsontag) = "kind"];
  // LoadSecrets specifies whether to load secrets
  bool LoadSecrets = 2 [(gogoproto.jsontag) = "load_secrets"];
  // Name is an optional specific resource type to watch,
  // if specified only the events with a specific resource
  // name will be sent
  string Name = 3 [(gogoproto.jsontag) = "name"];
  // Filter is an optional mapping of custom filter parameters.
  // Valid values vary by resource kind.
  map<string, string> Filter = 4 [(gogoproto.jsontag) = "filter,omitempty"];
  // SubKind is a resource subkind to watch
  string SubKind = 5 [(gogoproto.jsontag) = "sub_kind,omitempty"];
  // Version optionally specifies the resource version to watch.
  // Currently this field is ignored.
  string Version = 6 [(gogoproto.jsontag) = "version,omitempty"];
}

// WatchStatusV1 is intended to be attached to OpInit events and contain information about a successful WatchEvents call.
message WatchStatusV1 {
  // Kind is the resource kind.
  string Kind = 1 [(gogoproto.jsontag) = "kind"];
  // SubKind is an optional resource subkind. Currently unused for this resource.
  string SubKind = 2 [(gogoproto.jsontag) = "sub_kind,omitempty"];
  // Version is the resource version.
  string Version = 3 [(gogoproto.jsontag) = "version"];
  // Metadata is the resource metadata.
  Metadata Metadata = 4 [
    (gogoproto.nullable) = false,
    (gogoproto.jsontag) = "metadata"
  ];
  // Spec is the resource spec.
  WatchStatusSpecV1 Spec = 5 [
    (gogoproto.nullable) = false,
    (gogoproto.jsontag) = "spec"
  ];
}

// WatchStatusSpecV1 contains resource kinds confirmed by WatchEvents to be included in the event stream.
message WatchStatusSpecV1 {
  repeated WatchKind Kinds = 1 [
    (gogoproto.nullable) = false,
    (gogoproto.jsontag) = "kinds"
  ];
}

// ServerInfoV1 contains info that should be applied to joining Nodes.
message ServerInfoV1 {
  // Kind is the resource kind.
  string Kind = 1 [(gogoproto.jsontag) = "kind"];
  // SubKind is an optional resource subkind.
  string SubKind = 2 [(gogoproto.jsontag) = "sub_kind"];
  // Version is the resource version.
  string Version = 3 [(gogoproto.jsontag) = "version"];
  // Metadata is the resource metadata.
  Metadata Metadata = 4 [
    (gogoproto.nullable) = false,
    (gogoproto.jsontag) = "metadata"
  ];
  // Spec is the resource spec.
  ServerInfoSpecV1 Spec = 5 [
    (gogoproto.nullable) = false,
    (gogoproto.jsontag) = "spec"
  ];
}

// ServerInfoSpecV1 contains fields used to match Nodes to this ServerInfo.
message ServerInfoSpecV1 {
  reserved 1;
  reserved "AWS";
  // NewLabels is the set of labels to add to nodes matching this ServerInfo.
  map<string, string> NewLabels = 2 [(gogoproto.jsontag) = "new_labels,omitempty"];
}

// JamfSpecV1 is the base configuration for the Jamf MDM service.
message JamfSpecV1 {
  reserved 5, 6, 8, 9;
  reserved "username", "password", "client_id", "client_secret";
  option (gogoproto.equal) = true;
  // Enabled toggles the service on or off.
  bool enabled = 1 [(gogoproto.jsontag) = "enabled,omitempty"];
  // Name of the service device source.
  // See the teleport.devicetrust.v1.DeviceSource proto.
  // Defaults to "jamf".
  string name = 2 [(gogoproto.jsontag) = "name,omitempty"];
  // Initial sync delay for the service.
  // Set to negative to perform syncs immediately on startup.
  // Defaults to a random delay (a few minutes max).
  int64 sync_delay = 3 [
    (gogoproto.jsontag) = "sync_delay,omitempty",
    (gogoproto.casttype) = "Duration"
  ];
  // Jamf Pro API endpoint.
  // Example: "https://yourtenant.jamfcloud.com/api".
  // Required.
  string api_endpoint = 4 [(gogoproto.jsontag) = "api_endpoint,omitempty"];
  // Inventory sync entries.
  // If empty a default sync configuration is used.
  repeated JamfInventoryEntry inventory = 7 [(gogoproto.jsontag) = "inventory,omitempty"];
}

// JamfInventoryEntry is an inventory sync entry for [JamfSpecV1].
message JamfInventoryEntry {
  option (gogoproto.equal) = true;
  // Jamf Pro API RSQL filter, used when querying endpoints like
  // "/api/v1/computers-inventory".
  // See https://developer.jamf.com/jamf-pro/reference/get_v1-computers-inventory.
  string filter_rsql = 1 [(gogoproto.jsontag) = "filter_rsql,omitempty"];
  // Sync period for PARTIAL syncs.
  // PARTIAL syncs are scheduled in the time window between FULL syncs, so
  // sync_period_partial must always be smaller than sync_period_full, otherwise
  // it would never trigger.
  // Set to zero or negative to disable PARTIAL syncs.
  int64 sync_period_partial = 2 [
    (gogoproto.jsontag) = "sync_period_partial,omitempty",
    (gogoproto.casttype) = "Duration"
  ];
  // Sync period for FULL syncs.
  // Ideally sync_period_full is a multiple of sync_period_partial, so schedules
  // line up perfectly.
  // Set to zero or negative to disable FULL syncs.
  int64 sync_period_full = 3 [
    (gogoproto.jsontag) = "sync_period_full,omitempty",
    (gogoproto.casttype) = "Duration"
  ];
  // on_missing is the trigger used on devices missing from the MDM view in a
  // FULL sync.
  // Only runs on successful FULL syncs.
  // Corresponds to [teleport.devicetrust.v1.SyncInventoryDeviceAction].
  // Must be either "NOOP" or "DELETE".
  // Defaults to "NOOP".
  string on_missing = 4 [(gogoproto.jsontag) = "on_missing,omitempty"];
  // Custom page size for inventory queries.
  // A server default is used if zeroed or negative.
  int32 page_size = 5 [(gogoproto.jsontag) = "page_size,omitempty"];
}

// MessageWithHeader is a message with a resource header. This is used primarily
// for parsing of resource headers and isn't expected to be used directly by any
// resources.
//
// When using a oneof in a protobuf messages, the existing utils.FastMarshal
// utility does not work, so using something like protojson or jsonpb is required.
// However, these do not respect gogoproto's extensions. When using a ResourceHeader,
// protojson will not recognize that the ResourceHeader is intended to be embedded and
// the resulting JSON will have the header as a separate field. This means that using
// utils.FastUnmarshal will not work for extracting a ResourceHeader from the
// JSON, and we explicitly extract this header to do things like version checking in
// lib/services.
//
// This can be avoided by explicitly embedding the members of the ResourceHeader in
// a message. However, if we would like to avoid this, we can use this MessageWitHheader
// to extract the resource header and its elements, which can later be used for the
// aforementioned processing in lib/services.
message MessageWithHeader {
  option (gogoproto.goproto_stringer) = false;
  option (gogoproto.stringer) = false;

  // Header is the resource header for a resource.
  ResourceHeader Header = 1 [
    (gogoproto.nullable) = false,
    (gogoproto.jsontag) = "",
    (gogoproto.embed) = true
  ];
}

// AWSMatcher matches AWS EC2 instances and AWS Databases
message AWSMatcher {
  // Types are AWS database types to match, "ec2", "rds", "redshift", "elasticache",
  // or "memorydb".
  repeated string Types = 1 [(gogoproto.jsontag) = "types,omitempty"];
  // Regions are AWS regions to query for databases.
  repeated string Regions = 2 [(gogoproto.jsontag) = "regions,omitempty"];
  // AssumeRoleARN is the AWS role to assume for database discovery.
  AssumeRole AssumeRole = 3 [(gogoproto.jsontag) = "assume_role,omitempty"];
  // Tags are AWS resource Tags to match.
  wrappers.LabelValues Tags = 4 [
    (gogoproto.nullable) = false,
    (gogoproto.jsontag) = "tags,omitempty",
    (gogoproto.customtype) = "Labels"
  ];
  // Params sets the join method when installing on discovered EC2 nodes
  InstallerParams Params = 5 [(gogoproto.jsontag) = "install,omitempty"];
  // SSM provides options to use when sending a document command to
  // an EC2 node
  AWSSSM SSM = 6 [(gogoproto.jsontag) = "ssm,omitempty"];
  // Integration is the integration name used to generate credentials to interact with AWS APIs.
  // Environment credentials will not be used when this value is set.
  string Integration = 7 [(gogoproto.jsontag) = "integration,omitempty"];
  // KubeAppDiscovery controls whether Kubernetes App Discovery will be enabled for agents running on
  // discovered clusters, currently only affects AWS EKS discovery in integration mode.
  bool KubeAppDiscovery = 8 [(gogoproto.jsontag) = "kube_app_discovery,omitempty"];
  // SetupAccessForARN is the role that the discovery service should create EKS Access Entries for.
  // This value should match the IAM identity that Teleport Kubernetes Service uses.
  // If this value is empty, the discovery service will attempt to set up access for its own identity (self).
  string SetupAccessForARN = 9 [(gogoproto.jsontag) = "setup_access_for_arn,omitempty"];
}

// AssumeRole provides a role ARN and ExternalID to assume an AWS role
// when interacting with AWS resources.
message AssumeRole {
  // RoleARN is the fully specified AWS IAM role ARN.
  string RoleARN = 1 [(gogoproto.jsontag) = "role_arn"];
  // ExternalID is the external ID used to assume a role in another account.
  string ExternalID = 2 [(gogoproto.jsontag) = "external_id"];
}

// InstallParams sets join method to use on discovered nodes
message InstallerParams {
  // JoinMethod is the method to use when joining the cluster
  string JoinMethod = 1 [
    (gogoproto.jsontag) = "join_method",
    (gogoproto.casttype) = "JoinMethod"
  ];
  // JoinToken is the token to use when joining the cluster
  string JoinToken = 2 [(gogoproto.jsontag) = "join_token"];
  // ScriptName is the name of the teleport installer script
  // resource for the cloud instance to execute
  string ScriptName = 3 [(gogoproto.jsontag) = "script_name,omitempty"];
  // InstallTeleport disables agentless discovery
  bool InstallTeleport = 4 [(gogoproto.jsontag) = "install_teleport,omitempty"];
  // SSHDConfig provides the path to write sshd configuration changes
  string SSHDConfig = 5 [(gogoproto.jsontag) = "sshd_config,omitempty"];
  // PublicProxyAddr is the address of the proxy the discovered node should use
  // to connect to the cluster.
  string PublicProxyAddr = 6 [(gogoproto.jsontag) = "proxy_addr,omitempty"];
  // Azure is the set of Azure-specific installation parameters.
  AzureInstallerParams Azure = 7 [(gogoproto.jsontag) = "azure,omitempty"];
  // EnrollMode indicates the enrollment mode to be used when adding a node.
  // Valid values:
  // 0: uses eice for EC2 matchers which use an integration and script for all the other methods
  // 1: uses script mode
  // 2: uses eice mode
  InstallParamEnrollMode EnrollMode = 8 [(gogoproto.jsontag) = "enroll_mode,omitempty"];
}

// InstallParamEnrollMode is the mode used to enroll the node into the cluster.
enum InstallParamEnrollMode {
  // INSTALL_PARAM_ENROLL_MODE_UNSPECIFIED uses the EICE mode for EC2 Matchers with an Integration and SCRIPT mode otherwise.
  INSTALL_PARAM_ENROLL_MODE_UNSPECIFIED = 0;
  // INSTALL_PARAM_ENROLL_MODE_SCRIPT runs a script on the target host.
  INSTALL_PARAM_ENROLL_MODE_SCRIPT = 1;
  // INSTALL_PARAM_ENROLL_MODE_EICE uses EC2 Instance Connect Endpoint to access the node and DiscoveryService handles the heartbeat.
  // Only available for AWS EC2 instances.
  INSTALL_PARAM_ENROLL_MODE_EICE = 2;
}

// AWSSSM provides options to use when executing SSM documents
message AWSSSM {
  // DocumentName is the name of the document to use when executing an
  // SSM command
  string DocumentName = 1 [(gogoproto.jsontag) = "document_name,omitempty"];
}

// AzureInstallerParams is the set of Azure-specific installation parameters.
message AzureInstallerParams {
  // ClientID is the client ID of the managed identity discovered nodes
  // should use to join the cluster.
  string ClientID = 1 [(gogoproto.jsontag) = "client_id,omitempty"];
}

// AzureMatcher matches Azure resources.
// It defines which resource types, filters and some configuration params.
message AzureMatcher {
  // Subscriptions are Azure subscriptions to query for resources.
  repeated string Subscriptions = 1 [(gogoproto.jsontag) = "subscriptions,omitempty"];
  // ResourceGroups are Azure resource groups to query for resources.
  repeated string ResourceGroups = 2 [(gogoproto.jsontag) = "resource_groups,omitempty"];
  // Types are Azure types to match: "mysql", "postgres", "aks", "vm"
  repeated string Types = 3 [(gogoproto.jsontag) = "types,omitempty"];
  // Regions are Azure locations to match for databases.
  repeated string Regions = 4 [(gogoproto.jsontag) = "regions,omitempty"];
  // ResourceTags are Azure tags on resources to match.
  wrappers.LabelValues ResourceTags = 5 [
    (gogoproto.nullable) = false,
    (gogoproto.jsontag) = "tags,omitempty",
    (gogoproto.customtype) = "Labels"
  ];
  // Params sets the join method when installing on
  // discovered Azure nodes.
  InstallerParams Params = 6 [(gogoproto.jsontag) = "install_params,omitempty"];
}

// GCPMatcher matches GCP resources.
message GCPMatcher {
  // Types are GKE resource types to match: "gke", "vm".
  repeated string Types = 1 [(gogoproto.jsontag) = "types,omitempty"];
  // Locations are GKE locations to search resources for.
  repeated string Locations = 2 [(gogoproto.jsontag) = "locations,omitempty"];
  // Tags is obsolete and only exists for backwards compatibility. Use Labels instead.
  wrappers.LabelValues Tags = 3 [
    (gogoproto.nullable) = false,
    (gogoproto.jsontag) = "tags,omitempty",
    (gogoproto.customtype) = "Labels"
  ];
  // ProjectIDs are the GCP project ID where the resources are deployed.
  repeated string ProjectIDs = 4 [(gogoproto.jsontag) = "project_ids,omitempty"];
  // ServiceAccounts are the emails of service accounts attached to VMs.
  repeated string ServiceAccounts = 5 [(gogoproto.jsontag) = "service_accounts,omitempty"];
  // Params sets the join method when installing on
  // discovered GCP nodes.
  InstallerParams Params = 6 [(gogoproto.jsontag) = "install_params,omitempty"];
  // Labels are GCP labels to match.
  wrappers.LabelValues Labels = 7 [
    (gogoproto.nullable) = false,
    (gogoproto.jsontag) = "labels,omitempty",
    (gogoproto.customtype) = "Labels"
  ];
}

// KubernetesMatcher matches Kubernetes services.
message KubernetesMatcher {
  // Types are Kubernetes services types to match. Currently only 'app' is supported.
  repeated string Types = 1 [(gogoproto.jsontag) = "types,omitempty"];
  // Namespaces are Kubernetes namespaces in which to discover services
  repeated string Namespaces = 2 [(gogoproto.jsontag) = "namespaces,omitempty"];
  // Labels are Kubernetes services labels to match.
  wrappers.LabelValues Labels = 3 [
    (gogoproto.nullable) = false,
    (gogoproto.jsontag) = "labels,omitempty",
    (gogoproto.customtype) = "Labels"
  ];
}

// OktaOptions specify options related to the Okta service.
message OktaOptions {
  // SyncPeriod is the duration between synchronization calls in nanoseconds.
  int64 SyncPeriod = 1 [
    (gogoproto.jsontag) = "sync_period,omitempty",
    (gogoproto.casttype) = "Duration"
  ];
}

// AccessGraphSync is a configuration for Access Graph service.
message AccessGraphSync {
  // AWS is a configuration for AWS Access Graph service poll service.
  repeated AccessGraphAWSSync AWS = 1 [(gogoproto.jsontag) = "aws,omitempty"];
}

// AccessGraphAWSSync is a configuration for AWS Access Graph service poll service.
message AccessGraphAWSSync {
  // Regions are AWS regions to import resources from.
  repeated string Regions = 1 [(gogoproto.jsontag) = "regions,omitempty"];
  // AssumeRoleARN is the AWS role to assume for database discovery.
  AssumeRole AssumeRole = 3 [(gogoproto.jsontag) = "assume_role,omitempty"];
  // Integration is the integration name used to generate credentials to interact with AWS APIs.
  string Integration = 4 [(gogoproto.jsontag) = "integration,omitempty"];
}<|MERGE_RESOLUTION|>--- conflicted
+++ resolved
@@ -504,8 +504,6 @@
   repeated string Subnets = 5 [(gogoproto.jsontag) = "subnets,omitempty"];
   // VPCID is the VPC where the RDS is running.
   string VPCID = 6 [(gogoproto.jsontag) = "vpc_id,omitempty"];
-  // SecurityGroups is a list of attached security groups for the RDS instance.
-  repeated string SecurityGroups = 7 [(gogoproto.jsontag) = "security_groups,omitempty"];
 }
 
 // RDSProxy contains AWS RDS Proxy specific database metadata.
@@ -688,10 +686,10 @@
   // Hostname is the hostname this instance most recently advertised.
   string Hostname = 3 [(gogoproto.jsontag) = "hostname,omitempty"];
 
-  // AuthID is the ID of the Auth Service that most recently observed this instance.
+  // AuthID is the ID of the auth server that most recently observed this instance.
   string AuthID = 4 [(gogoproto.jsontag) = "auth_id,omitempty"];
 
-  // LastSeen is the last time an Auth Service server reported observing this instance.
+  // LastSeen is the last time an auth server reported observing this instance.
   google.protobuf.Timestamp LastSeen = 5 [
     (gogoproto.stdtime) = true,
     (gogoproto.nullable) = false,
@@ -715,10 +713,10 @@
 
 // InstanceControlLogEntry represents an entry in a given instance's control log. The control log of
 // an instance is protected by CompareAndSwap semantics, allowing entries to function as a means of
-// synchronization as well as recordkeeping. For example, an Auth Service instance intending to trigger an upgrade
+// synchronization as well as recordkeeping. For example, an auth server intending to trigger an upgrade
 // for a given instance can check its control log for 'upgrade-attempt' entries. If no such entry exists,
 // it can attempt to write an 'upgrade-attempt' entry of its own. If that entry successfully writes without
-// hitting a CompareFailed, the Auth Service instance knows that no other Auth Service instances will make concurrent upgrade
+// hitting a CompareFailed, the auth server knows that no other auth servers will make concurrent upgrade
 // attempts while that entry persists.
 //
 // NOTE: Due to resource size and backend throughput limitations, care should be taken to minimize the
@@ -785,7 +783,7 @@
   string NewerThanVersion = 7;
 }
 
-// ServerV2 represents a Node, App, Database, Proxy or Auth Service instance in a Teleport cluster.
+// ServerV2 represents a Node, App, Database, Proxy or Auth server in a Teleport cluster.
 message ServerV2 {
   option (gogoproto.goproto_stringer) = false;
   option (gogoproto.stringer) = false;
@@ -1266,7 +1264,7 @@
   // node is allowed to join from.
   repeated string AWSRegions = 2 [(gogoproto.jsontag) = "aws_regions,omitempty"];
   // AWSRole is used for the EC2 join method and is the ARN of the AWS
-  // role that the Auth Service will assume in order to call the ec2 API.
+  // role that the auth server will assume in order to call the ec2 API.
   string AWSRole = 3 [(gogoproto.jsontag) = "aws_role,omitempty"];
   // AWSARN is used for the IAM join method, the AWS identity of joining nodes
   // must match this ARN. Supports wildcards "*" and "?".
@@ -1411,7 +1409,7 @@
   //
   // This value should be the hostname of the GHES instance, and should not
   // include the scheme or a path. The instance must be accessible over HTTPS
-  // at this hostname and the certificate must be trusted by the Auth Service.
+  // at this hostname and the certificate must be trusted by the Auth Server.
   string EnterpriseServerHost = 2 [(gogoproto.jsontag) = "enterprise_server_host,omitempty"];
   // EnterpriseSlug allows the slug of a GitHub Enterprise organisation to be
   // included in the expected issuer of the OIDC tokens. This is for
@@ -1434,14 +1432,14 @@
     // `project_path:mygroup/my-project:ref_type:branch:ref:main`
     // project_path:GROUP/PROJECT:ref_type:TYPE:ref:BRANCH_NAME
     //
-    // This field supports "glob-style" matching:
+    // This field supports simple "glob-style" matching:
     // - Use '*' to match zero or more characters.
     // - Use '?' to match any single character.
     string Sub = 1 [(gogoproto.jsontag) = "sub,omitempty"];
     // Ref allows access to be limited to jobs triggered by a specific git ref.
     // Ensure this is used in combination with ref_type.
     //
-    // This field supports "glob-style" matching:
+    // This field supports simple "glob-style" matching:
     // - Use '*' to match zero or more characters.
     // - Use '?' to match any single character.
     string Ref = 2 [(gogoproto.jsontag) = "ref,omitempty"];
@@ -1454,7 +1452,7 @@
     // Example:
     // `mygroup`
     //
-    // This field supports "glob-style" matching:
+    // This field supports simple "glob-style" matching:
     // - Use '*' to match zero or more characters.
     // - Use '?' to match any single character.
     string NamespacePath = 4 [(gogoproto.jsontag) = "namespace_path,omitempty"];
@@ -1462,7 +1460,7 @@
     // project. Example:
     // `mygroup/myproject`
     //
-    // This field supports "glob-style" matching:
+    // This field supports simple "glob-style" matching:
     // - Use '*' to match zero or more characters.
     // - Use '?' to match any single character.
     string ProjectPath = 5 [(gogoproto.jsontag) = "project_path,omitempty"];
@@ -1737,7 +1735,7 @@
   string ClusterName = 1 [(gogoproto.jsontag) = "cluster_name"];
 
   // ClusterID is the unique cluster ID that is set once during the first
-  // Auth Service startup.
+  // auth server startup.
   string ClusterID = 2 [(gogoproto.jsontag) = "cluster_id"];
 }
 
@@ -2012,7 +2010,7 @@
   // Type is the type of authentication.
   string Type = 1 [(gogoproto.jsontag) = "type"];
 
-  // SecondFactor is the type of mult-factor.
+  // SecondFactor is the type of second factor.
   string SecondFactor = 2 [
     (gogoproto.jsontag) = "second_factor,omitempty",
     (gogoproto.casttype) = "github.com/gravitational/teleport/api/constants.SecondFactorType"
@@ -2101,8 +2099,12 @@
   // Requires Teleport Enterprise.
   OktaOptions Okta = 17 [(gogoproto.jsontag) = "okta,omitempty"];
 
-  reserved 18; // PIVSlot replaced by HardwareKey
-  reserved "PIVSlot";
+  // TODO(Joerger): DELETE IN 17.0.0
+  // Deprecated, replaced by HardwareKey settings.
+  string PIVSlot = 18 [
+    (gogoproto.jsontag) = "piv_slot,omitempty",
+    deprecated = true
+  ];
 
   // HardwareKey are the settings for hardware key support.
   HardwareKey HardwareKey = 19 [(gogoproto.jsontag) = "hardware_key,omitempty"];
@@ -2110,30 +2112,16 @@
   // SignatureAlgorithmSuite is the configured signature algorithm suite for the cluster.
   // The current default value is "legacy". This field is not yet fully supported.
   SignatureAlgorithmSuite signature_algorithm_suite = 20;
-
-  // SecondFactors is a list of supported second factor types.
-  repeated SecondFactorType SecondFactors = 21 [(gogoproto.jsontag) = "second_factors,omitempty"];
-}
-
-// SecondFactorType is a type of second factor.
-enum SecondFactorType {
-  SECOND_FACTOR_TYPE_UNSPECIFIED = 0;
-  // SECOND_FACTOR_TYPE_OTP is OTP second factor.
-  SECOND_FACTOR_TYPE_OTP = 1;
-  // SECOND_FACTOR_TYPE_WEBAUTHN is WebAuthn second factor.
-  SECOND_FACTOR_TYPE_WEBAUTHN = 2;
-  // SECOND_FACTOR_TYPE_SSO is SSO second factor.
-  SECOND_FACTOR_TYPE_SSO = 3;
 }
 
 // U2F defines settings for U2F device.
 // Deprecated: U2F is transparently converted to WebAuthn by Teleport. Prefer
 // using WebAuthn instead.
 message U2F {
-  // AppID returns the application ID for universal mult-factor.
+  // AppID returns the application ID for universal second factor.
   string AppID = 1 [(gogoproto.jsontag) = "app_id,omitempty"];
 
-  // Facets returns the facets for universal mult-factor.
+  // Facets returns the facets for universal second factor.
   // Deprecated: Kept for backwards compatibility reasons, but Facets have no
   // effect since Teleport v10, when Webauthn replaced the U2F implementation.
   repeated string Facets = 2 [(gogoproto.jsontag) = "facets,omitempty"];
@@ -2152,7 +2140,7 @@
   // IMPORTANT: RPID must never change in the lifetime of the cluster, because
   // it's recorded in the registration data on the WebAuthn device. If the
   // RPID changes, all existing WebAuthn key registrations will become invalid
-  // and all users who use WebAuthn as the multi-factor will need to
+  // and all users who use WebAuthn as the second factor will need to
   // re-register.
   string RPID = 1 [(gogoproto.jsontag) = "rp_id,omitempty"];
   // Allow list of device attestation CAs in PEM format.
@@ -2345,7 +2333,7 @@
   ];
 }
 
-// AccessRequest represents an Access Request resource specification
+// AccessRequest represents an access request resource specification
 message AccessRequestV3 {
   option (gogoproto.goproto_stringer) = false;
   option (gogoproto.stringer) = false;
@@ -2385,7 +2373,7 @@
 }
 
 // PromotedAccessList is a minimal access list representation used for
-// promoting Access Requests to access lists.
+// promoting access requests to access lists.
 message PromotedAccessList {
   // Name is the name of the access list.
   string Name = 1 [(gogoproto.jsontag) = "name"];
@@ -2393,7 +2381,7 @@
   string Title = 2 [(gogoproto.jsontag) = "title"];
 }
 
-// AccessReview is a review to be applied to an Access Request.
+// AccessReview is a review to be applied to an access request.
 message AccessReview {
   // Author is the teleport username of the review author.
   string Author = 1 [(gogoproto.jsontag) = "author"];
@@ -2490,7 +2478,7 @@
   string User = 1 [(gogoproto.jsontag) = "user"];
   // Roles is the name of the roles being requested.
   repeated string Roles = 2 [(gogoproto.jsontag) = "roles"];
-  // State is the current state of this Access Request.
+  // State is the current state of this access request.
   RequestState State = 3 [(gogoproto.jsontag) = "state,omitempty"];
   // Created encodes the time at which the request was registered with the auth
   // server.
@@ -2525,10 +2513,10 @@
   ];
 
   // SystemAnnotations is a set of programmatically generated annotations attached
-  // to pending Access Requests by teleport.  These annotations are generated by
+  // to pending access requests by teleport.  These annotations are generated by
   // applying variable interpolation to the RoleConditions.Request.Annotations block
   // of a user's role(s).  These annotations serve as a mechanism for administrators
-  // to pass extra information to plugins when they process pending Access Requests.
+  // to pass extra information to plugins when they process pending access requests.
   wrappers.LabelValues SystemAnnotations = 9 [
     (gogoproto.nullable) = false,
     (gogoproto.jsontag) = "system_annotations,omitempty",
@@ -2571,12 +2559,12 @@
     (gogoproto.nullable) = false
   ];
 
-  // LoginHint is used as a hint for search-based Access Requests to select
+  // LoginHint is used as a hint for search-based access requests to select
   // roles based on the login the user is attempting.
   string LoginHint = 15 [(gogoproto.jsontag) = "login_hint,omitempty"];
 
   // DryRun indicates that the request should not actually be created, the
-  // Auth Service should only validate the Access Request.
+  // auth server should only validate the access request.
   bool DryRun = 16 [(gogoproto.jsontag) = "dry_run,omitempty"];
 
   // MaxDuration indicates how long the access should be granted for.
@@ -2628,7 +2616,7 @@
   REVIEWED = 3;
 }
 
-// AccessRequestFilter encodes filter params for Access Requests.
+// AccessRequestFilter encodes filter params for access requests.
 message AccessRequestFilter {
   // ID specifies a request ID if set.
   string ID = 1 [(gogoproto.jsontag) = "id,omitempty"];
@@ -2644,7 +2632,7 @@
   repeated string SearchKeywords = 4 [(gogoproto.jsontag) = "search,omitempty"];
   // Scope is an aditional filter to view requests based on needs review, reviewed, my requests
   AccessRequestScope Scope = 5 [(gogoproto.jsontag) = "scope,omitempty"];
-  // Requester is the requester of the api call. This is set by the Auth Service
+  // Requester is the requester of the api call. This is set by the auth server
   // Use User for the requester of the request.
   string Requester = 6 [(gogoproto.jsontag) = "requester,omitempty"];
 }
@@ -2969,7 +2957,7 @@
     (gogoproto.customtype) = "BoolOption"
   ];
 
-  // Deprecated: use CreateHostUserMode instead.
+  // CreateHostUser allows users to be automatically created on a host
   BoolValue CreateHostUser = 20 [
     (gogoproto.nullable) = true,
     (gogoproto.jsontag) = "create_host_user,omitempty",
@@ -3408,7 +3396,7 @@
   ];
 
   // Annotations is a collection of annotations to be programmatically
-  // appended to pending Access Requests at the time of their creation.
+  // appended to pending access requests at the time of their creation.
   // These annotations serve as a mechanism to propagate extra information
   // to plugins.  Since these annotations support variable interpolation
   // syntax, they also offer a mechanism for forwarding claims from an
@@ -3469,7 +3457,7 @@
   repeated string PreviewAsRoles = 4 [(gogoproto.jsontag) = "preview_as_roles,omitempty"];
 }
 
-// AccessRequestAllowedPromotion describes an allowed promotion to an Access List.
+// AccessRequestAllowedPromotion describes an allowed promotion to an access list.
 message AccessRequestAllowedPromotion {
   // associated access list
   string accessListName = 1;
@@ -3747,7 +3735,7 @@
   repeated MFADevice MFA = 5 [(gogoproto.jsontag) = "mfa,omitempty"];
   // Webauthn holds settings necessary for webauthn local auth.
   // May be null for legacy users or users that haven't yet used webauthn as
-  // their multi-factor.
+  // their second factor.
   WebauthnLocalAuth Webauthn = 6 [(gogoproto.jsontag) = "webauthn,omitempty"];
 }
 
@@ -4552,7 +4540,7 @@
 
   // IssuerURL is the endpoint of the provider, e.g. https://accounts.google.com.
   string IssuerURL = 1 [(gogoproto.jsontag) = "issuer_url"];
-  // ClientID is the id of the authentication client (Teleport Auth Service).
+  // ClientID is the id of the authentication client (Teleport Auth server).
   string ClientID = 2 [(gogoproto.jsontag) = "client_id"];
   // ClientSecret is used to authenticate the client.
   string ClientSecret = 3 [(gogoproto.jsontag) = "client_secret"];
@@ -4643,7 +4631,7 @@
 }
 
 // OIDCAuthRequest is a request to authenticate with OIDC
-// provider, the state about request is managed by Auth Service
+// provider, the state about request is managed by auth server
 message OIDCAuthRequest {
   // ConnectorID is ID of OIDC connector this request uses
   string ConnectorID = 1 [(gogoproto.jsontag) = "connector_id"];
@@ -4666,7 +4654,7 @@
   string RedirectURL = 6 [(gogoproto.jsontag) = "redirect_url"];
 
   // PublicKey is an optional public key, users want these keys to be signed by
-  // the Auth Service's user CA in case of successful auth.
+  // auth servers user CA in case of successful auth.
   //
   // Deprecated: prefer SshPublicKey and/or TlsPublicKey.
   bytes PublicKey = 7 [
@@ -4827,7 +4815,6 @@
   bool enabled = 1;
   // EntityDescriptor is XML with descriptor. It can be used to supply configuration
   // parameters in one XML file rather than supplying them in the individual elements.
-  // Usually set from EntityDescriptorUrl.
   string entity_descriptor = 2;
   // EntityDescriptorUrl is a URL that supplies a configuration XML.
   string entity_descriptor_url = 3;
@@ -4835,13 +4822,6 @@
   // treated as YES to always re-authentication for MFA checks. This should only be set to NO if the
   // IdP is setup to perform MFA checks on top of active user sessions.
   SAMLForceAuthn force_authn = 4;
-  // Issuer is the identity provider issuer. Usually set from EntityDescriptor.
-  string issuer = 5;
-  // SSO is the URL of the identity provider's SSO service. Usually set from EntityDescriptor.
-  string sso = 6;
-  // Cert is the identity provider certificate PEM.
-  // IDP signs `<Response>` responses using this certificate.
-  string cert = 7;
 }
 
 // SAMLForceAuthn specified whether existing SAML sessions should be accepted or re-authentication
@@ -4856,7 +4836,7 @@
 }
 
 // SAMLAuthRequest is a request to authenticate with SAML
-// provider, the state about request is managed by the Auth Service
+// provider, the state about request is managed by auth server.
 message SAMLAuthRequest {
   // ID is a unique request ID.
   string ID = 1 [(gogoproto.jsontag) = "id"];
@@ -4874,7 +4854,7 @@
   string RedirectURL = 5 [(gogoproto.jsontag) = "redirect_url"];
 
   // PublicKey is an optional public key, users want these
-  // keys to be signed by Auth Service's user CA in case
+  // keys to be signed by auth servers user CA in case
   // of successful auth.
   //
   // Deprecated: prefer SshPublicKey and/or TlsPublicKey.
@@ -5400,7 +5380,7 @@
   string Login = 3 [(gogoproto.jsontag) = "login,omitempty"];
 
   // Node specifies the UUID of a Teleport node.
-  // A matching node is also prevented from heartbeating to the Auth Service.
+  // A matching node is also prevented from heartbeating to the auth server.
   // DEPRECATED: use ServerID instead.
   string Node = 4 [
     deprecated = true,
@@ -5535,42 +5515,12 @@
   Resolution ScreenSize = 5 [(gogoproto.jsontag) = "screen_size,omitempty"];
 }
 
-// DynamicWindowsDesktopV1 represents a dynamic windows host for desktop access.
-message DynamicWindowsDesktopV1 {
-  // Header is the common resource header.
-  ResourceHeader Header = 1 [
-    (gogoproto.nullable) = false,
-    (gogoproto.jsontag) = "",
-    (gogoproto.embed) = true
-  ];
-  // Spec is the DynamicWindows host spec.
-  DynamicWindowsDesktopSpecV1 Spec = 2 [
-    (gogoproto.nullable) = false,
-    (gogoproto.jsontag) = "spec"
-  ];
-}
-
-// DynamicWindowsDesktopSpecV1 is the dynamic windows host spec.
-message DynamicWindowsDesktopSpecV1 {
-  // Addr is the address that this host can be reached at.
-  string Addr = 1 [(gogoproto.jsontag) = "addr"];
-  // Domain is the ActiveDirectory domain that this host belongs to.
-  string Domain = 2 [(gogoproto.jsontag) = "domain"];
-  // NonAD marks this desktop as a standalone host that is
-  // not joined to an Active Directory domain.
-  bool NonAD = 4 [(gogoproto.jsontag) = "non_ad"];
-  // ScreenSize specifies the size of the screen to use for sessions
-  // on this host. In most cases this should be unspecified, in which
-  // case Teleport will fill the browser window.
-  Resolution ScreenSize = 5 [(gogoproto.jsontag) = "screen_size,omitempty"];
-}
-
 message Resolution {
   uint32 Width = 1 [(gogoproto.jsontag) = "width,omitempty"];
   uint32 Height = 2 [(gogoproto.jsontag) = "height,omitempty"];
 }
 
-// RegisterUsingTokenRequest is a request to register with the Auth Service using
+// RegisterUsingTokenRequest is a request to register with the auth server using
 // an authentication token
 message RegisterUsingTokenRequest {
   // HostID is a unique host ID, usually a UUID
@@ -5624,7 +5574,7 @@
 }
 
 // RecoveryCodes holds a user's recovery code information. Recovery codes allows users to regain
-// access to their account by restoring their lost password or multi-factor. Once a recovery code
+// access to their account by restoring their lost password or second factor. Once a recovery code
 // is successfully verified, the code is mark used (which invalidates it), and lets the user begin
 // the recovery flow. When a user successfully finishes the recovery flow, users will get a new set
 // of codes that will replace all the previous ones.
@@ -6248,12 +6198,8 @@
 
     // Settings for the Datadog Incident Management plugin
     PluginDatadogAccessSettings datadog = 15;
-<<<<<<< HEAD
 
     // Placeholder for a real service
-=======
-    // PluginAWSICSettings holds settings for AWSICSettings
->>>>>>> 48fa2420
     PluginAWSICSettings aws_ic = 16;
   }
 
@@ -6528,6 +6474,14 @@
   string arn = 3;
 
   AWSICProvisioningSpec provisioning_spec = 4;
+
+  // AccessListDefaultOwners is a list of default owners for Access List created for
+  // user groups imported from the Idenity Center.
+  repeated string access_list_default_owners = 5;
+
+  // SAMLIdPServiceProviderName is the name of a SAML service provider created
+  // for the Identity Center plugin
+  string saml_idp_service_provider_name = 6;
 }
 
 message AWSICProvisioningSpec {
@@ -6577,38 +6531,6 @@
   string api_endpoint = 1;
   // FallbackRecipient specifies the default recipient.
   string fallback_recipient = 2;
-}
-
-// PluginAWSICSettings holds the settings for an AWS Identity Center integration.
-message PluginAWSICSettings {
-  option (gogoproto.equal) = true;
-
-  // IntegrationName is the Teleport OIDC integration used to gain access to the
-  // AWS account
-  string integration_name = 1;
-
-  // Region is the AWS region the target Identity Center instance is configured in
-  string region = 2;
-
-  // InstanceARN is the arn of the Identity Center instance to manage
-  string arn = 3;
-
-  // Provisioning holds settings for provisioing users and groups into AWS
-  AWSICProvisioningSpec provisioning_spec = 4;
-}
-
-// AWSICProvisioningSpec holds provisioning-specific Identity Center settings
-message AWSICProvisioningSpec {
-  option (gogoproto.equal) = true;
-
-  // BaseURL is the SCIM base URL
-  string base_url = 1;
-
-  // BearerToken is used to authenticate with AWS when provisioning users and
-  // groups via SCIM. This is expected to be empty in serialized records, as the
-  // actual credential is stored separetely ain a PluginStaticCredentials
-  // service, and populated at runtime as necessary.
-  string bearer_token = 2;
 }
 
 message PluginBootstrapCredentialsV1 {
@@ -7310,7 +7232,23 @@
     (gogoproto.jsontag) = "issuer_s3_uri,omitempty",
     deprecated = true
   ];
-}
+
+  // ClientConfig defines configuration params for clients that depends on this integration.
+  // IntegrationClientConfig ClientConfig = 3 [(gogoproto.jsontag) = "client_config,omitempty"];
+}
+
+// message IntegrationClientConfig {
+//   // settings contain provider-specific plugin options.
+//   oneof config {
+//     // Settings for the Slack access plugin
+//     IntegrationClientConfigAWSIdentityCenter aws_identity_center = 1;
+//   }
+// }
+
+// message IntegrationClientConfigAWSIdentityCenter {
+//   string arn = 1 [(gogoproto.jsontag) = "arn,omitempty"];
+//   string region = 2 [(gogoproto.jsontag) = "region,omitempty"];
+// }
 
 // AzureOIDCIntegrationSpecV1 contains the spec properties for the Azure OIDC SubKind Integration.
 message AzureOIDCIntegrationSpecV1 {
