/**
 * Teleport
 * Copyright (C) 2024 Gravitational, Inc.
 *
 * This program is free software: you can redistribute it and/or modify
 * it under the terms of the GNU Affero General Public License as published by
 * the Free Software Foundation, either version 3 of the License, or
 * (at your option) any later version.
 *
 * This program is distributed in the hope that it will be useful,
 * but WITHOUT ANY WARRANTY; without even the implied warranty of
 * MERCHANTABILITY or FITNESS FOR A PARTICULAR PURPOSE.  See the
 * GNU Affero General Public License for more details.
 *
 * You should have received a copy of the GNU Affero General Public License
 * along with this program.  If not, see <http://www.gnu.org/licenses/>.
 */

import { ResourceIdKind } from 'teleport/services/agents';
import { KubeResourceKind } from 'teleport/services/kube';

/** Available request kinds for resource-based and role-based access requests. */
export type RequestableResourceKind =
  | ResourceIdKind
  | 'role'
  | 'resource'
  | Exclude<KubeResourceKind, '*'>;

/**
 * Maps a resource ID (usually agent name) to resource description (usually the
 * same, but not necessarily).
 */
export type ResourceMap = {
  [K in Exclude<RequestableResourceKind, 'resource'>]: Record<string, string>;
};

export function getEmptyResourceState(): ResourceMap {
  return {
    node: {},
    db: {},
    app: {},
    kube_cluster: {},
    user_group: {},
    windows_desktop: {},
    role: {},
    saml_idp_service_provider: {},
    namespace: {},
<<<<<<< HEAD
    aws_ic_account: {},
    aws_ic_account_assignment: {}, 
=======
    aws_ic_account_assignment: {},
>>>>>>> bc68383e
  };
}<|MERGE_RESOLUTION|>--- conflicted
+++ resolved
@@ -45,11 +45,6 @@
     role: {},
     saml_idp_service_provider: {},
     namespace: {},
-<<<<<<< HEAD
-    aws_ic_account: {},
-    aws_ic_account_assignment: {}, 
-=======
     aws_ic_account_assignment: {},
->>>>>>> bc68383e
   };
 }