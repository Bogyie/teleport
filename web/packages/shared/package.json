--- conflicted
+++ resolved
@@ -14,13 +14,10 @@
     "create-react-class": "^15.6.3",
     "cross-env": "5.0.5",
     "date-fns": "^2.28.0",
-<<<<<<< HEAD
     "dompurify": "^3.0.1",
     "highlight.js": "^11.7.0",
+    "highlight-words-core": "^1.2.2",
     "marked": "^4.3.0",
-=======
-    "highlight-words-core": "^1.2.2",
->>>>>>> f3a5d969
     "react": "^16.8.4",
     "react-day-picker": "7.3.2",
     "react-dom": "^16.8.4",
